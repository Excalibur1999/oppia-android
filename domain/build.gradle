--- conflicted
+++ resolved
@@ -53,10 +53,7 @@
       'com.google.truth:truth:0.43',
       'junit:junit:4.12',
       "org.jetbrains.kotlin:kotlin-reflect:$kotlin_version",
-<<<<<<< HEAD
-=======
       "org.jetbrains.kotlin:kotlin-test-junit:$kotlin_version",
->>>>>>> 4c923984
       'org.jetbrains.kotlinx:kotlinx-coroutines-android:1.2.2',
       'org.jetbrains.kotlinx:kotlinx-coroutines-test:1.2.2',
       'org.mockito:mockito-core:2.19.0',
