# TODO(#1532): Rename file to 'BUILD' post-Gradle.
"""
This library contains the frontend controller and business service logic for the application.
"""

load("@dagger//:workspace_defs.bzl", "dagger_rules")
load("@io_bazel_rules_kotlin//kotlin:kotlin.bzl", "kt_android_library")
load("//domain:domain_assets.bzl", "generate_assets_list_from_text_protos")
load("//domain:domain_test.bzl", "domain_test")

# Source files that have been migrated to their own package-based libraries. Files added to this
# list will be excluded automatically from the top-level utility library. It is recommended to use
# globs here to ensure that new files added to migrated packages don't accidentally get included in the
# top-level module library.
MIGRATED_PROD_FILES = glob([
    "src/main/java/org/oppia/android/domain/util/*.kt",
])

DOMAIN_ASSETS = generate_assets_list_from_text_protos(
    name = "domain_assets",
    exploration_file_names = [
        "test_exp_id_2",
        "13",
        "test_exp_id_4",
        "umPkwp0L1M0-",
        "MjZzEVOG47_1",
        "2mzzFVDLuAj8",
        "5NWuolNcwH6e",
        "k2bQ7z5XHNbK",
        "tIoSb3HZFN6e",
    ],
    skills_file_names = [
        "skills",
    ],
    story_file_names = [
        "test_story_id_0",
        "test_story_id_2",
        "wANbh4oOClga",
        "wAMdg4oOClga",
        "xBSdg4oOClga",
    ],
    subtopic_file_names = [
        "GJ2rLXRKD5hw_1",
        "GJ2rLXRKD5hw_2",
        "GJ2rLXRKD5hw_3",
        "GJ2rLXRKD5hw_4",
        "omzF4oqgeTXd_1",
    ],
    topic_file_names = [
        "test_topic_id_0",
        "test_topic_id_1",
        "test_topic_id_2",
        "GJ2rLXRKD5hw",
        "omzF4oqgeTXd",
    ],
    topic_list_file_names = [
        "topics",
    ],
)

kt_android_library(
    name = "domain",
    srcs = glob(
        ["src/main/java/org/oppia/android/domain/**/*.kt"],
        exclude = MIGRATED_PROD_FILES + ["src/main/java/org/oppia/android/domain/testing/**/*.kt"],
    ),
    assets = glob(
        ["src/main/assets/**"],
        exclude = ["src/main/assets/**/*.textproto"],
    ) + DOMAIN_ASSETS,
    assets_dir = "src/main/assets/",
    custom_package = "org.oppia.android.domain",
    manifest = "src/main/AndroidManifest.xml",
    visibility = ["//visibility:public"],
    deps = [
        ":dagger",
        "//data/src/main/java/org/oppia/android/data/backends/gae/api",
        "//data/src/main/java/org/oppia/android/data/backends/gae/model",
        "//data/src/main/java/org/oppia/android/data/persistence:cache_store",
<<<<<<< HEAD
        "//model:feedback_reporting_java_proto_lite",
=======
        "//domain/src/main/java/org/oppia/android/domain/util:asset",
        "//domain/src/main/java/org/oppia/android/domain/util:extensions",
        "//domain/src/main/java/org/oppia/android/domain/util:retriever",
        "//model:exploration_checkpoint_java_proto_lite",
>>>>>>> 984a19ca
        "//model:onboarding_java_proto_lite",
        "//model:platform_parameter_java_proto_lite",
        "//model:question_java_proto_lite",
        "//model:topic_java_proto_lite",
        "//third_party:androidx_work_work-runtime-ktx",
        "//utility/src/main/java/org/oppia/android/util/caching:topic_list_to_cache",
        "//utility/src/main/java/org/oppia/android/util/data:data_providers",
        "//utility/src/main/java/org/oppia/android/util/extensions:language_code_extensions",
        "//utility/src/main/java/org/oppia/android/util/logging:event_logger",
        "//utility/src/main/java/org/oppia/android/util/logging:log_uploader",
        "//utility/src/main/java/org/oppia/android/util/networking:network_connection_util",
        "//utility/src/main/java/org/oppia/android/util/profile:directory_management_util",
    ],
)

kt_android_library(
    name = "testing",
    testonly = True,
    srcs = glob(["src/main/java/org/oppia/android/domain/testing/**/*.kt"]),
    deps = [
        ":domain",
        "//model:feedback_reporting_java_proto_lite",
        "//third_party:androidx_work_work-runtime-ktx",
    ],
)

# TODO(#2143): Move InteractionObjectTestBuilder to a testing package outside the test folder.
kt_android_library(
    name = "interaction_object_test_builder",
    testonly = True,
    srcs = [
        "src/test/java/org/oppia/android/domain/classify/InteractionObjectTestBuilder.kt",
    ],
    deps = [
        "//model:question_java_proto_lite",
    ],
)

# keep sorted
TEST_DEPS = [
    ":dagger",
    ":domain",
    ":interaction_object_test_builder",
    ":testing",
    "//data/src/main/java/org/oppia/android/data/backends/gae:prod_module",
    "//data/src/main/java/org/oppia/android/data/backends/gae/model",
    "//data/src/main/java/org/oppia/android/data/persistence:cache_store",
    "//testing",
    "//testing/src/main/java/org/oppia/android/testing/network",
    "//testing/src/main/java/org/oppia/android/testing/robolectric:test_module",
    "//testing/src/main/java/org/oppia/android/testing/threading:test_module",
    "//testing/src/main/java/org/oppia/android/testing/time:test_module",
    "//third_party:androidx_arch_core_core-testing",
    "//third_party:androidx_test_ext_junit",
    "//third_party:androidx_work_work-testing",
    "//third_party:com_google_truth_truth",
    "//third_party:com_squareup_okhttp3_mockwebserver",
    "//third_party:org_jetbrains_kotlin_kotlin-reflect",
    "//third_party:org_jetbrains_kotlin_kotlin-test-junit",
    "//third_party:robolectric_android-all",
    "//utility/src/main/java/org/oppia/android/util/caching/testing:caching_test_module",
]

# Qualified file paths for test classes that have been migrated over to their own packages &
# shouldn't be defined as module-level tests.
# keep sorted
MIGRATED_TESTS = [
]

[domain_test(
    name = test_file_path,
    filtered_tests = MIGRATED_TESTS,
    deps = TEST_DEPS,
) for test_file_path in glob(["src/test/java/org/oppia/android/domain/**/*Test.kt"])]

dagger_rules()<|MERGE_RESOLUTION|>--- conflicted
+++ resolved
@@ -77,14 +77,11 @@
         "//data/src/main/java/org/oppia/android/data/backends/gae/api",
         "//data/src/main/java/org/oppia/android/data/backends/gae/model",
         "//data/src/main/java/org/oppia/android/data/persistence:cache_store",
-<<<<<<< HEAD
-        "//model:feedback_reporting_java_proto_lite",
-=======
         "//domain/src/main/java/org/oppia/android/domain/util:asset",
         "//domain/src/main/java/org/oppia/android/domain/util:extensions",
         "//domain/src/main/java/org/oppia/android/domain/util:retriever",
         "//model:exploration_checkpoint_java_proto_lite",
->>>>>>> 984a19ca
+        "//model:feedback_reporting_java_proto_lite",
         "//model:onboarding_java_proto_lite",
         "//model:platform_parameter_java_proto_lite",
         "//model:question_java_proto_lite",
