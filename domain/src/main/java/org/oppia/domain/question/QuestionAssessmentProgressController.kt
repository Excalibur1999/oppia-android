--- conflicted
+++ resolved
@@ -4,10 +4,7 @@
 import androidx.lifecycle.MutableLiveData
 import org.oppia.app.model.AnsweredQuestionOutcome
 import org.oppia.app.model.EphemeralQuestion
-<<<<<<< HEAD
-=======
 import org.oppia.app.model.Interaction
->>>>>>> fa3b9220
 import org.oppia.app.model.Question
 import org.oppia.app.model.State
 import org.oppia.app.model.UserAnswer
@@ -17,10 +14,7 @@
 import org.oppia.util.data.AsyncResult
 import org.oppia.util.data.DataProvider
 import org.oppia.util.data.DataProviders
-<<<<<<< HEAD
-=======
 import org.oppia.util.data.DataProviders.NestedTransformedDataProvider
->>>>>>> fa3b9220
 import java.util.concurrent.locks.ReentrantLock
 import javax.inject.Inject
 import javax.inject.Singleton
@@ -49,11 +43,7 @@
 
   private val progress = QuestionAssessmentProgress()
   private val progressLock = ReentrantLock()
-<<<<<<< HEAD
-  private var currentQuestionDataProvider: DataProvider<EphemeralQuestion> =
-=======
   private val currentQuestionDataProvider: NestedTransformedDataProvider<EphemeralQuestion> =
->>>>>>> fa3b9220
     createCurrentQuestionDataProvider(createEmptyQuestionsListDataProvider())
 
   internal fun beginQuestionTrainingSession(questionsListDataProvider: DataProvider<List<Question>>) {
@@ -63,11 +53,7 @@
       }
 
       progress.advancePlayStageTo(TrainStage.LOADING_TRAINING_SESSION)
-<<<<<<< HEAD
-      currentQuestionDataProvider = createCurrentQuestionDataProvider(questionsListDataProvider)
-=======
       currentQuestionDataProvider.setBaseDataProvider(questionsListDataProvider, this::retrieveCurrentQuestionAsync)
->>>>>>> fa3b9220
       asyncDataSubscriptionManager.notifyChangeAsync(CURRENT_QUESTION_DATA_PROVIDER_ID)
     }
   }
@@ -78,13 +64,9 @@
         "Cannot stop a new training session which wasn't started."
       }
       progress.advancePlayStageTo(TrainStage.NOT_IN_TRAINING_SESSION)
-<<<<<<< HEAD
-      currentQuestionDataProvider = createCurrentQuestionDataProvider(createEmptyQuestionsListDataProvider())
-=======
       currentQuestionDataProvider.setBaseDataProvider(
         createEmptyQuestionsListDataProvider(), this::retrieveCurrentQuestionAsync
       )
->>>>>>> fa3b9220
     }
   }
 
@@ -142,18 +124,10 @@
             progress.completeCurrentCard()
             if (!progress.isAssessmentCompleted()) {
               // Only push the next state if the assessment isn't completed.
-<<<<<<< HEAD
-              progress.stateDeck.pushState(progress.getNextState())
-            } else {
-              // Otherwise, push a synthetic state for the end of the session.
-              // TODO(BenHenning): Add tests for this case.
-              progress.stateDeck.pushState(State.getDefaultInstance())
-=======
               progress.stateDeck.pushState(progress.getNextState(), prohibitSameStateName = false)
             } else {
               // Otherwise, push a synthetic state for the end of the session.
               progress.stateDeck.pushState(State.getDefaultInstance(), prohibitSameStateName = false)
->>>>>>> fa3b9220
             }
           }
         } finally {
@@ -188,11 +162,7 @@
     try {
       progressLock.withLock {
         check(progress.trainStage != TrainStage.NOT_IN_TRAINING_SESSION) {
-<<<<<<< HEAD
-          "Cannot navigate to a next question if a training session has not beegun."
-=======
           "Cannot navigate to a next question if a training session has not begun."
->>>>>>> fa3b9220
         }
         check(progress.trainStage != TrainStage.SUBMITTING_ANSWER) {
           "Cannot navigate to a next question if an answer submission is pending."
@@ -236,24 +206,14 @@
 
   private fun createCurrentQuestionDataProvider(
     questionsListDataProvider: DataProvider<List<Question>>
-<<<<<<< HEAD
-  ): DataProvider<EphemeralQuestion> {
-    return dataProviders.transformAsync(
-      CURRENT_QUESTION_DATA_PROVIDER_ID, questionsListDataProvider, this::retrieveCurrentQuestionStateAsync
-=======
   ): NestedTransformedDataProvider<EphemeralQuestion> {
     return dataProviders.createNestedTransformedDataProvider(
       CURRENT_QUESTION_DATA_PROVIDER_ID, questionsListDataProvider, this::retrieveCurrentQuestionAsync
->>>>>>> fa3b9220
     )
   }
 
   @Suppress("RedundantSuspendModifier") // 'suspend' expected by DataProviders.
-<<<<<<< HEAD
-  private suspend fun retrieveCurrentQuestionStateAsync(questionsList: List<Question>): AsyncResult<EphemeralQuestion> {
-=======
   private suspend fun retrieveCurrentQuestionAsync(questionsList: List<Question>): AsyncResult<EphemeralQuestion> {
->>>>>>> fa3b9220
     progressLock.withLock {
       return try {
         when (progress.trainStage) {
@@ -261,10 +221,7 @@
           TrainStage.LOADING_TRAINING_SESSION -> {
             // If the assessment hasn't yet been initialized, initialize it now that a list of questions is available.
             initializeAssessment(questionsList)
-<<<<<<< HEAD
-=======
             progress.advancePlayStageTo(TrainStage.VIEWING_STATE)
->>>>>>> fa3b9220
             AsyncResult.success(retrieveEphemeralQuestionState(questionsList))
           }
           TrainStage.VIEWING_STATE -> AsyncResult.success(retrieveEphemeralQuestionState(questionsList))
