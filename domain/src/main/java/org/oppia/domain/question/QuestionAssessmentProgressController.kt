package org.oppia.domain.question

import androidx.lifecycle.LiveData
import androidx.lifecycle.MutableLiveData
import org.oppia.app.model.AnsweredQuestionOutcome
import org.oppia.app.model.EphemeralQuestion
import org.oppia.app.model.Question
import org.oppia.app.model.State
import org.oppia.app.model.UserAnswer
import org.oppia.domain.classify.AnswerClassificationController
import org.oppia.domain.question.QuestionAssessmentProgress.TrainStage
import org.oppia.util.data.AsyncDataSubscriptionManager
import org.oppia.util.data.AsyncResult
import org.oppia.util.data.DataProvider
import org.oppia.util.data.DataProviders
import java.util.concurrent.locks.ReentrantLock
import javax.inject.Inject
import javax.inject.Singleton
import kotlin.concurrent.withLock

private const val CURRENT_QUESTION_DATA_PROVIDER_ID = "CurrentQuestionDataProvider"
private const val EMPTY_QUESTIONS_LIST_DATA_PROVIDER_ID = "EmptyQuestionsListDataProvider"

/**
 * Controller that tracks and reports the learner's ephemeral/non-persisted progress through a practice training
 * session. Note that this controller only supports one active training session at a time.
 *
 * The current training session is started via the question training controller.
 *
 * This class is thread-safe, but the order of applied operations is arbitrary. Calling code should take care to ensure
 * that uses of this class do not specifically depend on ordering.
 */
@Singleton
class QuestionAssessmentProgressController @Inject constructor(
  private val dataProviders: DataProviders,
  private val asyncDataSubscriptionManager: AsyncDataSubscriptionManager,
  private val answerClassificationController: AnswerClassificationController
) {
  // TODO(#247): Add support for populating the list of skill IDs to review at the end of the training session.
  // TODO(#248): Add support for the assessment ending prematurely due to learner demonstrating sufficient proficiency.

  private val progress = QuestionAssessmentProgress()
  private val progressLock = ReentrantLock()
  private var currentQuestionDataProvider: DataProvider<EphemeralQuestion> =
    createCurrentQuestionDataProvider(createEmptyQuestionsListDataProvider())

  internal fun beginQuestionTrainingSession(questionsListDataProvider: DataProvider<List<Question>>) {
    progressLock.withLock {
      check(progress.trainStage == TrainStage.NOT_IN_TRAINING_SESSION) {
        "Cannot start a new training session until the previous one is completed."
      }

      progress.advancePlayStageTo(TrainStage.LOADING_TRAINING_SESSION)
      currentQuestionDataProvider = createCurrentQuestionDataProvider(questionsListDataProvider)
      asyncDataSubscriptionManager.notifyChangeAsync(CURRENT_QUESTION_DATA_PROVIDER_ID)
    }
  }

  internal fun finishQuestionTrainingSession() {
    progressLock.withLock {
      check(progress.trainStage != TrainStage.NOT_IN_TRAINING_SESSION) {
        "Cannot stop a new training session which wasn't started."
      }
      progress.advancePlayStageTo(TrainStage.NOT_IN_TRAINING_SESSION)
      currentQuestionDataProvider = createCurrentQuestionDataProvider(createEmptyQuestionsListDataProvider())
    }
  }

  /**
   * Submits an answer to the current question and returns how the UI should respond to this answer. The returned
   * [LiveData] will only have at most two results posted: a pending result, and then a completed success/failure
   * result. Failures in this case represent a failure of the app (possibly due to networking conditions). The app
   * should report this error in a consumable way to the user so that they may take action on it. No additional values
   * will be reported to the [LiveData]. Each call to this method returns a new, distinct, [LiveData] object that must
   * be observed. Note also that the returned [LiveData] is not guaranteed to begin with a pending state.
   *
   * If the app undergoes a configuration change, calling code should rely on the [LiveData] from [getCurrentQuestion]
   * to know whether a current answer is pending. That [LiveData] will have its state changed to pending during answer
   * submission and until answer resolution.
   *
   * Submitting an answer should result in the learner staying in the current question or moving to a new question in
   * the training session. Note that once a correct answer is processed, the current state reported to
   * [getCurrentQuestion] will change from a pending question to a completed question since the learner completed that
   * question card. The learner can then proceed from the current completed question to the next pending question using
   * [moveToNextQuestion].
   *
   * This method cannot be called until a training session has started and [getCurrentQuestion] returns a non-pending
   * result or the result will fail. Calling code must also take care not to allow users to submit an answer while a
   * previous answer is pending. That scenario will also result in a failed answer submission.
   *
   * No assumptions should be made about the completion order of the returned [LiveData] vs. the [LiveData] from
   * [getCurrentQuestion]. Also note that the returned [LiveData] will only have a single value and not be reused after
   * that point.
   */
  fun submitAnswer(answer: UserAnswer): LiveData<AsyncResult<AnsweredQuestionOutcome>> {
    try {
      progressLock.withLock {
        check(progress.trainStage != TrainStage.NOT_IN_TRAINING_SESSION) {
          "Cannot submit an answer if a training session has not yet begun."
        }
        check(progress.trainStage != TrainStage.LOADING_TRAINING_SESSION) {
          "Cannot submit an answer while the training session is being loaded."
        }
        check(progress.trainStage != TrainStage.SUBMITTING_ANSWER) {
          "Cannot submit an answer while another answer is pending."
        }

        // Notify observers that the submitted answer is currently pending.
        progress.advancePlayStageTo(TrainStage.SUBMITTING_ANSWER)
        asyncDataSubscriptionManager.notifyChangeAsync(CURRENT_QUESTION_DATA_PROVIDER_ID)

        lateinit var answeredQuestionOutcome: AnsweredQuestionOutcome
        try {
          val topPendingState = progress.stateDeck.getPendingTopState()
          val outcome = answerClassificationController.classify(topPendingState.interaction, answer.answer)
          answeredQuestionOutcome = progress.stateList.computeAnswerOutcomeForResult(outcome)
          progress.stateDeck.submitAnswer(answer, answeredQuestionOutcome.feedback)
          // Do not proceed unless the user submitted the correct answer.
          if (answeredQuestionOutcome.isCorrectAnswer) {
            progress.completeCurrentCard()
            if (!progress.isAssessmentCompleted()) {
              // Only push the next state if the assessment isn't completed.
              progress.stateDeck.pushState(progress.getNextState())
            } else {
              // Otherwise, push a synthetic state for the end of the session.
              // TODO(BenHenning): Add tests for this case.
              progress.stateDeck.pushState(State.getDefaultInstance())
            }
          }
        } finally {
          // Ensure that the user always returns to the VIEWING_STATE stage to avoid getting stuck in an 'always
          // submitting answer' situation. This can specifically happen if answer classification throws an exception.
          progress.advancePlayStageTo(TrainStage.VIEWING_STATE)
        }

        asyncDataSubscriptionManager.notifyChangeAsync(CURRENT_QUESTION_DATA_PROVIDER_ID)

        return MutableLiveData(AsyncResult.success(answeredQuestionOutcome))
      }
    } catch (e: Exception) {
      return MutableLiveData(AsyncResult.failed(e))
    }
  }

  /**
   * Navigates to the next question in the assessment. This method is only valid if the current [EphemeralQuestion]
   * reported by [getCurrentQuestion] is a completed question. Calling code is responsible for ensuring this method is
   * only called when it's possible to navigate forward.
   *
   * Note that if the current question is pending, the user needs to submit a correct answer via [submitAnswer] before
   * forward navigation can occur.
   *
   * @return a one-time [LiveData] indicating whether the movement to the next question was successful, or a failure if
   *     question navigation was attempted at an invalid time (such as if the current question is pending or terminal).
   *     It's recommended that calling code only listen to this result for failures, and instead rely on
   *     [getCurrentQuestion] for observing a successful transition to another question.
   */
  fun moveToNextQuestion(): LiveData<AsyncResult<Any?>> {
    try {
      progressLock.withLock {
        check(progress.trainStage != TrainStage.NOT_IN_TRAINING_SESSION) {
          "Cannot navigate to a next question if a training session has not beegun."
        }
        check(progress.trainStage != TrainStage.SUBMITTING_ANSWER) {
          "Cannot navigate to a next question if an answer submission is pending."
        }
        progress.stateDeck.navigateToNextState()
        // Track whether the learner has moved to a new card.
        if (progress.isViewingMostRecentCard()) {
          progress.processNavigationToNewCard()
        }
        asyncDataSubscriptionManager.notifyChangeAsync(CURRENT_QUESTION_DATA_PROVIDER_ID)
      }
      return MutableLiveData(AsyncResult.success<Any?>(null))
    } catch (e: Exception) {
      return MutableLiveData(AsyncResult.failed(e))
    }
  }

  /**
   * Returns a [LiveData] monitoring the current [EphemeralQuestion] the learner is currently viewing. If this state
   * corresponds to a a terminal state, then the learner has completed the training session. Note that
   * [moveToNextQuestion] will automatically update observers of this live data when the next question is navigated to.
   *
   * This [LiveData] may switch from a completed to a pending result during transient operations like submitting an
   * answer via [submitAnswer]. Calling code should be made resilient to this by caching the current question object to
   * display since it may disappear temporarily during answer submission. Calling code should persist this state object
   * across configuration changes if needed since it cannot rely on this [LiveData] for immediate UI reconstitution
   * after configuration changes.
   *
   * The underlying question returned by this function can only be changed by calls to [moveToNextQuestion], or the
   * question training controller if another question session begins. UI code can be confident only calls from the UI
   * layer will trigger changes here to ensure atomicity between receiving and making question state changes.
   *
   * This method is safe to be called before a training session has started. If there is no ongoing session, it should
   * return a pending state.
   */
  fun getCurrentQuestion(): LiveData<AsyncResult<EphemeralQuestion>> {
    return progressLock.withLock {
      dataProviders.convertToLiveData(currentQuestionDataProvider)
    }
  }

  private fun createCurrentQuestionDataProvider(
    questionsListDataProvider: DataProvider<List<Question>>
  ): DataProvider<EphemeralQuestion> {
    return dataProviders.transformAsync(
      CURRENT_QUESTION_DATA_PROVIDER_ID, questionsListDataProvider, this::retrieveCurrentQuestionStateAsync
    )
  }

  @Suppress("RedundantSuspendModifier") // 'suspend' expected by DataProviders.
  private suspend fun retrieveCurrentQuestionStateAsync(questionsList: List<Question>): AsyncResult<EphemeralQuestion> {
    progressLock.withLock {
      return try {
        when (progress.trainStage) {
          TrainStage.NOT_IN_TRAINING_SESSION -> AsyncResult.pending()
          TrainStage.LOADING_TRAINING_SESSION -> {
            // If the assessment hasn't yet been initialized, initialize it now that a list of questions is available.
            initializeAssessment(questionsList)
            AsyncResult.success(retrieveEphemeralQuestionState(questionsList))
          }
          TrainStage.VIEWING_STATE -> AsyncResult.success(retrieveEphemeralQuestionState(questionsList))
          TrainStage.SUBMITTING_ANSWER -> AsyncResult.pending()
        }
      } catch (e: Exception) {
        AsyncResult.failed(e)
      }
    }
  }

  private fun retrieveEphemeralQuestionState(questionsList: List<Question>): EphemeralQuestion {
    val ephemeralState = progress.stateDeck.getCurrentEphemeralState()
    val currentQuestionIndex = progress.getCurrentQuestionIndex()
    val ephemeralQuestionBuilder = EphemeralQuestion.newBuilder()
      .setEphemeralState(ephemeralState)
<<<<<<< HEAD
      .setQuestion(questionsList[progress.getCurrentQuestionIndex()])
      .setCurrentQuestionIndex(progress.getCurrentQuestionIndex())
=======
      .setCurrentQuestionIndex(currentQuestionIndex)
>>>>>>> 11d43000
      .setTotalQuestionCount(progress.getTotalQuestionCount())
      .setInitialTotalQuestionCount(progress.getTotalQuestionCount())
    if (currentQuestionIndex < questionsList.size) {
      ephemeralQuestionBuilder.question = questionsList[currentQuestionIndex]
    }
    return ephemeralQuestionBuilder.build()
  }

  private fun initializeAssessment(questionsList: List<Question>) {
    check(questionsList.isNotEmpty()) { "Cannot start a training session with zero questions." }
    progress.initialize(questionsList)
  }

  /** Returns a temporary [DataProvider] that always provides an empty list of [Question]s. */
  private fun createEmptyQuestionsListDataProvider(): DataProvider<List<Question>> {
    return dataProviders.createInMemoryDataProvider(EMPTY_QUESTIONS_LIST_DATA_PROVIDER_ID) { listOf<Question>() }
  }
}<|MERGE_RESOLUTION|>--- conflicted
+++ resolved
@@ -234,12 +234,7 @@
     val currentQuestionIndex = progress.getCurrentQuestionIndex()
     val ephemeralQuestionBuilder = EphemeralQuestion.newBuilder()
       .setEphemeralState(ephemeralState)
-<<<<<<< HEAD
-      .setQuestion(questionsList[progress.getCurrentQuestionIndex()])
-      .setCurrentQuestionIndex(progress.getCurrentQuestionIndex())
-=======
       .setCurrentQuestionIndex(currentQuestionIndex)
->>>>>>> 11d43000
       .setTotalQuestionCount(progress.getTotalQuestionCount())
       .setInitialTotalQuestionCount(progress.getTotalQuestionCount())
     if (currentQuestionIndex < questionsList.size) {
