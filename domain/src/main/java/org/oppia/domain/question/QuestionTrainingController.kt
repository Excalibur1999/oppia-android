package org.oppia.domain.question

import androidx.lifecycle.LiveData
import androidx.lifecycle.MutableLiveData
import org.oppia.app.model.Question
import org.oppia.domain.topic.TopicController
import org.oppia.util.data.AsyncResult
import org.oppia.util.data.DataProvider
import org.oppia.util.data.DataProviders
import javax.inject.Inject
import javax.inject.Singleton
import kotlin.random.Random

private const val TRAINING_QUESTIONS_PROVIDER = "TrainingQuestionsProvider"
private const val RETRIEVE_QUESTIONS_RESULT_DATA_PROVIDER = "RetrieveQuestionsResultsProvider"

/** Controller for retrieving a set of questions. */
@Singleton
class QuestionTrainingController @Inject constructor(
  private val questionAssessmentProgressController: QuestionAssessmentProgressController,
  private val topicController: TopicController,
  private val dataProviders: DataProviders,
  @QuestionCountPerTrainingSession private val questionCountPerSession: Int,
  @QuestionTrainingSeed private val questionTrainingSeed: Long
) {

  private val random = Random(questionTrainingSeed)
  /**
   * Begins a question training session given a list of skill Ids and a total number of questions.
   *
   * This method is not expected to fail. [QuestionAssessmentProgressController] should be used to manage the
   * play state, and monitor the load success/failure of the training session.
   *
   * Questions will be shuffled and then the training session will begin.
   *
   * @return a one-time [LiveData] to observe whether initiating the play request succeeded.
   * The training session may still fail to load, but this provides early-failure detection.
   */
<<<<<<< HEAD
  fun startQuestionTrainingSession(skillIdsList: List<String>): LiveData<AsyncResult<Any?>> {
=======
  fun startQuestionTrainingSession(skillIdsList: List<String>): LiveData<AsyncResult<Any>> {
>>>>>>> ceb645df
    return try {
      val retrieveQuestionsDataProvider = retrieveQuestionsForSkillIds(skillIdsList)
      questionAssessmentProgressController.beginQuestionTrainingSession(
        retrieveQuestionsDataProvider
      )
<<<<<<< HEAD
      val erasedDataProvider: DataProvider<Any?> = dataProviders.transform(
=======
      // Convert the data provider type to 'Any' via a transformation.
      val erasedDataProvider: DataProvider<Any> = dataProviders.transform(
>>>>>>> ceb645df
        RETRIEVE_QUESTIONS_RESULT_DATA_PROVIDER, retrieveQuestionsDataProvider
      ) { it }
      dataProviders.convertToLiveData(erasedDataProvider)
    } catch (e: Exception) {
      MutableLiveData(AsyncResult.failed(e))
    }
  }

  private fun retrieveQuestionsForSkillIds(skillIdsList: List<String>): DataProvider<List<Question>> {
    val questionsDataProvider = topicController.retrieveQuestionsForSkillIds(skillIdsList)
    return dataProviders.transform(TRAINING_QUESTIONS_PROVIDER, questionsDataProvider) {
      if (skillIdsList.isEmpty()) {
        listOf()
      } else {
        getFilteredQuestionsForTraining(
          skillIdsList, it.shuffled(random),
          questionCountPerSession / skillIdsList.size
        )
      }
    }
  }

  // Attempts to fetch equal number of questions per skill. Removes any duplicates and limits the questions to be
  // equal to TOTAL_QUESTIONS_PER_TOPIC questions.
  private fun getFilteredQuestionsForTraining(
    skillIdsList: List<String>, questionsList: List<Question>, numQuestionsPerSkill: Int
  ): List<Question> {
    val trainingQuestions = mutableListOf<Question>()
    for (skillId in skillIdsList) {
      trainingQuestions.addAll(questionsList.filter {
        it.linkedSkillIdsList.contains(skillId) &&
            !trainingQuestions.contains(it)
      }.distinctBy { it.questionId }.take(numQuestionsPerSkill + 1))
    }
    return trainingQuestions.take(questionCountPerSession)
  }

  /**
   * Finishes the most recent training session started by [startQuestionTrainingSession].
   * This method should only be called if there is a training session is being played,
   * otherwise an exception will be thrown.
   */
  fun stopQuestionTrainingSession(): LiveData<AsyncResult<Any?>> {
    return try {
      questionAssessmentProgressController.finishQuestionTrainingSession()
      MutableLiveData(AsyncResult.success<Any?>(null))
    } catch (e: Exception) {
      MutableLiveData(AsyncResult.failed(e))
    }
  }
}<|MERGE_RESOLUTION|>--- conflicted
+++ resolved
@@ -36,22 +36,14 @@
    * @return a one-time [LiveData] to observe whether initiating the play request succeeded.
    * The training session may still fail to load, but this provides early-failure detection.
    */
-<<<<<<< HEAD
-  fun startQuestionTrainingSession(skillIdsList: List<String>): LiveData<AsyncResult<Any?>> {
-=======
   fun startQuestionTrainingSession(skillIdsList: List<String>): LiveData<AsyncResult<Any>> {
->>>>>>> ceb645df
     return try {
       val retrieveQuestionsDataProvider = retrieveQuestionsForSkillIds(skillIdsList)
       questionAssessmentProgressController.beginQuestionTrainingSession(
         retrieveQuestionsDataProvider
       )
-<<<<<<< HEAD
-      val erasedDataProvider: DataProvider<Any?> = dataProviders.transform(
-=======
       // Convert the data provider type to 'Any' via a transformation.
       val erasedDataProvider: DataProvider<Any> = dataProviders.transform(
->>>>>>> ceb645df
         RETRIEVE_QUESTIONS_RESULT_DATA_PROVIDER, retrieveQuestionsDataProvider
       ) { it }
       dataProviders.convertToLiveData(erasedDataProvider)
