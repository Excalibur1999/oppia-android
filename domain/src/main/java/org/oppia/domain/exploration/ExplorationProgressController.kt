--- conflicted
+++ resolved
@@ -5,15 +5,12 @@
 import org.oppia.app.model.AnswerOutcome
 import org.oppia.app.model.EphemeralState
 import org.oppia.app.model.Exploration
-<<<<<<< HEAD
-=======
 import org.oppia.app.model.Hint
 import org.oppia.app.model.Outcome
 import org.oppia.app.model.PendingState
 import org.oppia.app.model.Solution
 import org.oppia.app.model.State
 import org.oppia.app.model.SubtitledHtml
->>>>>>> 15d6c072
 import org.oppia.app.model.UserAnswer
 import org.oppia.domain.classify.AnswerClassificationController
 import org.oppia.util.data.AsyncDataSubscriptionManager
@@ -155,13 +152,13 @@
   fun submitHintIsRevealed(state: State, hintIsRevealed: Boolean, hintIndex: Int): LiveData<AsyncResult<Hint>> {
     try {
       explorationProgressLock.withLock {
-        check(explorationProgress.playStage != PlayStage.NOT_PLAYING) {
+        check(explorationProgress.playStage != ExplorationProgress.PlayStage.NOT_PLAYING) {
           "Cannot submit an answer if an exploration is not being played."
         }
-        check(explorationProgress.playStage != PlayStage.LOADING_EXPLORATION) {
+        check(explorationProgress.playStage != ExplorationProgress.PlayStage.LOADING_EXPLORATION) {
           "Cannot submit an answer while the exploration is being loaded."
         }
-        check(explorationProgress.playStage != PlayStage.SUBMITTING_ANSWER) {
+        check(explorationProgress.playStage != ExplorationProgress.PlayStage.SUBMITTING_ANSWER) {
           "Cannot submit an answer while another answer is pending."
         }
         lateinit var hint: Hint
@@ -177,7 +174,7 @@
         } finally {
           // Ensure that the user always returns to the VIEWING_STATE stage to avoid getting stuck in an 'always
           // showing hint' situation. This can specifically happen if hint throws an exception.
-          explorationProgress.advancePlayStageTo(PlayStage.VIEWING_STATE)
+          explorationProgress.advancePlayStageTo(ExplorationProgress.PlayStage.VIEWING_STATE)
         }
         asyncDataSubscriptionManager.notifyChangeAsync(CURRENT_STATE_DATA_PROVIDER_ID)
         return MutableLiveData(AsyncResult.success(hint))
@@ -190,13 +187,13 @@
   fun submitSolutionIsRevealed(state: State, solutionIsRevealed: Boolean): LiveData<AsyncResult<Solution>> {
     try {
       explorationProgressLock.withLock {
-        check(explorationProgress.playStage != PlayStage.NOT_PLAYING) {
+        check(explorationProgress.playStage != ExplorationProgress.PlayStage.NOT_PLAYING) {
           "Cannot submit an answer if an exploration is not being played."
         }
-        check(explorationProgress.playStage != PlayStage.LOADING_EXPLORATION) {
+        check(explorationProgress.playStage != ExplorationProgress.PlayStage.LOADING_EXPLORATION) {
           "Cannot submit an answer while the exploration is being loaded."
         }
-        check(explorationProgress.playStage != PlayStage.SUBMITTING_ANSWER) {
+        check(explorationProgress.playStage != ExplorationProgress.PlayStage.SUBMITTING_ANSWER) {
           "Cannot submit an answer while another answer is pending."
         }
         lateinit var solution: Solution
@@ -212,7 +209,7 @@
         } finally {
           // Ensure that the user always returns to the VIEWING_STATE stage to avoid getting stuck in an 'always
           // showing solution' situation. This can specifically happen if solution throws an exception.
-          explorationProgress.advancePlayStageTo(PlayStage.VIEWING_STATE)
+          explorationProgress.advancePlayStageTo(ExplorationProgress.PlayStage.VIEWING_STATE)
         }
 
         asyncDataSubscriptionManager.notifyChangeAsync(CURRENT_STATE_DATA_PROVIDER_ID)
@@ -369,312 +366,6 @@
     progress.stateDeck.resetDeck(progress.stateGraph.getState(exploration.initStateName))
 
     // Advance the stage, but do not notify observers since the current state can be reported immediately to the UI.
-<<<<<<< HEAD
     progress.advancePlayStageTo(ExplorationProgress.PlayStage.VIEWING_STATE)
-=======
-    progress.advancePlayStageTo(PlayStage.VIEWING_STATE)
-  }
-
-  /** Different stages in which the progress controller can exist. */
-  private enum class PlayStage {
-    /** No exploration is currently being played. */
-    NOT_PLAYING,
-
-    /** An exploration is being prepared to be played. */
-    LOADING_EXPLORATION,
-
-    /** The controller is currently viewing a State. */
-    VIEWING_STATE,
-
-    /** The controller is in the process of submitting an answer. */
-    SUBMITTING_ANSWER
-  }
-
-  /**
-   * Private class that encapsulates the mutable state of the progress controller. This class is thread-safe. This class
-   * can exist across multiple exploration instances, but calling code is responsible for ensuring it is properly reset.
-   */
-  private class ExplorationProgress {
-    internal lateinit var currentExplorationId: String
-    internal lateinit var currentExploration: Exploration
-    internal var playStage = PlayStage.NOT_PLAYING
-    internal val stateGraph: StateGraph by lazy {
-      StateGraph(
-        currentExploration.statesMap
-      )
-    }
-    internal val stateDeck: StateDeck by lazy {
-      StateDeck(
-        stateGraph.getState(currentExploration.initStateName)
-      )
-    }
-
-    /**
-     * Advances the current play stage to the specified stage, verifying that the transition is correct.
-     *
-     * Calling code should prevent this method from failing by checking state ahead of calling this method and providing
-     * more useful errors to UI calling code since errors thrown by this method will be more obscure. This method aims to
-     * ensure the internal state of the controller remains correct. This method is not meant to be covered in unit tests
-     * since none of the failures here should ever be exposed to controller callers.
-     */
-    internal fun advancePlayStageTo(nextPlayStage: PlayStage) {
-      when (nextPlayStage) {
-        PlayStage.NOT_PLAYING -> {
-          // All transitions to NOT_PLAYING are valid except itself. Stopping playing can happen at any time.
-          check(playStage != PlayStage.NOT_PLAYING) { "Cannot transition to NOT_PLAYING from NOT_PLAYING" }
-          playStage = nextPlayStage
-        }
-        PlayStage.LOADING_EXPLORATION -> {
-          // An exploration can only be requested to be loaded from the initial NOT_PLAYING stage.
-          check(playStage == PlayStage.NOT_PLAYING) { "Cannot transition to LOADING_EXPLORATION from $playStage" }
-          playStage = nextPlayStage
-        }
-        PlayStage.VIEWING_STATE -> {
-          // A state can be viewed after loading an exploration, after viewing another state, or after submitting an
-          // answer. It cannot be viewed without a loaded exploration.
-          check(
-            playStage == PlayStage.LOADING_EXPLORATION
-              || playStage == PlayStage.VIEWING_STATE
-              || playStage == PlayStage.SUBMITTING_ANSWER
-          ) {
-            "Cannot transition to VIEWING_STATE from $playStage"
-          }
-          playStage = nextPlayStage
-        }
-        PlayStage.SUBMITTING_ANSWER -> {
-          // An answer can only be submitted after viewing a stage.
-          check(playStage == PlayStage.VIEWING_STATE) { "Cannot transition to SUBMITTING_ANSWER from $playStage" }
-          playStage = nextPlayStage
-        }
-      }
-    }
-  }
-
-  /**
-   * Graph that provides lookup access for [State]s and functionality for processing the outcome of a submitted learner
-   * answer.
-   */
-  private class StateGraph internal constructor(private var stateGraph: Map<String, State>) {
-    /** Resets this graph to the new graph represented by the specified [Map]. */
-    internal fun resetStateGraph(stateGraph: Map<String, State>) {
-      this.stateGraph = stateGraph
-    }
-
-    /** Returns the [State] corresponding to the specified name. */
-    internal fun getState(stateName: String): State {
-      return stateGraph.getValue(stateName)
-    }
-
-    /** Returns an [AnswerOutcome] based on the current state and resulting [Outcome] from the learner's answer. */
-    internal fun computeAnswerOutcomeForResult(currentState: State, outcome: Outcome): AnswerOutcome {
-      val answerOutcomeBuilder = AnswerOutcome.newBuilder()
-        .setFeedback(outcome.feedback)
-        .setLabelledAsCorrectAnswer(outcome.labelledAsCorrect)
-        .setState(currentState)
-      when {
-        outcome.refresherExplorationId.isNotEmpty() ->
-          answerOutcomeBuilder.refresherExplorationId = outcome.refresherExplorationId
-        outcome.missingPrerequisiteSkillId.isNotEmpty() ->
-          answerOutcomeBuilder.missingPrerequisiteSkillId = outcome.missingPrerequisiteSkillId
-        outcome.destStateName == currentState.name -> answerOutcomeBuilder.sameState = true
-        else -> answerOutcomeBuilder.stateName = outcome.destStateName
-      }
-      return answerOutcomeBuilder.build()
-    }
-
-    /** Returns an [Hint] based on the current state and revealed [Hint] from the learner's answer. */
-    internal fun computeHintForResult(currentState: State, hintIsRevealed: Boolean, hintIndex: Int): Hint {
-      return Hint.newBuilder()
-        .setHintIsRevealed(hintIsRevealed)
-        .setHintContent(currentState.interaction.getHint(hintIndex).hintContent)
-        .setState(currentState)
-        .build()
-    }
-
-    /** Returns an [Solution] based on the current state and revealed [Solution] from the learner's answer. */
-    internal fun computeSolutionForResult(currentState: State, solutionIsRevealed: Boolean): Solution {
-      return Solution.newBuilder()
-        .setSolutionIsRevealed(solutionIsRevealed)
-        .setAnswerIsExclusive(currentState.interaction.solution.answerIsExclusive)
-        .setCorrectAnswer(currentState.interaction.solution.correctAnswer)
-        .setExplanation(currentState.interaction.solution.explanation).build()
-    }
-  }
-
-  private class StateDeck internal constructor(initialState: State) {
-    private var pendingTopState: State = initialState
-    private val previousStates: MutableList<EphemeralState> = ArrayList()
-    private val currentDialogInteractions: MutableList<AnswerAndResponse> = ArrayList()
-    private val hintList: MutableList<Hint> = ArrayList()
-    private lateinit var solution: Solution
-    private var stateIndex: Int = 0
-
-    /** Resets this deck to a new, specified initial [State]. */
-    internal fun resetDeck(initialState: State) {
-      pendingTopState = initialState
-      previousStates.clear()
-      currentDialogInteractions.clear()
-      hintList.clear()
-      stateIndex = 0
-    }
-
-    /** Navigates to the previous State in the deck, or fails if this isn't possible. */
-    internal fun navigateToPreviousState() {
-      check(!isCurrentStateInitial()) { "Cannot navigate to previous state; at initial state." }
-      stateIndex--
-    }
-
-    /** Navigates to the next State in the deck, or fails if this isn't possible. */
-    internal fun navigateToNextState() {
-      check(!isCurrentStateTopOfDeck()) { "Cannot navigate to next state; at most recent state." }
-      val previousState = previousStates[stateIndex]
-      stateIndex++
-      if (!previousState.hasNextState) {
-        // Update the previous state to indicate that it has a next state now that its next state has actually been
-        // 'created' by navigating to it.
-        previousStates[stateIndex - 1] = previousState.toBuilder().setHasNextState(true).build()
-      }
-    }
-
-    /**
-     * Returns the [State] corresponding to the latest card in the deck, regardless of whichever State the learner is
-     * currently viewing.
-     */
-    internal fun getPendingTopState(): State {
-      return pendingTopState
-    }
-
-    /** Returns the current [EphemeralState] the learner is viewing. */
-    internal fun getCurrentEphemeralState(): EphemeralState {
-      // Note that the terminal state is evaluated first since it can only return true if the current state is the top
-      // of the deck, and that state is the terminal one. Otherwise the terminal check would never be triggered since
-      // the second case assumes the top of the deck must be pending.
-      return when {
-        isCurrentStateTerminal() -> getCurrentTerminalState()
-        stateIndex == previousStates.size -> getCurrentPendingState()
-        else -> getPreviousState()
-      }
-    }
-
-    /**
-     * Pushes a new State onto the deck. This cannot happen if the learner isn't at the most recent State, if the
-     * current State is not terminal, or if the learner hasn't submitted an answer to the most recent State. This
-     * operation implies that the most recently submitted answer was the correct answer to the previously current State.
-     * This does NOT change the user's position in the deck, it just marks the current state as completed.
-     */
-    internal fun pushState(state: State) {
-      check(isCurrentStateTopOfDeck()) { "Cannot push a new state unless the learner is at the most recent state." }
-      check(!isCurrentStateTerminal()) { "Cannot push another state after reaching a terminal state." }
-      check(currentDialogInteractions.size != 0) { "Cannot push another state without an answer." }
-      check(state.name != pendingTopState.name) { "Cannot route from the same state to itself as a new card." }
-      // NB: This technically has a 'next' state, but it's not marked until it's first navigated away since the new
-      // state doesn't become fully realized until navigated to.
-      previousStates += EphemeralState.newBuilder()
-        .setState(pendingTopState)
-        .setHasPreviousState(!isCurrentStateInitial())
-        .setCompletedState(CompletedState.newBuilder().addAllAnswer(currentDialogInteractions))
-        .build()
-      currentDialogInteractions.clear()
-      hintList.clear()
-      pendingTopState = state
-    }
-
-    internal fun pushStateForHint(state: State, hintIndex: Int): EphemeralState {
-      val interactionBuilder = state.interaction.toBuilder().setHint(hintIndex, hintList.get(0))
-      val newState = state.toBuilder().setInteraction(interactionBuilder).build()
-      val ephemeralState = EphemeralState.newBuilder()
-        .setState(newState)
-        .setHasPreviousState(!isCurrentStateInitial())
-        .setPendingState(PendingState.newBuilder().addAllWrongAnswer(currentDialogInteractions).addAllHint(hintList))
-        .build()
-      pendingTopState = newState
-      hintList.clear()
-      return ephemeralState
-    }
-
-    internal fun pushStateForSolution(state: State): EphemeralState {
-      val interactionBuilder = state.interaction.toBuilder().setSolution(solution)
-      val newState = state.toBuilder().setInteraction(interactionBuilder).build()
-      val ephemeralState = EphemeralState.newBuilder()
-        .setState(newState)
-        .setHasPreviousState(!isCurrentStateInitial())
-        .setPendingState(PendingState.newBuilder().addAllWrongAnswer(currentDialogInteractions).addAllHint(hintList))
-        .build()
-      pendingTopState = newState
-      return ephemeralState
-    }
-
-    /**
-     * Submits an answer & feedback dialog the learner experience in the current State. This fails if the user is not at
-     * the most recent State in the deck, or if the most recent State is terminal (since no answer can be submitted to a
-     * terminal interaction).
-     */
-    internal fun submitAnswer(userAnswer: UserAnswer, feedback: SubtitledHtml) {
-      check(isCurrentStateTopOfDeck()) { "Cannot submit an answer except to the most recent state." }
-      check(!isCurrentStateTerminal()) { "Cannot submit an answer to a terminal state." }
-      currentDialogInteractions += AnswerAndResponse.newBuilder()
-        .setUserAnswer(userAnswer)
-        .setFeedback(feedback)
-        .build()
-    }
-
-    internal fun submitHintRevealed(state: State, hintIsRevealed: Boolean, hintIndex: Int) {
-      hintList += Hint.newBuilder()
-        .setHintIsRevealed(hintIsRevealed)
-        .setHintContent(state.interaction.getHint(hintIndex).hintContent)
-        .build()
-    }
-
-    internal fun submitSolutionRevealed(state: State, solutionIsRevealed: Boolean) {
-      solution = Solution.newBuilder()
-        .setSolutionIsRevealed(solutionIsRevealed)
-        .setAnswerIsExclusive(state.interaction.solution.answerIsExclusive)
-        .setCorrectAnswer(state.interaction.solution.correctAnswer)
-        .setExplanation(state.interaction.solution.explanation)
-        .build()
-    }
-
-    private fun getCurrentPendingState(): EphemeralState {
-      return EphemeralState.newBuilder()
-        .setState(pendingTopState)
-        .setHasPreviousState(!isCurrentStateInitial())
-        .setPendingState(PendingState.newBuilder().addAllWrongAnswer(currentDialogInteractions).addAllHint(hintList))
-        .build()
-    }
-
-    private fun getCurrentTerminalState(): EphemeralState {
-      return EphemeralState.newBuilder()
-        .setState(pendingTopState)
-        .setHasPreviousState(!isCurrentStateInitial())
-        .setTerminalState(true)
-        .build()
-    }
-
-    private fun getPreviousState(): EphemeralState {
-      return previousStates[stateIndex]
-    }
-
-    /** Returns whether the current scrolled State is the first State of the exploration. */
-    private fun isCurrentStateInitial(): Boolean {
-      return stateIndex == 0
-    }
-
-    /** Returns whether the current scrolled State is the most recent State played by the learner. */
-    private fun isCurrentStateTopOfDeck(): Boolean {
-      return stateIndex == previousStates.size
-    }
-
-    /** Returns whether the current State is terminal. */
-    private fun isCurrentStateTerminal(): Boolean {
-      // Cards not on top of the deck cannot be terminal/the terminal card must be the last card in the deck, if it's
-      // present.
-      return isCurrentStateTopOfDeck() && isTopOfDeckTerminal()
-    }
-
-    /** Returns whether the most recent card on the deck is terminal. */
-    private fun isTopOfDeckTerminal(): Boolean {
-      return pendingTopState.interaction.id == TERMINAL_INTERACTION_ID
-    }
->>>>>>> 15d6c072
   }
 }