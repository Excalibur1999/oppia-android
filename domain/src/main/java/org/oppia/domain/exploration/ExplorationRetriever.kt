--- conflicted
+++ resolved
@@ -3,15 +3,8 @@
 import org.json.JSONObject
 import org.oppia.app.model.Exploration
 import org.oppia.app.model.State
-<<<<<<< HEAD
 import org.oppia.domain.util.JsonAssetRetriever
 import org.oppia.domain.util.StateRetriever
-=======
-import org.oppia.app.model.StringList
-import org.oppia.app.model.SubtitledHtml
-import org.oppia.app.model.Voiceover
-import org.oppia.app.model.VoiceoverMapping
->>>>>>> 60376961
 import java.io.IOException
 import javax.inject.Inject
 
@@ -63,82 +56,4 @@
     return statesMap
   }
 
-<<<<<<< HEAD
-=======
-  // Creates a single state object from JSON
-  private fun createStateFromJson(stateName: String, stateJson: JSONObject?): State {
-    val state = State.newBuilder()
-      .setName(stateName)
-      .setContent(
-        SubtitledHtml.newBuilder().setHtml(
-          stateJson?.getJSONObject("content")?.getString("html")
-        ).setContentId(
-          stateJson?.getJSONObject("content")?.optString("content_id")
-        )
-      )
-      .setInteraction(createInteractionFromJson(stateJson?.getJSONObject("interaction")))
-
-    if (stateJson != null && stateJson.has("recorded_voiceovers")) {
-      addVoiceOverMappings(stateJson.getJSONObject("recorded_voiceovers"), state)
-    }
-
-    return state.build()
-  }
-
-  // Adds VoiceoverMappings to state builder
-  private fun addVoiceOverMappings(recordedVoiceovers: JSONObject, stateBuilder: State.Builder) {
-    val voiceoverMappingJson = recordedVoiceovers.getJSONObject("voiceovers_mapping")
-    voiceoverMappingJson?.let {
-      for (key in it.keys()) {
-        val voiceoverMapping = VoiceoverMapping.newBuilder()
-        val voiceoverJson = it.getJSONObject(key)
-        for (lang in voiceoverJson.keys()) {
-          voiceoverMapping.putVoiceoverMapping(lang, createVoiceOverFromJson(voiceoverJson.getJSONObject(lang)))
-        }
-        stateBuilder.putRecordedVoiceovers(key, voiceoverMapping.build())
-      }
-    }
-  }
-
-  // Creates a Voiceover from Json
-  private fun createVoiceOverFromJson(voiceoverJson: JSONObject): Voiceover {
-    return Voiceover.newBuilder()
-      .setNeedsUpdate(voiceoverJson.getBoolean("needs_update"))
-      .setFileName(voiceoverJson.getString("filename"))
-      .build()
-  }
-
-  // Creates an interaction from JSON
-  private fun createInteractionFromJson(interactionJson: JSONObject?): Interaction {
-    if (interactionJson == null) {
-      return Interaction.getDefaultInstance()
-    }
-    return Interaction.newBuilder()
-      .setId(interactionJson.getString("id"))
-      .addAllAnswerGroups(
-        createAnswerGroupsFromJson(
-          interactionJson.getJSONArray("answer_groups"),
-          interactionJson.getString("id")
-        )
-      )
-      .addAllConfirmedUnclassifiedAnswers(
-        createAnswerGroupsFromJson(
-          interactionJson.getJSONArray("confirmed_unclassified_answers"),
-          interactionJson.getString("id")
-        )
-      )
-      .setDefaultOutcome(
-        createOutcomeFromJson(
-          getJsonObject(interactionJson, "default_outcome")
-        )
-      )
-      .putAllCustomizationArgs(
-        createCustomizationArgsMapFromJson(
-          getJsonObject(interactionJson, "customization_args")
-        )
-      )
-      .build()
-  }
->>>>>>> 60376961
-
 }