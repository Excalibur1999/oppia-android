--- conflicted
+++ resolved
@@ -154,14 +154,7 @@
   }
 
   private fun createTopicList(): TopicList {
-<<<<<<< HEAD
     val topicListBuilder = TopicList.newBuilder()
-      .addTopicSummary(createTopicSummary0())
-      .addTopicSummary(createTopicSummary1())
-=======
-    return TopicList.newBuilder()
-      .setPromotedStory(createPromotedStory1())
->>>>>>> 5a5d00c7
       .addTopicSummary(createFractionsTopicSummary())
       .addTopicSummary(createRatiosTopicSummary())
     val ongoingStoryList = createOngoingStoryList()
@@ -199,7 +192,6 @@
   }
 
   private fun createOngoingStoryList(): OngoingStoryList {
-<<<<<<< HEAD
     // TODO(#21): Thoroughly test the construction of this list based on lesson progress.
     val ongoingStoryListBuilder = OngoingStoryList.newBuilder()
     for (topicId in TOPIC_IDS) {
@@ -268,31 +260,6 @@
     val voiceoverMappings = state.recordedVoiceoversMap
     val contentIds = extractDesiredContentIds(state).filter(String::isNotEmpty)
     return voiceoverMappings.filterKeys(contentIds::contains).values
-=======
-    return OngoingStoryList.newBuilder()
-      .addRecentStory(createPromotedStory1())
-      .build()
-  }
-
-  private fun createPromotedStory1(): PromotedStory {
-    return PromotedStory.newBuilder()
-      .setStoryId(FRACTIONS_STORY_ID_0)
-      .setStoryName("Second Story")
-      .setTopicId(FRACTIONS_TOPIC_ID)
-      .setTopicName("First Topic")
-      .setNextChapterName("The Meaning of Equal Parts")
-      .setCompletedChapterCount(1)
-      .setTotalChapterCount(3)
-      .setLessonThumbnail(createStoryThumbnail())
-      .build()
-  }
-
-  private fun createFractionsThumbnail(): LessonThumbnail {
-    return LessonThumbnail.newBuilder()
-      .setThumbnailGraphic(LessonThumbnailGraphic.CHILD_WITH_FRACTIONS_HOMEWORK)
-      .setBackgroundColorRgb(0xf7bf73)
-      .build()
->>>>>>> 5a5d00c7
   }
 
   /** Returns all collection IDs from the specified [State] that can actually be played by a user. */
@@ -308,7 +275,6 @@
   private fun collectAllImageUrls(explorations: Collection<Exploration>): Collection<String> {
     return explorations.flatMap(::collectImageUrls)
   }
-<<<<<<< HEAD
 
   private fun collectImageUrls(exploration: Exploration): Collection<String> {
     val subtitledHtmls = collectSubtitledHtmls(exploration)
@@ -437,6 +403,4 @@
     .setThumbnailGraphic(LessonThumbnailGraphic.DUCK_AND_CHICKEN)
     .setBackgroundColorRgb(0xd3a5ec)
     .build()
-=======
->>>>>>> 5a5d00c7
 }