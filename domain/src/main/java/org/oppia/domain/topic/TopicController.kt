package org.oppia.domain.topic

import androidx.lifecycle.LiveData
import androidx.lifecycle.MutableLiveData
import org.json.JSONArray
import org.json.JSONObject
import org.oppia.app.model.ChapterPlayState
import org.oppia.app.model.ChapterSummary
import org.oppia.app.model.ConceptCard
import org.oppia.app.model.Question
import org.oppia.app.model.SkillSummary
import org.oppia.app.model.SkillThumbnail
import org.oppia.app.model.SkillThumbnailGraphic
import org.oppia.app.model.StorySummary
import org.oppia.app.model.SubtitledHtml
import org.oppia.app.model.Topic
import org.oppia.app.model.Translation
import org.oppia.app.model.TranslationMapping
import org.oppia.app.model.Voiceover
import org.oppia.app.model.VoiceoverMapping
import org.oppia.domain.exploration.TEST_EXPLORATION_ID_30
import org.oppia.domain.util.JsonAssetRetriever
import org.oppia.domain.util.StateRetriever
import org.oppia.util.data.AsyncResult
import org.oppia.util.data.DataProvider
import org.oppia.util.data.DataProviders
import java.io.File
import javax.inject.Inject
import javax.inject.Singleton

const val FRACTIONS_SKILL_ID_0 = "5RM9KPfQxobH"
const val FRACTIONS_SKILL_ID_1 = "UxTGIJqaHMLa"
const val FRACTIONS_SKILL_ID_2 = "B39yK4cbHZYI"
const val RATIOS_SKILL_ID_0 = "NGZ89uMw0IGV"
const val FRACTIONS_QUESTION_ID_0 = "dobbibJorU9T"
const val FRACTIONS_QUESTION_ID_1 = "EwbUb5oITtUX"
const val FRACTIONS_QUESTION_ID_2 = "ryIPWUmts8rN"
const val FRACTIONS_QUESTION_ID_3 = "7LcsKDzzfImQ"
const val FRACTIONS_QUESTION_ID_4 = "gDQxuodXI3Uo"
const val FRACTIONS_QUESTION_ID_5 = "Ep2t5mulNUsi"
const val FRACTIONS_QUESTION_ID_6 = "wTfCaDBKMixD"
const val FRACTIONS_QUESTION_ID_7 = "leeSNRVbbBwp"
const val FRACTIONS_QUESTION_ID_8 = "AciwQAtcvZfI"
const val FRACTIONS_QUESTION_ID_9 = "YQwbX2r6p3Xj"
const val FRACTIONS_QUESTION_ID_10 = "NNuVGmbJpnj5"
const val RATIOS_QUESTION_ID_0 = "QiKxvAXpvUbb"
val TOPIC_FILE_ASSOCIATIONS = mapOf(
  FRACTIONS_TOPIC_ID to listOf(
    "fractions_exploration0.json",
    "fractions_exploration1.json",
    "fractions_questions.json",
    "fractions_skills.json",
    "fractions_stories.json",
    "fractions_topic.json"
  ),
  RATIOS_TOPIC_ID to listOf(
    "ratios_exploration0.json",
    "ratios_exploration1.json",
    "ratios_exploration2.json",
    "ratios_exploration3.json",
    "ratios_questions.json",
    "ratios_skills.json",
    "ratios_stories.json",
    "ratios_topic.json"
  )
)

private const val QUESTION_DATA_PROVIDER_ID = "QuestionDataProvider"

/** Controller for retrieving all aspects of a topic. */
@Singleton
class TopicController @Inject constructor(
  private val dataProviders: DataProviders,
  private val jsonAssetRetriever: JsonAssetRetriever,
  private val stateRetriever: StateRetriever,
  private val storyProgressController: StoryProgressController
) {
  /** Returns the [Topic] corresponding to the specified topic ID, or a failed result if no such topic exists. */
  fun getTopic(topicId: String): LiveData<AsyncResult<Topic>> {
    return MutableLiveData(
<<<<<<< HEAD
      try {
        AsyncResult.success(retrieveTopic(topicId))
      } catch (e: Exception) {
        AsyncResult.failed<Topic>(e)
=======
      when (topicId) {
        FRACTIONS_TOPIC_ID -> AsyncResult.success(createTopicFromJson(
          "fractions_topic.json", "fractions_skills.json", "fractions_stories.json"))
        RATIOS_TOPIC_ID -> AsyncResult.success(createTopicFromJson(
          "ratios_topic.json", "ratios_skills.json", "ratios_stories.json"))
        else -> AsyncResult.failed(IllegalArgumentException("Invalid topic ID: $topicId"))
>>>>>>> 5a5d00c7
      }
    )
  }

  // TODO(#21): Expose this as a data provider, or omit if it's not needed.
  internal fun retrieveTopic(topicId: String): Topic {
    return when (topicId) {
      TEST_TOPIC_ID_0 -> createTestTopic0()
      TEST_TOPIC_ID_1 -> createTestTopic1()
      FRACTIONS_TOPIC_ID -> createTopicFromJson(
        "fractions_topic.json", "fractions_skills.json", "fractions_stories.json"
      )
      RATIOS_TOPIC_ID -> createTopicFromJson(
        "ratios_topic.json", "ratios_skills.json", "ratios_stories.json"
      )
      else -> throw IllegalArgumentException("Invalid topic ID: $topicId")
    }
  }

  // TODO(#173): Move this to its own controller once structural data & saved progress data are better distinguished.

  /** Returns the [StorySummary] corresponding to the specified story ID, or a failed result if there is none. */
  fun getStory(storyId: String): LiveData<AsyncResult<StorySummary>> {
    return MutableLiveData(
      when (storyId) {
        FRACTIONS_STORY_ID_0 -> AsyncResult.success(
          createStoryFromJsonFile(
            "fractions_stories.json", /* index= */ 0
          )
        )
        RATIOS_STORY_ID_0 -> AsyncResult.success(
          createStoryFromJsonFile(
            "ratios_stories.json", /* index= */ 0
          )
        )
        RATIOS_STORY_ID_1 -> AsyncResult.success(
          createStoryFromJsonFile(
            "ratios_stories.json", /* index= */ 1
          )
        )
        else -> AsyncResult.failed(IllegalArgumentException("Invalid story ID: $storyId"))
      }
    )
  }

  /** Returns the [ConceptCard] corresponding to the specified skill ID, or a failed result if there is none. */
  fun getConceptCard(skillId: String): LiveData<AsyncResult<ConceptCard>> {
    return MutableLiveData(
      when (skillId) {
        FRACTIONS_SKILL_ID_0 -> AsyncResult.success(
          createConceptCardFromJson(
            "fractions_skills.json", /* index= */ 0
          )
        )
        FRACTIONS_SKILL_ID_1 -> AsyncResult.success(
          createConceptCardFromJson(
            "fractions_skills.json", /* index= */ 1
          )
        )
        FRACTIONS_SKILL_ID_2 -> AsyncResult.success(
          createConceptCardFromJson(
            "fractions_skills.json", /* index= */ 2
          )
        )
        RATIOS_SKILL_ID_0 -> AsyncResult.success(
          createConceptCardFromJson(
            "ratios_skills.json", /* index= */ 0
          )
        )
        else -> AsyncResult.failed(IllegalArgumentException("Invalid skill ID: $skillId"))
      }
    )
  }

  fun retrieveQuestionsForSkillIds(skillIdsList: List<String>): DataProvider<List<Question>> {
    return dataProviders.createInMemoryDataProvider(QUESTION_DATA_PROVIDER_ID) {
      loadQuestionsForSkillIds(skillIdsList)
    }
  }

  // Loads and returns the questions given a list of skill ids.
  private fun loadQuestionsForSkillIds(skillIdsList: List<String>): List<Question> {
    return loadQuestions(skillIdsList)
  }

  private fun loadQuestions(skillIdsList: List<String>): List<Question> {
    val questionsList = mutableListOf<Question>()
    val questionsJSON = jsonAssetRetriever.loadJsonFromAsset(
      "sample_questions.json"
    )?.getJSONArray("questions")
    val fractionQuestionsJSON = jsonAssetRetriever.loadJsonFromAsset(
      "fractions_questions.json"
    )?.getJSONArray("questions")!!
    val ratiosQuestionsJSON = jsonAssetRetriever.loadJsonFromAsset(
      "ratios_questions.json"
    )?.getJSONArray("questions")!!
    for (skillId in skillIdsList) {
      when (skillId) {
        FRACTIONS_SKILL_ID_0 -> questionsList.addAll(
          mutableListOf(
            createQuestionFromJsonObject(fractionQuestionsJSON.getJSONObject(0)),
            createQuestionFromJsonObject(fractionQuestionsJSON.getJSONObject(1)),
            createQuestionFromJsonObject(fractionQuestionsJSON.getJSONObject(2)),
            createQuestionFromJsonObject(fractionQuestionsJSON.getJSONObject(3)),
            createQuestionFromJsonObject(fractionQuestionsJSON.getJSONObject(4))
          )
        )
        FRACTIONS_SKILL_ID_1 -> questionsList.addAll(
          mutableListOf(
            createQuestionFromJsonObject(fractionQuestionsJSON.getJSONObject(5)),
            createQuestionFromJsonObject(fractionQuestionsJSON.getJSONObject(6)),
            createQuestionFromJsonObject(fractionQuestionsJSON.getJSONObject(7)),
            createQuestionFromJsonObject(fractionQuestionsJSON.getJSONObject(10))
          )
        )
        FRACTIONS_SKILL_ID_2 -> questionsList.addAll(
          mutableListOf(
            createQuestionFromJsonObject(fractionQuestionsJSON.getJSONObject(8)),
            createQuestionFromJsonObject(fractionQuestionsJSON.getJSONObject(9)),
            createQuestionFromJsonObject(fractionQuestionsJSON.getJSONObject(10))
          )
        )
        RATIOS_SKILL_ID_0 -> questionsList.add(
          createQuestionFromJsonObject(ratiosQuestionsJSON.getJSONObject(0))
        )
        else -> {
          throw IllegalStateException("Invalid skill ID: $skillId")
        }
      }
    }
    return questionsList
  }

  private fun createQuestionFromJsonObject(questionJson: JSONObject): Question {
    return Question.newBuilder()
      .setQuestionId(questionJson.getString("id"))
      .setQuestionState(
        stateRetriever.createStateFromJson(
          "question", questionJson.getJSONObject("question_state_data")
        )
      )
      .addAllLinkedSkillIds(jsonAssetRetriever.getStringsFromJSONArray(questionJson.getJSONArray("linked_skill_ids")))
      .build()
  }

<<<<<<< HEAD
  private fun createTestQuestion0(questionsJson: JSONArray?): Question {
    return Question.newBuilder()
      .setQuestionId(TEST_QUESTION_ID_0)
      .setQuestionState(
        stateRetriever.createStateFromJson(
          "question", questionsJson?.getJSONObject(0)
        )
      )
      .addAllLinkedSkillIds(mutableListOf(TEST_SKILL_ID_0, TEST_SKILL_ID_1))
      .build()
  }

  private fun createTestQuestion1(questionsJson: JSONArray?): Question {
    return Question.newBuilder()
      .setQuestionId(TEST_QUESTION_ID_1)
      .setQuestionState(
        stateRetriever.createStateFromJson(
          "question", questionsJson?.getJSONObject(1)
        )
      )
      .addAllLinkedSkillIds(mutableListOf(TEST_SKILL_ID_0))
      .build()
  }

  private fun createTestQuestion2(questionsJson: JSONArray?): Question {
    return Question.newBuilder()
      .setQuestionId(TEST_QUESTION_ID_2)
      .setQuestionState(
        stateRetriever.createStateFromJson(
          "question", questionsJson?.getJSONObject(2)
        )
      )
      .addAllLinkedSkillIds(mutableListOf(TEST_SKILL_ID_0, TEST_SKILL_ID_2))
      .build()
  }

  private fun createTestQuestion3(questionsJson: JSONArray?): Question {
    return Question.newBuilder()
      .setQuestionId(TEST_QUESTION_ID_3)
      .setQuestionState(
        stateRetriever.createStateFromJson(
          "question", questionsJson?.getJSONObject(0)
        )
      )
      .addAllLinkedSkillIds(mutableListOf(TEST_SKILL_ID_1))
      .build()
  }

  private fun createTestQuestion4(questionsJson: JSONArray?): Question {
    return Question.newBuilder()
      .setQuestionId(TEST_QUESTION_ID_4)
      .setQuestionState(
        stateRetriever.createStateFromJson(
          "question", questionsJson?.getJSONObject(1)
        )
      )
      .addAllLinkedSkillIds(mutableListOf(TEST_SKILL_ID_2))
      .build()
  }

  private fun createTestQuestion5(questionsJson: JSONArray?): Question {
    return Question.newBuilder()
      .setQuestionId(TEST_QUESTION_ID_5)
      .setQuestionState(
        stateRetriever.createStateFromJson(
          "question", questionsJson?.getJSONObject(2)
        )
      )
      .addAllLinkedSkillIds(mutableListOf(TEST_SKILL_ID_2))
      .build()
  }

  private fun createTestTopic0(): Topic {
    return Topic.newBuilder()
      .setTopicId(TEST_TOPIC_ID_0)
      .setName("First Test Topic")
      .setDescription("A topic investigating the interesting aspects of the Oppia Android app.")
      .addStory(createTestTopic0Story0())
      .addSkill(createTestTopic0Skill0())
      .addStory(createTestTopic0Story1())
      .addSkill(createTestTopic0Skill1())
      .addSkill(createTestTopic0Skill2())
      .addSkill(createTestTopic0Skill3())
      .setTopicThumbnail(createTopicThumbnail0())
      .build()
  }

  private fun createTestTopic1(): Topic {
    return Topic.newBuilder()
      .setTopicId(TEST_TOPIC_ID_1)
      .setName("Second Test Topic")
      .setDescription(
        "A topic considering the various implications of having especially long topic descriptions. " +
            "These descriptions almost certainly need to wrap, which should be interesting in the UI (especially on " +
            "small screens). Consider also that there may even be multiple points pertaining to a topic, some of which " +
            "may require expanding the description section in order to read the whole topic description."
      )
      .addStory(createTestTopic1Story2())
      .addSkill(createTestTopic1Skill0())
      .setTopicThumbnail(createTopicThumbnail1())
      .build()
  }

=======
>>>>>>> 5a5d00c7
  /** Utility to create a topic from its json representation. The json file is expected to have
   * a key called 'topic' that holds the topic data. */
  private fun createTopicFromJson(topicFileName: String, skillFileName: String, storyFileName: String): Topic {
    val topicData = jsonAssetRetriever.loadJsonFromAsset(topicFileName)?.getJSONObject("topic")!!
    val topicId = topicData.getString("id")
    return Topic.newBuilder()
      .setTopicId(topicId)
      .setName(topicData.getString("name"))
      .setDescription(topicData.getString("description"))
      .addAllSkill(createSkillsFromJson(skillFileName))
      .addAllStory(createStoriesFromJson(storyFileName))
      .setTopicThumbnail(TOPIC_THUMBNAILS.getValue(topicId))
      .setDiskSizeBytes(computeTopicSizeBytes(TOPIC_FILE_ASSOCIATIONS.getValue(topicId)))
      .build()
  }

  private fun computeTopicSizeBytes(constituentFiles: List<String>): Long {
    // TODO(#169): Compute this based on protos & the combined topic package.
    // TODO(#386): Incorporate audio & image files in this computation.
    return constituentFiles.map(jsonAssetRetriever::getAssetSize).map(Int::toLong).reduceRight(Long::plus)
  }

  /** Utility to create the skill list of a topic from its json representation. The json file is expected to have
   * a key called 'skill_list' that contains an array of skill objects, each with the key 'skill'. */
  private fun createSkillsFromJson(fileName: String): List<SkillSummary> {
    val skillList = mutableListOf<SkillSummary>()
    val skillData = jsonAssetRetriever.loadJsonFromAsset(fileName)?.getJSONArray("skill_list")!!
    for (i in 0 until skillData.length()) {
      skillList.add(createSkillFromJson(skillData.getJSONObject(i).getJSONObject("skill")))
    }
    return skillList
  }

  private fun createSkillFromJson(skillData: JSONObject): SkillSummary {
    return SkillSummary.newBuilder()
      .setSkillId(skillData.getString("id"))
      .setDescription(skillData.getString("description"))
      .setSkillThumbnail(createSkillThumbnail(skillData.getString("id")))
      .build()
  }

  /** Utility to create the story list of a topic from its json representation. The json file is expected to have
   * a key called 'story_list' that contains an array of story objects, each with the key 'story'. */
  private fun createStoriesFromJson(fileName: String): List<StorySummary> {
    val storyList = mutableListOf<StorySummary>()
    val storyData = jsonAssetRetriever.loadJsonFromAsset(fileName)?.getJSONArray("story_list")!!
    for (i in 0 until storyData.length()) {
      storyList.add(createStoryFromJson(storyData.getJSONObject(i).getJSONObject("story")))
    }
    return storyList
  }

  /** Utility to create a story of a topic given its json representation and the index of the story in json. */
  private fun createStoryFromJsonFile(fileName: String, index: Int): StorySummary {
    val storyData = jsonAssetRetriever.loadJsonFromAsset(fileName)?.getJSONArray("story_list")!!
    if (storyData.length() < index) {
      return StorySummary.getDefaultInstance()
    }
    return createStoryFromJson(storyData.getJSONObject(index).getJSONObject("story"))
  }

  private fun createStoryFromJson(storyData: JSONObject): StorySummary {
    val storyId = storyData.getString("id")
    return StorySummary.newBuilder()
      .setStoryId(storyId)
      .setStoryName(storyData.getString("title"))
      .addAllChapter(
        createChaptersFromJson(
          storyId, storyData.getJSONObject("story_contents").getJSONArray("nodes")
        )
      )
      .build()
  }

  private fun createChaptersFromJson(storyId: String, chapterData: JSONArray): List<ChapterSummary> {
    val chapterList = mutableListOf<ChapterSummary>()
    val storyProgress = storyProgressController.retrieveStoryProgress(storyId)
    val chapterProgressMap = storyProgress.chapterProgressList.map { progress ->
      progress.explorationId to progress
    }.toMap()
    for (i in 0 until chapterData.length()) {
      val chapter = chapterData.getJSONObject(i)
      val explorationId = chapter.getString("exploration_id")
      chapterList.add(
        ChapterSummary.newBuilder()
          .setExplorationId(explorationId)
          .setName(chapter.getString("title"))
          .setChapterPlayState(chapterProgressMap.getValue(explorationId).playState)
          .setChapterThumbnail(EXPLORATION_THUMBNAILS.getValue(explorationId))
          .build()
      )
    }
    return chapterList
  }

<<<<<<< HEAD
  private fun createTestTopic0Story0(): StorySummary {
    return StorySummary.newBuilder()
      .setStoryId(TEST_STORY_ID_0)
      .setStoryName("First Story")
      .addChapter(createTestTopic0Story0Chapter0())
      .build()
  }

  private fun createTestTopic0Story0Chapter0(): ChapterSummary {
    return ChapterSummary.newBuilder()
      .setExplorationId(TEST_EXPLORATION_ID_30)
      .setName("Prototype Exploration")
      .setSummary("This is the prototype exploration to verify interaction functionality.")
      .setChapterPlayState(ChapterPlayState.COMPLETED)
      .setChapterThumbnail(createChapterThumbnail0())
      .build()
  }

  private fun createTestTopic0Story1(): StorySummary {
    return StorySummary.newBuilder()
      .setStoryId(TEST_STORY_ID_1)
      .setStoryName("Second Story")
      .addChapter(createTestTopic0Story1Chapter0())
      .addChapter(createTestTopic0Story1Chapter1())
      .addChapter(createTestTopic0Story1Chapter2())
      .build()
  }

  private fun createTestTopic0Story1Chapter0(): ChapterSummary {
    return ChapterSummary.newBuilder()
      .setExplorationId(TEST_EXPLORATION_ID_1)
      .setName("Second Exploration")
      .setSummary("This is the second exploration summary")
      .setChapterPlayState(ChapterPlayState.COMPLETED)
      .setChapterThumbnail(createChapterThumbnail1())
      .build()
  }

  private fun createTestTopic0Story1Chapter1(): ChapterSummary {
    return ChapterSummary.newBuilder()
      .setExplorationId(TEST_EXPLORATION_ID_2)
      .setName("Third Exploration")
      .setSummary("This is the third exploration summary")
      .setChapterPlayState(ChapterPlayState.NOT_STARTED)
      .setChapterThumbnail(createChapterThumbnail2())
      .build()
  }

  private fun createTestTopic0Story1Chapter2(): ChapterSummary {
    return ChapterSummary.newBuilder()
      .setExplorationId(TEST_EXPLORATION_ID_3)
      .setName("Fourth Exploration")
      .setSummary("This is the fourth exploration summary")
      .setChapterPlayState(ChapterPlayState.NOT_PLAYABLE_MISSING_PREREQUISITES)
      .setChapterThumbnail(createChapterThumbnail3())
      .build()
  }

  private fun createTestTopic1Story2(): StorySummary {
    return StorySummary.newBuilder()
      .setStoryId(TEST_STORY_ID_2)
      .setStoryName("Other Interesting Story")
      .addChapter(createTestTopic1Story2Chapter0())
      .build()
  }

  private fun createTestTopic1Story2Chapter0(): ChapterSummary {
    return ChapterSummary.newBuilder()
      .setExplorationId(TEST_EXPLORATION_ID_4)
      .setName("Fifth Exploration")
      .setChapterPlayState(ChapterPlayState.NOT_STARTED)
      .setChapterThumbnail(createChapterThumbnail4())
      .build()
  }

  private fun createTestTopic0Skill0(): SkillSummary {
    return SkillSummary.newBuilder()
      .setSkillId(TEST_SKILL_ID_0)
      .setDescription("An important skill")
      .setSkillThumbnail(createSkillThumbnail(TEST_SKILL_ID_0))
      .build()
  }

  private fun createTestTopic0Skill1(): SkillSummary {
    return SkillSummary.newBuilder()
      .setSkillId(TEST_SKILL_ID_1)
      .setDescription("Another important skill")
      .setSkillThumbnail(createSkillThumbnail(TEST_SKILL_ID_1))
      .build()
  }

  private fun createTestTopic0Skill2(): SkillSummary {
    return SkillSummary.newBuilder()
      .setSkillId(TEST_SKILL_ID_1)
      .setDescription("A different skill in a different topic Another important skill")
      .setSkillThumbnail(createSkillThumbnail(TEST_SKILL_ID_1))
      .build()
  }

  private fun createTestTopic0Skill3(): SkillSummary {
    return SkillSummary.newBuilder()
      .setSkillId(TEST_SKILL_ID_1)
      .setDescription("Another important skill")
      .setSkillThumbnail(createSkillThumbnail(TEST_SKILL_ID_1))
      .build()
  }

  private fun createTestTopic1Skill0(): SkillSummary {
    return SkillSummary.newBuilder()
      .setSkillId(TEST_SKILL_ID_2)
      .setDescription("A different skill in a different topic")
      .setSkillThumbnail(createSkillThumbnail(TEST_SKILL_ID_2))
      .build()
=======
  private fun createTopicThumbnail(fileName: String): LessonThumbnail {
    return when (fileName) {
      "fractions_topic.json" -> LessonThumbnail.newBuilder()
        .setThumbnailGraphic(LessonThumbnailGraphic.CHILD_WITH_FRACTIONS_HOMEWORK)
        .setBackgroundColorRgb(0xf7bf73)
        .build()
      "ratios_topic.json" -> LessonThumbnail.newBuilder()
        .setThumbnailGraphic(LessonThumbnailGraphic.DUCK_AND_CHICKEN)
        .setBackgroundColorRgb(0xf7bf73)
        .build()
      else -> LessonThumbnail.newBuilder().setThumbnailGraphic(LessonThumbnailGraphic.UNRECOGNIZED)
        .setBackgroundColorRgb(0xf7bf73)
        .build()
    }
>>>>>>> 5a5d00c7
  }

  private fun createConceptCardFromJson(fileName: String, index: Int): ConceptCard {
    val skillList = jsonAssetRetriever.loadJsonFromAsset(fileName)?.getJSONArray("skill_list")!!
    if (skillList.length() < index) {
      return ConceptCard.getDefaultInstance()
    }
    val skillData = skillList.getJSONObject(index).getJSONObject("skill")
    val skillContents = skillData.getJSONObject("skill_contents")
    return ConceptCard.newBuilder()
      .setSkillId(skillData.getString("id"))
      .setSkillDescription(skillData.getString("description"))
      .setExplanation(
        SubtitledHtml.newBuilder()
          .setHtml(skillContents.getJSONObject("explanation").getString("html"))
          .setContentId(skillContents.getJSONObject("explanation").getString("content_id")).build()
      )
      .addAllWorkedExample(createWorkedExamplesFromJson(skillContents.getJSONArray("worked_examples")))
      .build()
  }

  private fun createWorkedExamplesFromJson(workedExampleData: JSONArray): List<SubtitledHtml> {
    val workedExampleList = mutableListOf<SubtitledHtml>()
    for (i in 0 until workedExampleData.length()) {
      workedExampleList.add(
        SubtitledHtml.newBuilder()
          .setContentId(workedExampleData.getJSONObject(i).getString("content_id"))
          .setHtml(workedExampleData.getJSONObject(i).getString("html"))
          .build()
      )
    }
    return workedExampleList
  }
<<<<<<< HEAD

  private fun createTestConceptCardForSkill0(): ConceptCard {
    return ConceptCard.newBuilder()
      .setSkillId(TEST_SKILL_ID_0)
      .setSkillDescription(createTestTopic0Skill0().description)
      .setExplanation(
        SubtitledHtml.newBuilder().setHtml("Hello. Welcome to Oppia.").setContentId(TEST_SKILL_CONTENT_ID_0).build()
      )
      .addWorkedExample(
        SubtitledHtml.newBuilder().setHtml("This is the first example.").setContentId(TEST_SKILL_CONTENT_ID_1).build()
      )
      .putRecordedVoiceover(
        TEST_SKILL_CONTENT_ID_0, VoiceoverMapping.newBuilder().putVoiceoverMapping(
          "es", Voiceover.newBuilder().setFileName("fake_spanish_xlated_explanation.mp3").setFileSizeBytes(456).build()
        ).build()
      )
      .putRecordedVoiceover(
        TEST_SKILL_CONTENT_ID_1, VoiceoverMapping.newBuilder().putVoiceoverMapping(
          "es", Voiceover.newBuilder().setFileName("fake_spanish_xlated_example.mp3").setFileSizeBytes(123).build()
        ).build()
      )
      .putWrittenTranslation(
        TEST_SKILL_CONTENT_ID_0, TranslationMapping.newBuilder().putTranslationMapping(
          "es", Translation.newBuilder().setHtml("Hola. Bienvenidos a Oppia.").build()
        ).build()
      )
      .putWrittenTranslation(
        TEST_SKILL_CONTENT_ID_1, TranslationMapping.newBuilder().putTranslationMapping(
          "es", Translation.newBuilder().setHtml("Este es el primer ejemplo trabajado.").build()
        ).build()
      )
      .build()
  }

  private fun createTestConceptCardForSkill1(): ConceptCard {
    return ConceptCard.newBuilder()
      .setSkillId(TEST_SKILL_ID_1)
      .setSkillDescription(createTestTopic0Skill1().description)
      .setExplanation(SubtitledHtml.newBuilder().setHtml("Explanation with <b>rich text</b>.").build())
      .addWorkedExample(SubtitledHtml.newBuilder().setHtml("Worked example with <i>rich text</i>.").build())
      .build()
  }

  private fun createTestConceptCardForSkill2(): ConceptCard {
    return ConceptCard.newBuilder()
      .setSkillId(TEST_SKILL_ID_2)
      .setSkillDescription(createTestTopic1Skill0().description)
      .setExplanation(SubtitledHtml.newBuilder().setHtml("Explanation without rich text.").build())
      .addWorkedExample(SubtitledHtml.newBuilder().setHtml("Worked example without rich text.").build())
      .addWorkedExample(SubtitledHtml.newBuilder().setHtml("Second worked example.").build())
      .build()
  }

  private fun createSkillThumbnail(skillId: String): SkillThumbnail {
    return when (skillId) {
      FRACTIONS_SKILL_ID_0 -> SkillThumbnail.newBuilder()
        .setThumbnailGraphic(SkillThumbnailGraphic.IDENTIFYING_THE_PARTS_OF_A_FRACTION)
        .build()
      FRACTIONS_SKILL_ID_1 -> SkillThumbnail.newBuilder()
        .setThumbnailGraphic(SkillThumbnailGraphic.WRITING_FRACTIONS)
        .build()
      FRACTIONS_SKILL_ID_2 -> SkillThumbnail.newBuilder()
        .setThumbnailGraphic(SkillThumbnailGraphic.MIXED_NUMBERS_AND_IMPROPER_FRACTIONS)
        .build()
      RATIOS_SKILL_ID_0 -> SkillThumbnail.newBuilder()
        .setThumbnailGraphic(SkillThumbnailGraphic.DERIVE_A_RATIO)
        .build()
      else -> SkillThumbnail.newBuilder()
        .setThumbnailGraphic(SkillThumbnailGraphic.IDENTIFYING_THE_PARTS_OF_A_FRACTION)
        .build()
    }
  }
=======
>>>>>>> 5a5d00c7
}<|MERGE_RESOLUTION|>--- conflicted
+++ resolved
@@ -7,6 +7,8 @@
 import org.oppia.app.model.ChapterPlayState
 import org.oppia.app.model.ChapterSummary
 import org.oppia.app.model.ConceptCard
+import org.oppia.app.model.LessonThumbnail
+import org.oppia.app.model.LessonThumbnailGraphic
 import org.oppia.app.model.Question
 import org.oppia.app.model.SkillSummary
 import org.oppia.app.model.SkillThumbnail
@@ -78,34 +80,17 @@
   /** Returns the [Topic] corresponding to the specified topic ID, or a failed result if no such topic exists. */
   fun getTopic(topicId: String): LiveData<AsyncResult<Topic>> {
     return MutableLiveData(
-<<<<<<< HEAD
-      try {
-        AsyncResult.success(retrieveTopic(topicId))
-      } catch (e: Exception) {
-        AsyncResult.failed<Topic>(e)
-=======
-      when (topicId) {
-        FRACTIONS_TOPIC_ID -> AsyncResult.success(createTopicFromJson(
-          "fractions_topic.json", "fractions_skills.json", "fractions_stories.json"))
-        RATIOS_TOPIC_ID -> AsyncResult.success(createTopicFromJson(
-          "ratios_topic.json", "ratios_skills.json", "ratios_stories.json"))
-        else -> AsyncResult.failed(IllegalArgumentException("Invalid topic ID: $topicId"))
->>>>>>> 5a5d00c7
-      }
+      try { AsyncResult.success(retrieveTopic(topicId)) }
+      catch (e: Exception) { AsyncResult.failed<Topic>(e) }
     )
   }
 
-  // TODO(#21): Expose this as a data provider, or omit if it's not needed.
   internal fun retrieveTopic(topicId: String): Topic {
     return when (topicId) {
-      TEST_TOPIC_ID_0 -> createTestTopic0()
-      TEST_TOPIC_ID_1 -> createTestTopic1()
       FRACTIONS_TOPIC_ID -> createTopicFromJson(
-        "fractions_topic.json", "fractions_skills.json", "fractions_stories.json"
-      )
+        "fractions_topic.json", "fractions_skills.json", "fractions_stories.json")
       RATIOS_TOPIC_ID -> createTopicFromJson(
-        "ratios_topic.json", "ratios_skills.json", "ratios_stories.json"
-      )
+        "ratios_topic.json", "ratios_skills.json", "ratios_stories.json")
       else -> throw IllegalArgumentException("Invalid topic ID: $topicId")
     }
   }
@@ -236,112 +221,6 @@
       .build()
   }
 
-<<<<<<< HEAD
-  private fun createTestQuestion0(questionsJson: JSONArray?): Question {
-    return Question.newBuilder()
-      .setQuestionId(TEST_QUESTION_ID_0)
-      .setQuestionState(
-        stateRetriever.createStateFromJson(
-          "question", questionsJson?.getJSONObject(0)
-        )
-      )
-      .addAllLinkedSkillIds(mutableListOf(TEST_SKILL_ID_0, TEST_SKILL_ID_1))
-      .build()
-  }
-
-  private fun createTestQuestion1(questionsJson: JSONArray?): Question {
-    return Question.newBuilder()
-      .setQuestionId(TEST_QUESTION_ID_1)
-      .setQuestionState(
-        stateRetriever.createStateFromJson(
-          "question", questionsJson?.getJSONObject(1)
-        )
-      )
-      .addAllLinkedSkillIds(mutableListOf(TEST_SKILL_ID_0))
-      .build()
-  }
-
-  private fun createTestQuestion2(questionsJson: JSONArray?): Question {
-    return Question.newBuilder()
-      .setQuestionId(TEST_QUESTION_ID_2)
-      .setQuestionState(
-        stateRetriever.createStateFromJson(
-          "question", questionsJson?.getJSONObject(2)
-        )
-      )
-      .addAllLinkedSkillIds(mutableListOf(TEST_SKILL_ID_0, TEST_SKILL_ID_2))
-      .build()
-  }
-
-  private fun createTestQuestion3(questionsJson: JSONArray?): Question {
-    return Question.newBuilder()
-      .setQuestionId(TEST_QUESTION_ID_3)
-      .setQuestionState(
-        stateRetriever.createStateFromJson(
-          "question", questionsJson?.getJSONObject(0)
-        )
-      )
-      .addAllLinkedSkillIds(mutableListOf(TEST_SKILL_ID_1))
-      .build()
-  }
-
-  private fun createTestQuestion4(questionsJson: JSONArray?): Question {
-    return Question.newBuilder()
-      .setQuestionId(TEST_QUESTION_ID_4)
-      .setQuestionState(
-        stateRetriever.createStateFromJson(
-          "question", questionsJson?.getJSONObject(1)
-        )
-      )
-      .addAllLinkedSkillIds(mutableListOf(TEST_SKILL_ID_2))
-      .build()
-  }
-
-  private fun createTestQuestion5(questionsJson: JSONArray?): Question {
-    return Question.newBuilder()
-      .setQuestionId(TEST_QUESTION_ID_5)
-      .setQuestionState(
-        stateRetriever.createStateFromJson(
-          "question", questionsJson?.getJSONObject(2)
-        )
-      )
-      .addAllLinkedSkillIds(mutableListOf(TEST_SKILL_ID_2))
-      .build()
-  }
-
-  private fun createTestTopic0(): Topic {
-    return Topic.newBuilder()
-      .setTopicId(TEST_TOPIC_ID_0)
-      .setName("First Test Topic")
-      .setDescription("A topic investigating the interesting aspects of the Oppia Android app.")
-      .addStory(createTestTopic0Story0())
-      .addSkill(createTestTopic0Skill0())
-      .addStory(createTestTopic0Story1())
-      .addSkill(createTestTopic0Skill1())
-      .addSkill(createTestTopic0Skill2())
-      .addSkill(createTestTopic0Skill3())
-      .setTopicThumbnail(createTopicThumbnail0())
-      .build()
-  }
-
-  private fun createTestTopic1(): Topic {
-    return Topic.newBuilder()
-      .setTopicId(TEST_TOPIC_ID_1)
-      .setName("Second Test Topic")
-      .setDescription(
-        "A topic considering the various implications of having especially long topic descriptions. " +
-            "These descriptions almost certainly need to wrap, which should be interesting in the UI (especially on " +
-            "small screens). Consider also that there may even be multiple points pertaining to a topic, some of which " +
-            "may require expanding the description section in order to read the whole topic description."
-      )
-      .addStory(createTestTopic1Story2())
-      .addSkill(createTestTopic1Skill0())
-      .setTopicThumbnail(createTopicThumbnail1())
-      .build()
-  }
-
-=======
->>>>>>> 5a5d00c7
   /** Utility to create a topic from its json representation. The json file is expected to have
    * a key called 'topic' that holds the topic data. */
   private fun createTopicFromJson(topicFileName: String, skillFileName: String, storyFileName: String): Topic {
@@ -437,121 +316,6 @@
     return chapterList
   }
 
-<<<<<<< HEAD
-  private fun createTestTopic0Story0(): StorySummary {
-    return StorySummary.newBuilder()
-      .setStoryId(TEST_STORY_ID_0)
-      .setStoryName("First Story")
-      .addChapter(createTestTopic0Story0Chapter0())
-      .build()
-  }
-
-  private fun createTestTopic0Story0Chapter0(): ChapterSummary {
-    return ChapterSummary.newBuilder()
-      .setExplorationId(TEST_EXPLORATION_ID_30)
-      .setName("Prototype Exploration")
-      .setSummary("This is the prototype exploration to verify interaction functionality.")
-      .setChapterPlayState(ChapterPlayState.COMPLETED)
-      .setChapterThumbnail(createChapterThumbnail0())
-      .build()
-  }
-
-  private fun createTestTopic0Story1(): StorySummary {
-    return StorySummary.newBuilder()
-      .setStoryId(TEST_STORY_ID_1)
-      .setStoryName("Second Story")
-      .addChapter(createTestTopic0Story1Chapter0())
-      .addChapter(createTestTopic0Story1Chapter1())
-      .addChapter(createTestTopic0Story1Chapter2())
-      .build()
-  }
-
-  private fun createTestTopic0Story1Chapter0(): ChapterSummary {
-    return ChapterSummary.newBuilder()
-      .setExplorationId(TEST_EXPLORATION_ID_1)
-      .setName("Second Exploration")
-      .setSummary("This is the second exploration summary")
-      .setChapterPlayState(ChapterPlayState.COMPLETED)
-      .setChapterThumbnail(createChapterThumbnail1())
-      .build()
-  }
-
-  private fun createTestTopic0Story1Chapter1(): ChapterSummary {
-    return ChapterSummary.newBuilder()
-      .setExplorationId(TEST_EXPLORATION_ID_2)
-      .setName("Third Exploration")
-      .setSummary("This is the third exploration summary")
-      .setChapterPlayState(ChapterPlayState.NOT_STARTED)
-      .setChapterThumbnail(createChapterThumbnail2())
-      .build()
-  }
-
-  private fun createTestTopic0Story1Chapter2(): ChapterSummary {
-    return ChapterSummary.newBuilder()
-      .setExplorationId(TEST_EXPLORATION_ID_3)
-      .setName("Fourth Exploration")
-      .setSummary("This is the fourth exploration summary")
-      .setChapterPlayState(ChapterPlayState.NOT_PLAYABLE_MISSING_PREREQUISITES)
-      .setChapterThumbnail(createChapterThumbnail3())
-      .build()
-  }
-
-  private fun createTestTopic1Story2(): StorySummary {
-    return StorySummary.newBuilder()
-      .setStoryId(TEST_STORY_ID_2)
-      .setStoryName("Other Interesting Story")
-      .addChapter(createTestTopic1Story2Chapter0())
-      .build()
-  }
-
-  private fun createTestTopic1Story2Chapter0(): ChapterSummary {
-    return ChapterSummary.newBuilder()
-      .setExplorationId(TEST_EXPLORATION_ID_4)
-      .setName("Fifth Exploration")
-      .setChapterPlayState(ChapterPlayState.NOT_STARTED)
-      .setChapterThumbnail(createChapterThumbnail4())
-      .build()
-  }
-
-  private fun createTestTopic0Skill0(): SkillSummary {
-    return SkillSummary.newBuilder()
-      .setSkillId(TEST_SKILL_ID_0)
-      .setDescription("An important skill")
-      .setSkillThumbnail(createSkillThumbnail(TEST_SKILL_ID_0))
-      .build()
-  }
-
-  private fun createTestTopic0Skill1(): SkillSummary {
-    return SkillSummary.newBuilder()
-      .setSkillId(TEST_SKILL_ID_1)
-      .setDescription("Another important skill")
-      .setSkillThumbnail(createSkillThumbnail(TEST_SKILL_ID_1))
-      .build()
-  }
-
-  private fun createTestTopic0Skill2(): SkillSummary {
-    return SkillSummary.newBuilder()
-      .setSkillId(TEST_SKILL_ID_1)
-      .setDescription("A different skill in a different topic Another important skill")
-      .setSkillThumbnail(createSkillThumbnail(TEST_SKILL_ID_1))
-      .build()
-  }
-
-  private fun createTestTopic0Skill3(): SkillSummary {
-    return SkillSummary.newBuilder()
-      .setSkillId(TEST_SKILL_ID_1)
-      .setDescription("Another important skill")
-      .setSkillThumbnail(createSkillThumbnail(TEST_SKILL_ID_1))
-      .build()
-  }
-
-  private fun createTestTopic1Skill0(): SkillSummary {
-    return SkillSummary.newBuilder()
-      .setSkillId(TEST_SKILL_ID_2)
-      .setDescription("A different skill in a different topic")
-      .setSkillThumbnail(createSkillThumbnail(TEST_SKILL_ID_2))
-      .build()
-=======
   private fun createTopicThumbnail(fileName: String): LessonThumbnail {
     return when (fileName) {
       "fractions_topic.json" -> LessonThumbnail.newBuilder()
@@ -566,7 +330,6 @@
         .setBackgroundColorRgb(0xf7bf73)
         .build()
     }
->>>>>>> 5a5d00c7
   }
 
   private fun createConceptCardFromJson(fileName: String, index: Int): ConceptCard {
@@ -600,59 +363,6 @@
     }
     return workedExampleList
   }
-<<<<<<< HEAD
-
-  private fun createTestConceptCardForSkill0(): ConceptCard {
-    return ConceptCard.newBuilder()
-      .setSkillId(TEST_SKILL_ID_0)
-      .setSkillDescription(createTestTopic0Skill0().description)
-      .setExplanation(
-        SubtitledHtml.newBuilder().setHtml("Hello. Welcome to Oppia.").setContentId(TEST_SKILL_CONTENT_ID_0).build()
-      )
-      .addWorkedExample(
-        SubtitledHtml.newBuilder().setHtml("This is the first example.").setContentId(TEST_SKILL_CONTENT_ID_1).build()
-      )
-      .putRecordedVoiceover(
-        TEST_SKILL_CONTENT_ID_0, VoiceoverMapping.newBuilder().putVoiceoverMapping(
-          "es", Voiceover.newBuilder().setFileName("fake_spanish_xlated_explanation.mp3").setFileSizeBytes(456).build()
-        ).build()
-      )
-      .putRecordedVoiceover(
-        TEST_SKILL_CONTENT_ID_1, VoiceoverMapping.newBuilder().putVoiceoverMapping(
-          "es", Voiceover.newBuilder().setFileName("fake_spanish_xlated_example.mp3").setFileSizeBytes(123).build()
-        ).build()
-      )
-      .putWrittenTranslation(
-        TEST_SKILL_CONTENT_ID_0, TranslationMapping.newBuilder().putTranslationMapping(
-          "es", Translation.newBuilder().setHtml("Hola. Bienvenidos a Oppia.").build()
-        ).build()
-      )
-      .putWrittenTranslation(
-        TEST_SKILL_CONTENT_ID_1, TranslationMapping.newBuilder().putTranslationMapping(
-          "es", Translation.newBuilder().setHtml("Este es el primer ejemplo trabajado.").build()
-        ).build()
-      )
-      .build()
-  }
-
-  private fun createTestConceptCardForSkill1(): ConceptCard {
-    return ConceptCard.newBuilder()
-      .setSkillId(TEST_SKILL_ID_1)
-      .setSkillDescription(createTestTopic0Skill1().description)
-      .setExplanation(SubtitledHtml.newBuilder().setHtml("Explanation with <b>rich text</b>.").build())
-      .addWorkedExample(SubtitledHtml.newBuilder().setHtml("Worked example with <i>rich text</i>.").build())
-      .build()
-  }
-
-  private fun createTestConceptCardForSkill2(): ConceptCard {
-    return ConceptCard.newBuilder()
-      .setSkillId(TEST_SKILL_ID_2)
-      .setSkillDescription(createTestTopic1Skill0().description)
-      .setExplanation(SubtitledHtml.newBuilder().setHtml("Explanation without rich text.").build())
-      .addWorkedExample(SubtitledHtml.newBuilder().setHtml("Worked example without rich text.").build())
-      .addWorkedExample(SubtitledHtml.newBuilder().setHtml("Second worked example.").build())
-      .build()
-  }
 
   private fun createSkillThumbnail(skillId: String): SkillThumbnail {
     return when (skillId) {
@@ -673,6 +383,4 @@
         .build()
     }
   }
-=======
->>>>>>> 5a5d00c7
 }