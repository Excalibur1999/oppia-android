--- conflicted
+++ resolved
@@ -14,18 +14,8 @@
 const val FRACTIONS_STORY_ID_0 = "wANbh4oOClga"
 const val RATIOS_STORY_ID_0 = "wAMdg4oOClga"
 const val RATIOS_STORY_ID_1 = "xBSdg4oOClga"
-<<<<<<< HEAD
-const val TEST_EXPLORATION_ID_0 = "test_exp_id_0"
-const val TEST_EXPLORATION_ID_1 = "test_exp_id_1"
-const val TEST_EXPLORATION_ID_2 = "test_exp_id_2"
-const val TEST_EXPLORATION_ID_3 = "test_exp_id_3"
-const val TEST_EXPLORATION_ID_4 = "test_exp_id_4"
 const val FRACTIONS_EXPLORATION_ID_0 = "umPkwp0L1M0-"
 const val FRACTIONS_EXPLORATION_ID_1 = "MjZzEVOG47_1"
-=======
-const val FRACTIONS_EXPLORATION_ID_0 = "0"
-const val FRACTIONS_EXPLORATION_ID_1 = "16"
->>>>>>> 5a5d00c7
 const val RATIOS_EXPLORATION_ID_0 = "2mzzFVDLuAj8"
 const val RATIOS_EXPLORATION_ID_1 = "5NWuolNcwH6e"
 const val RATIOS_EXPLORATION_ID_2 = "k2bQ7z5XHNbK"
