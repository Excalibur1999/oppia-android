package org.oppia.android.domain.audio

import android.media.MediaDataSource
import android.media.MediaPlayer
import android.os.Build
import androidx.annotation.VisibleForTesting
import androidx.lifecycle.LiveData
import androidx.lifecycle.MutableLiveData
import kotlinx.coroutines.CoroutineDispatcher
import kotlinx.coroutines.CoroutineScope
import kotlinx.coroutines.Job
import kotlinx.coroutines.delay
import kotlinx.coroutines.launch
import org.oppia.android.domain.oppialogger.OppiaLogger
import org.oppia.android.domain.oppialogger.analytics.LearnerAnalyticsLogger
import org.oppia.android.domain.oppialogger.exceptions.ExceptionsController
import org.oppia.android.util.caching.AssetRepository
import org.oppia.android.util.caching.CacheAssetsLocally
import org.oppia.android.util.data.AsyncResult
import org.oppia.android.util.threading.BackgroundDispatcher
import java.io.IOException
import java.util.concurrent.TimeUnit
import java.util.concurrent.locks.ReentrantLock
import javax.inject.Inject
import javax.inject.Singleton
import kotlin.concurrent.withLock

/**
 * Controller which provides audio playing capabilities.
 * [initializeMediaPlayer] should be used to download a specific audio track.
 * [releaseMediaPlayer] should be used to clean up the controller's resources.
 * See documentation for both to understand how to use them correctly.
 */
@Singleton
class AudioPlayerController @Inject constructor(
  private val oppiaLogger: OppiaLogger,
  private val assetRepository: AssetRepository,
  private val exceptionsController: ExceptionsController,
  private val learnerAnalyticsLogger: LearnerAnalyticsLogger,
  @BackgroundDispatcher private val backgroundDispatcher: CoroutineDispatcher,
  @CacheAssetsLocally private val cacheAssetsLocally: Boolean
) {

  inner class AudioMutableLiveData :
    MutableLiveData<AsyncResult<PlayProgress>>(AsyncResult.Pending()) {
    override fun onActive() {
      super.onActive()
      audioLock.withLock {
        observerActive = true
        if (prepared && mediaPlayer.isPlaying)
          scheduleNextSeekBarUpdate()
      }
    }

    override fun onInactive() {
      super.onInactive()
      audioLock.withLock {
        observerActive = false
        stopUpdatingSeekBar()
      }
    }
  }

  /** Represents current state of internal Media Player. */
  enum class PlayStatus {
    PREPARED, // mediaPlayer in "Prepared" state, ready to play(), pause(), seekTo().
    PLAYING, // mediaPlayer in "Started" state, ready to pause(), seekTo().
    PAUSED, // mediaPlayer in "Paused" state, ready to play(), seekTo().
    COMPLETED // mediaPlayer in "PlaybackCompleted" state, ready to play(), seekTo().
  }

  /**
   * [type]: See above.
   * [position]: Represents mediaPlayer's current position in playback.
   * [duration]: Represents duration of current audio.
   */
  class PlayProgress(val type: PlayStatus, val position: Int, val duration: Int)

  /** General audio player exception used in on error listener. */
  class AudioPlayerException(message: String) : Exception(message)

  private var mediaPlayer: MediaPlayer = MediaPlayer()
  private var playProgress: AudioMutableLiveData? = null
  private var nextUpdateJob: Job? = null
  private val audioLock = ReentrantLock()

  private var prepared = false
  private var observerActive = false
  private var mediaPlayerActive = false
  private var isReleased = false
  private var duration = 0
  private var completed = false
  private var currentContentId: String? = null

  private val SEEKBAR_UPDATE_FREQUENCY = TimeUnit.SECONDS.toMillis(1)

  /**
   * Loads audio source from a URL and return LiveData to send updates.
   * This controller cannot already be initialized.
   */
  fun initializeMediaPlayer(): LiveData<AsyncResult<PlayProgress>> {
    audioLock.withLock {
      mediaPlayerActive = true
      if (isReleased) {
        // Recreation is necessary since media player's resources have been released
        mediaPlayer = MediaPlayer()
        isReleased = false
      }
      setMediaPlayerListeners()
    }
    val progressLiveData = AudioMutableLiveData()
    playProgress = progressLiveData
    return progressLiveData
  }

  /**
   * Changes audio source to specified.
   * Stops sending seek bar updates and put MediaPlayer in preparing state.
   */
  fun changeDataSource(url: String, contentId: String?) {
    audioLock.withLock {
      prepared = false
      currentContentId = contentId
      stopUpdatingSeekBar()
      mediaPlayer.reset()
      prepareDataSource(url)
    }
  }

  private fun setMediaPlayerListeners() {
    mediaPlayer.setOnCompletionListener {
      completed = true
      stopUpdatingSeekBar()
      playProgress?.value =
        AsyncResult.Success(PlayProgress(PlayStatus.COMPLETED, 0, duration))
    }
    mediaPlayer.setOnPreparedListener {
      prepared = true
      duration = it.duration
      playProgress?.value =
        AsyncResult.Success(PlayProgress(PlayStatus.PREPARED, 0, duration))
    }
    mediaPlayer.setOnErrorListener { _, what, extra ->
      playProgress?.value =
        AsyncResult.Failure(
          AudioPlayerException("Audio Player put in error state with what: $what and extra: $extra")
        )
      releaseMediaPlayer()
      initializeMediaPlayer()
      // Indicates that error was handled and to not invoke completion listener.
      return@setOnErrorListener true
    }
  }

  private fun prepareDataSource(url: String) {
    try {
      if (cacheAssetsLocally && Build.VERSION.SDK_INT >= Build.VERSION_CODES.M) {
        val mediaDataSource: MediaDataSource = object : MediaDataSource() {
          private val audioFileBuffer: ByteArray by lazy {
            // Ensure that the download occurs off the main thread to avoid strict mode violations for
            // cases when we need to stream audio.
            assetRepository.loadRemoteBinaryAsset(url)()
          }

          // https://medium.com/@jacks205/implementing-your-own-android-mediadatasource-e67adb070731.
          override fun readAt(position: Long, buffer: ByteArray?, offset: Int, size: Int): Int {
            checkNotNull(buffer)
            val intPosition = position.toInt()
            if (intPosition >= audioFileBuffer.size) {
              return -1
            }
            val availableData = audioFileBuffer.size - intPosition
            val adjustedSize = size.coerceIn(0 until availableData)
            audioFileBuffer.copyInto(buffer, offset, intPosition, intPosition + adjustedSize)
            return adjustedSize
          }

          override fun getSize(): Long {
            return audioFileBuffer.size.toLong()
          }

          override fun close() {}
        }
        mediaPlayer.setDataSource(mediaDataSource)
      } else {
        mediaPlayer.setDataSource(url)
      }
      mediaPlayer.prepareAsync()
    } catch (e: IOException) {
      exceptionsController.logNonFatalException(e)
      oppiaLogger.e("AudioPlayerController", "Failed to set data source for media player", e)
    }
    playProgress?.value = AsyncResult.Pending()
  }

  /**
   * Puts MediaPlayer in started state and begins sending seek bar updates.
   * Controller must already have audio prepared.
   */
<<<<<<< HEAD
  fun play(isPlayingFromAutoPlay: Boolean, reloadingMainContent: Boolean) {
=======
  fun play(isPlayingFromAutoPlay: Boolean = true, reloadingMainContent: Boolean = true) {
>>>>>>> e0594188
    audioLock.withLock {
      check(prepared) { "Media Player not in a prepared state" }
      if (!mediaPlayer.isPlaying) {
        mediaPlayer.start()
        scheduleNextSeekBarUpdate()

        // Log an auto play only if it's the one that initiates playing audio (since it more or less
        // corresponds to manually clicking the 'play' button). Note this will not log any play
        // events after the state completes (since there'll no longer be a state logger).
        if (!isPlayingFromAutoPlay || !reloadingMainContent) {
          val explorationLogger = learnerAnalyticsLogger.explorationAnalyticsLogger.value
          val stateLogger = explorationLogger?.stateAnalyticsLogger?.value
          stateLogger?.logPlayVoiceOver(currentContentId)
        }
      }
    }
  }

  /**
   * Puts MediaPlayer in paused state and stops sending seek bar updates.
   * Controller must already have audio prepared.
   */
  fun pause() {
    audioLock.withLock {
      check(prepared) { "Media Player not in a prepared state" }
      if (mediaPlayer.isPlaying) {
        playProgress?.value =
          AsyncResult.Success(
            PlayProgress(PlayStatus.PAUSED, mediaPlayer.currentPosition, duration)
          )
        mediaPlayer.pause()
        stopUpdatingSeekBar()
      }
    }
  }

  private fun scheduleNextSeekBarUpdate() {
    audioLock.withLock {
      if (observerActive && prepared) {
        nextUpdateJob = CoroutineScope(backgroundDispatcher).launch {
          updateSeekBar()
          delay(SEEKBAR_UPDATE_FREQUENCY)
          scheduleNextSeekBarUpdate()
        }
      }
    }
  }

  private fun updateSeekBar() {
    audioLock.withLock {
      if (mediaPlayer.isPlaying) {
        val position = if (completed) 0 else mediaPlayer.currentPosition
        completed = false
        playProgress?.postValue(
          AsyncResult.Success(
            PlayProgress(PlayStatus.PLAYING, position, mediaPlayer.duration)
          )
        )
      }
    }
  }

  private fun stopUpdatingSeekBar() {
    audioLock.withLock {
      nextUpdateJob?.cancel()
      nextUpdateJob = null
    }
  }

  /**
   * Puts MediaPlayer in end state and releases resources.
   * Stop updating seek bar and removes all observers.
   * MediaPlayer must already be initialized.
   */
  fun releaseMediaPlayer() {
    audioLock.withLock {
      check(mediaPlayerActive) { "Media player has not been previously initialized" }
      mediaPlayerActive = false
      isReleased = true
      prepared = false
      mediaPlayer.release()
      stopUpdatingSeekBar()
      playProgress = null
    }
  }

  /**
   * Seek to specific position in MediaPlayer.
   * Controller must already have audio prepared.
   */
  fun seekTo(position: Int) {
    audioLock.withLock {
      check(prepared) { "Media Player not in a prepared state" }
      mediaPlayer.seekTo(position)
    }
  }

  @VisibleForTesting(otherwise = VisibleForTesting.NONE)
  fun getTestMediaPlayer(): MediaPlayer = mediaPlayer
}<|MERGE_RESOLUTION|>--- conflicted
+++ resolved
@@ -197,11 +197,7 @@
    * Puts MediaPlayer in started state and begins sending seek bar updates.
    * Controller must already have audio prepared.
    */
-<<<<<<< HEAD
   fun play(isPlayingFromAutoPlay: Boolean, reloadingMainContent: Boolean) {
-=======
-  fun play(isPlayingFromAutoPlay: Boolean = true, reloadingMainContent: Boolean = true) {
->>>>>>> e0594188
     audioLock.withLock {
       check(prepared) { "Media Player not in a prepared state" }
       if (!mediaPlayer.isPlaying) {
