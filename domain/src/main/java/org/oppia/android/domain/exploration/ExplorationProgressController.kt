package org.oppia.android.domain.exploration

<<<<<<< HEAD
import androidx.lifecycle.LiveData
import androidx.lifecycle.MutableLiveData
import androidx.lifecycle.Transformations
=======
import kotlinx.coroutines.CoroutineDispatcher
import kotlinx.coroutines.CoroutineScope
import kotlinx.coroutines.channels.Channel
import kotlinx.coroutines.channels.SendChannel
import kotlinx.coroutines.channels.actor
import kotlinx.coroutines.flow.MutableStateFlow
import kotlinx.coroutines.flow.StateFlow
import kotlinx.coroutines.flow.launchIn
import kotlinx.coroutines.flow.onEach
>>>>>>> 84e277a4
import org.oppia.android.app.model.AnswerOutcome
import org.oppia.android.app.model.CheckpointState
import org.oppia.android.app.model.EphemeralState
import org.oppia.android.app.model.Exploration
import org.oppia.android.app.model.ExplorationCheckpoint
import org.oppia.android.app.model.HelpIndex
import org.oppia.android.app.model.Profile
import org.oppia.android.app.model.ProfileId
import org.oppia.android.app.model.UserAnswer
import org.oppia.android.domain.classify.AnswerClassificationController
import org.oppia.android.domain.exploration.ExplorationProgress.PlayStage.LOADING_EXPLORATION
import org.oppia.android.domain.exploration.ExplorationProgress.PlayStage.NOT_PLAYING
import org.oppia.android.domain.exploration.ExplorationProgress.PlayStage.SUBMITTING_ANSWER
import org.oppia.android.domain.exploration.ExplorationProgress.PlayStage.VIEWING_STATE
import org.oppia.android.domain.exploration.lightweightcheckpointing.ExplorationCheckpointController
import org.oppia.android.domain.hintsandsolution.HintHandler
import org.oppia.android.domain.oppialogger.LoggingIdentifierController
import org.oppia.android.domain.oppialogger.OppiaLogger
import org.oppia.android.domain.oppialogger.exceptions.ExceptionsController
import org.oppia.android.domain.profile.ProfileManagementController
import org.oppia.android.domain.topic.StoryProgressController
import org.oppia.android.domain.translation.TranslationController
import org.oppia.android.util.data.AsyncResult
import org.oppia.android.util.data.DataProvider
<<<<<<< HEAD
import org.oppia.android.util.data.DataProviders.Companion.toLiveData
import org.oppia.android.util.data.DataProviders.Companion.transformAsync
import org.oppia.android.util.locale.OppiaLocale
=======
import org.oppia.android.util.data.DataProviders
import org.oppia.android.util.data.DataProviders.Companion.combineWith
>>>>>>> 84e277a4
import org.oppia.android.util.system.OppiaClock
import org.oppia.android.util.threading.BackgroundDispatcher
import java.util.UUID
import javax.inject.Inject
import javax.inject.Singleton

private const val BEGIN_EXPLORATION_RESULT_PROVIDER_ID =
  "ExplorationProgressController.begin_exploration_result"
private const val FINISH_EXPLORATION_RESULT_PROVIDER_ID =
  "ExplorationProgressController.finish_exploration_result"
private const val SUBMIT_ANSWER_RESULT_PROVIDER_ID =
  "ExplorationProgressController.submit_answer_result"
private const val SUBMIT_HINT_REVEALED_RESULT_PROVIDER_ID =
  "ExplorationProgressController.submit_hint_revealed_result"
private const val SUBMIT_SOLUTION_REVEALED_RESULT_PROVIDER_ID =
  "ExplorationProgressController.submit_solution_revealed_result"
private const val MOVE_TO_PREVIOUS_STATE_RESULT_PROVIDER_ID =
  "ExplorationProgressController.move_to_previous_state_result"
private const val MOVE_TO_NEXT_STATE_RESULT_PROVIDER_ID =
  "ExplorationProgressController.move_to_next_state_result"
private const val CURRENT_STATE_PROVIDER_ID = "ExplorationProgressController.current_state"
private const val LOCALIZED_STATE_PROVIDER_ID = "ExplorationProgressController.localized_state"

/**
 * A default session ID to be used before a session has been initialized.
 *
 * This session ID will never match, so messages that are received with this ID will never be
 * processed.
 */
private const val DEFAULT_SESSION_ID = "default_session_id"

/**
 * Controller that tracks and reports the learner's ephemeral/non-persisted progress through an
 * exploration. Note that this controller only supports one active exploration at a time.
 *
 * The current exploration session is started via the exploration data controller.
 *
 * This class is not safe to use across multiple threads, and should only ever be interacted with
 * via the main thread. The controller makes use of multiple threads to offload all state
 * operations, so calls into this controller should return quickly and will never block. Each method
 * returns a [DataProvider] that can be observed for the future result of the method's corresponding
 * operation.
 *
 * Note that operations are guaranteed to execute in the order of controller method calls, internal
 * state is always kept internally consistent (so long-running [DataProvider] subscriptions for a
 * particular play session will receive updates), and state can never leak across session
 * boundaries (though re-subscription will be necessary to observe state in a new play session--see
 * [submitAnswer] and [getCurrentState] method KDocs for more details).
 */
@Singleton
class ExplorationProgressController @Inject constructor(
  private val explorationRetriever: ExplorationRetriever,
  private val answerClassificationController: AnswerClassificationController,
  private val exceptionsController: ExceptionsController,
  private val explorationCheckpointController: ExplorationCheckpointController,
  private val storyProgressController: StoryProgressController,
  private val oppiaClock: OppiaClock,
  private val oppiaLogger: OppiaLogger,
  private val hintHandlerFactory: HintHandler.Factory,
  private val translationController: TranslationController,
<<<<<<< HEAD
  private val loggingIdentifierController: LoggingIdentifierController,
  private val profileManagementController: ProfileManagementController
) : HintHandler.HintMonitor {
=======
  private val dataProviders: DataProviders,
  @BackgroundDispatcher private val backgroundCoroutineDispatcher: CoroutineDispatcher
) {
>>>>>>> 84e277a4
  // TODO(#179): Add support for parameters.
  // TODO(#3467): Update the mechanism to save checkpoints to eliminate the race condition that may
  //  arise if the function finishExplorationAsync acquires lock before the invokeOnCompletion
  //  callback on the deferred returned on saving checkpoints. In this case ExplorationActivity will
  //  make decisions based on a value of the checkpointState which might not be up-to date.

  // TODO(#606): Replace this with a profile scope to avoid this hacky workaround (which is needed
  //  for getCurrentState).
  private lateinit var profileId: ProfileId

  private var mostRecentSessionId: String? = null
  private val activeSessionId: String
    get() = mostRecentSessionId ?: DEFAULT_SESSION_ID

  private var mostRecentEphemeralStateFlow =
    createAsyncResultStateFlow<EphemeralState>(
      AsyncResult.Failure(IllegalStateException("Exploration is not yet initialized."))
    )

  private var mostRecentCommandQueue: SendChannel<ControllerMessage<*>>? = null

  /**
   * Resets this controller to begin playing the specified [Exploration], and returns a
   * [DataProvider] indicating whether the start was successful.
   *
   * The returned [DataProvider] has the same lifecycle considerations as the provider returned by
   * [submitAnswer].
   */
  internal fun beginExplorationAsync(
    profileId: ProfileId,
    topicId: String,
    storyId: String,
    explorationId: String,
    shouldSavePartialProgress: Boolean,
    explorationCheckpoint: ExplorationCheckpoint
  ): DataProvider<Any?> {
    val ephemeralStateFlow = createAsyncResultStateFlow<EphemeralState>()
    val sessionId = UUID.randomUUID().toString().also {
      mostRecentSessionId = it
      mostRecentEphemeralStateFlow = ephemeralStateFlow
      mostRecentCommandQueue = createControllerCommandActor()
    }
<<<<<<< HEAD
  }

  /** Indicates that the current exploration being played is now completed. */
  internal fun finishExplorationAsync() {
    oppiaLogger.createFinishExplorationContext(
      oppiaLogger.createExplorationDetailsContext(
        getSessionId() ?: "",
        explorationProgress.currentExplorationId,
        explorationProgress.currentExploration.version.toString(),
        explorationProgress.stateDeck.getCurrentState().name,
        oppiaLogger.createLearnerDetailsContext(getLearnerId() ?: "")
      )
    )
    explorationProgressLock.withLock {
      check(explorationProgress.playStage != ExplorationProgress.PlayStage.NOT_PLAYING) {
        "Cannot finish playing an exploration that hasn't yet been started"
      }
      explorationProgress.advancePlayStageTo(ExplorationProgress.PlayStage.NOT_PLAYING)
=======
    val beginExplorationResultFlow = createAsyncResultStateFlow<Any?>()
    val message =
      ControllerMessage.InitializeController(
        profileId,
        topicId,
        storyId,
        explorationId,
        shouldSavePartialProgress,
        explorationCheckpoint,
        ephemeralStateFlow,
        sessionId,
        beginExplorationResultFlow
      )
    this.profileId = profileId
    sendCommandForOperation(message) {
      "Failed to schedule command for initializing the exploration progress controller."
>>>>>>> 84e277a4
    }
    return beginExplorationResultFlow.convertToSessionProvider(BEGIN_EXPLORATION_RESULT_PROVIDER_ID)
  }

  /**
   * Indicates that the current exploration being played is now completed, and returns a
   * [DataProvider] indicating whether the cleanup was successful.
   *
   * The returned [DataProvider] has the same lifecycle considerations as the provider returned by
   * [submitAnswer] with one additional caveat: this method does not actually need to be called when
   * a session is over. Calling it ensures all other [DataProvider]s reset to a correct
   * out-of-session state, but subsequent calls to [beginExplorationAsync] will reset the session.
   */
  internal fun finishExplorationAsync(): DataProvider<Any?> {
    val finishExplorationResultFlow = createAsyncResultStateFlow<Any?>()
    val message = ControllerMessage.FinishExploration(activeSessionId, finishExplorationResultFlow)
    sendCommandForOperation(message) {
      "Failed to schedule command for cleaning up after finishing the exploration."
    }
    return finishExplorationResultFlow.convertToSessionProvider(
      FINISH_EXPLORATION_RESULT_PROVIDER_ID
    )
  }

  /**
   * Submits an answer to the current state and returns how the UI should respond to this answer.
   *
   * If the app undergoes a configuration change, calling code should rely on the [DataProvider]
   * from [getCurrentState] to know whether a current answer is pending. That [DataProvider] will
   * have its state changed to pending during answer submission and until answer resolution.
   *
   * Submitting an answer should result in the learner staying in the current state, moving to a new
   * state in the exploration, being shown a concept card, or being navigated to another exploration
   * altogether. Note that once a correct answer is processed, the current state reported to
   * [getCurrentState] will change from a pending state to a completed state since the learner
   * completed that card. The learner can then proceed from the current completed state to the next
   * pending state using [moveToNextState].
   *
   * ### Lifecycle behavior
   * The returned [DataProvider] will initially be pending until the operation completes (unless
   * called before a session is started). Note that a different provider is returned for each call,
   * though it's tied to the same session so it can be monitored medium-term (i.e. for the duration
   * of the play session, but not past it). Furthermore, the returned provider does not actually
   * need to be monitored in order for the operation to complete, though it's recommended since
   * [getCurrentState] can only be used to monitor the effects of the operation, not whether the
   * operation itself succeeded.
   *
   * If this is called before a session begins it will return a provider that stays failing with no
   * updates. The operation will also silently fail rather than queue up in these circumstances, so
   * starting a session will not trigger an answer submission from an older call.
   *
   * Multiple subsequent calls during a valid session will queue up and have results delivered in
   * order (though based on the eventual consistency nature of [DataProvider]s no assumptions can be
   * made about whether all results will actually be received--[getCurrentState] should be used as
   * the source of truth for the current state of the session).
   *
   * No assumptions should be made about the completion order of the returned [DataProvider] vs. the
   * [DataProvider] from [getCurrentState].
   */
  fun submitAnswer(userAnswer: UserAnswer): DataProvider<AnswerOutcome> {
    val submitResultFlow = createAsyncResultStateFlow<AnswerOutcome>()
    val message = ControllerMessage.SubmitAnswer(userAnswer, activeSessionId, submitResultFlow)
    sendCommandForOperation(message) { "Failed to schedule command for answer submission." }
    return submitResultFlow.convertToSessionProvider(SUBMIT_ANSWER_RESULT_PROVIDER_ID)
  }

  /**
   * Notifies the controller that the user wishes to reveal a hint.
   *
   * The returned [DataProvider] has the same lifecycle considerations as the provider returned by
   * [submitAnswer].
   *
   * @param hintIndex index of the hint that was revealed in the hint list of the current pending
   *     state
   * @return a [DataProvider] that indicates success/failure of the operation (the actual payload of
   *     the result isn't relevant)
   */
  fun submitHintIsRevealed(hintIndex: Int): DataProvider<Any?> {
    val submitResultFlow = createAsyncResultStateFlow<Any?>()
    val message = ControllerMessage.HintIsRevealed(hintIndex, activeSessionId, submitResultFlow)
    sendCommandForOperation(message) {
      "Failed to schedule command for revealing hint: $hintIndex."
    }
    return submitResultFlow.convertToSessionProvider(SUBMIT_HINT_REVEALED_RESULT_PROVIDER_ID)
  }

  /**
   * Notifies the controller that the user has revealed the solution to the current state.
   *
   * The returned [DataProvider] has the same lifecycle considerations as the provider returned by
   * [submitAnswer].
   *
   * @return a [DataProvider] that indicates success/failure of the operation (the actual payload of
   *     the result isn't relevant)
   */
  fun submitSolutionIsRevealed(): DataProvider<Any?> {
    val submitResultFlow = createAsyncResultStateFlow<Any?>()
    val message = ControllerMessage.SolutionIsRevealed(activeSessionId, submitResultFlow)
    sendCommandForOperation(message) { "Failed to schedule command for revealing the solution." }
    return submitResultFlow.convertToSessionProvider(SUBMIT_SOLUTION_REVEALED_RESULT_PROVIDER_ID)
  }

  /**
   * Navigates to the previous state in the graph. If the learner is currently on the initial state,
   * this method will throw an exception. Calling code is responsible for ensuring this method is
   * only called when it's possible to navigate backward.
   *
   * The returned [DataProvider] has the same lifecycle considerations as the provider returned by
   * [submitAnswer].
   *
   * @return a [DataProvider] indicating whether the movement to the previous state was successful,
   *     or a failure if state navigation was attempted at an invalid time in the state graph (e.g.
   *     if currently viewing the initial state of the exploration). It's recommended that calling
   *     code only listen to this result for failures, and instead rely on [getCurrentState] for
   *     observing a successful transition to another state.
   */
  fun moveToPreviousState(): DataProvider<Any?> {
    val moveResultFlow = createAsyncResultStateFlow<Any?>()
    val message = ControllerMessage.MoveToPreviousState(activeSessionId, moveResultFlow)
    sendCommandForOperation(message) {
      "Failed to schedule command for moving to the previous state."
    }
    return moveResultFlow.convertToSessionProvider(MOVE_TO_PREVIOUS_STATE_RESULT_PROVIDER_ID)
  }

  /**
   * Navigates to the next state in the graph. This method is only valid if the current
   * [EphemeralState] reported by [getCurrentState] is a completed state. Calling code is
   * responsible for ensuring this method is only called when it's possible to navigate forward.
   *
   * Note that if the current state is a pending state, the user needs to submit a correct answer
   * that routes to a later state via [submitAnswer] in order for the current state to change to a
   * completed state before forward navigation can occur.
   *
   * The returned [DataProvider] has the same lifecycle considerations as the provider returned by
   * [submitAnswer].
   *
   * @return a [DataProvider] indicating whether the movement to the next state was successful (see
   *     [moveToPreviousState] for details on potential failure cases)
   */
  fun moveToNextState(): DataProvider<Any?> {
    val moveResultFlow = createAsyncResultStateFlow<Any?>()
    val message = ControllerMessage.MoveToNextState(activeSessionId, moveResultFlow)
    sendCommandForOperation(message) { "Failed to schedule command for moving to the next state." }
    return moveResultFlow.convertToSessionProvider(MOVE_TO_NEXT_STATE_RESULT_PROVIDER_ID)
  }

  /**
   * Returns a [DataProvider] monitoring the current [EphemeralState] the learner is currently
   * viewing.
   *
   * If this state corresponds to a a terminal state, then the learner has completed the
   * exploration. Note that [moveToPreviousState] and [moveToNextState] will automatically update
   * observers of this data provider when the next state is navigated to.
   *
   * This [DataProvider] may initially be pending while the exploration object is loaded. It may
   * also switch from a completed to a pending result during transient operations like submitting an
   * answer via [submitAnswer]. Calling code should be made resilient to this by caching the current
   * state object to display since it may disappear temporarily during answer submission. Calling
   * code should persist this state object across configuration changes if needed since it cannot
   * rely on this [DataProvider] for immediate state reconstitution after configuration changes.
   *
   * The underlying state returned by this function can only be changed by calls to
   * [moveToNextState] and [moveToPreviousState], or the exploration data controller if another
   * exploration is loaded. UI code cannot assume that only calls from the UI layer will trigger
   * state changes here since internal domain processes may also affect state (such as hint timers).
   *
   * This method is safe to be called before the exploration has started, but the returned provider
   * is tied to the current play session (similar to the provider returned by [submitAnswer]), so
   * the returned [DataProvider] prior to [beginExplorationAsync] being called will be a permanently
   * failing provider. Furthermore, the returned provider will not be updated after the play session
   * has ended (either due to [finishExplorationAsync] being called, or a new session starting).
   * There will be a [DataProvider] available immediately after [beginExplorationAsync] returns,
   * though it may not ever provide useful data if the start of the session failed (which can only
   * be observed via the provider returned by [beginExplorationAsync]).
   *
   * This method does not actually need to be called for the [EphemeralState] to be computed; it's
   * always computed eagerly by other state-changing methods regardless of whether there's an active
   * subscription to this method's returned [DataProvider].
   */
  fun getCurrentState(): DataProvider<EphemeralState> {
    val writtenTranslationContentLocale =
      translationController.getWrittenTranslationContentLocale(profileId)
    val ephemeralStateDataProvider =
      mostRecentEphemeralStateFlow.convertToSessionProvider(CURRENT_STATE_PROVIDER_ID)
    return writtenTranslationContentLocale.combineWith(
      ephemeralStateDataProvider, LOCALIZED_STATE_PROVIDER_ID
    ) { locale, ephemeralState ->
      ephemeralState.toBuilder().apply {
        // Augment the state to include translation information (which may not necessarily be
        // up-to-date in the state deck).
        writtenTranslationContext =
          translationController.computeWrittenTranslationContext(
            state.writtenTranslationsMap, locale
          )
      }.build()
    }
  }

  private fun createControllerCommandActor(): SendChannel<ControllerMessage<*>> {
    lateinit var controllerState: ControllerState
    // Use an unlimited capacity buffer so that commands can be sent asynchronously without blocking
    // the main thread or scheduling an extra coroutine.
    @Suppress("JoinDeclarationAndAssignment") // Warning is incorrect in this case.
    lateinit var commandQueue: SendChannel<ControllerMessage<*>>
    commandQueue = CoroutineScope(
      backgroundCoroutineDispatcher
    ).actor(capacity = Channel.UNLIMITED) {
      for (message in channel) {
        try {
          @Suppress("UNUSED_VARIABLE") // A variable is used to create an exhaustive when statement.
          val unused = when (message) {
            is ControllerMessage.InitializeController -> {
              // Ensure the state is completely recreated for each session to avoid leaking state
              // across sessions.
              controllerState =
                ControllerState(
                  ExplorationProgress(), message.sessionId, message.ephemeralStateFlow, commandQueue
                ).also {
                  it.beginExplorationImpl(
                    message.callbackFlow,
                    message.profileId,
                    message.topicId,
                    message.storyId,
                    message.explorationId,
                    message.shouldSavePartialProgress,
                    message.explorationCheckpoint
                  )
                }
            }
            is ControllerMessage.FinishExploration -> {
              try {
                // Ensure finish is always executed even if the controller state isn't yet
                // initialized.
                controllerState.finishExplorationImpl(message.callbackFlow)
              } finally {
                // Ensure the actor ends since the session requires no further message processing.
                break
              }
            }
            is ControllerMessage.SubmitAnswer ->
              controllerState.submitAnswerImpl(message.callbackFlow, message.userAnswer)
            is ControllerMessage.HintIsRevealed -> {
              controllerState.submitHintIsRevealedImpl(message.callbackFlow, message.hintIndex)
            }
            is ControllerMessage.SolutionIsRevealed ->
              controllerState.submitSolutionIsRevealedImpl(message.callbackFlow)
            is ControllerMessage.MoveToPreviousState ->
              controllerState.moveToPreviousStateImpl(message.callbackFlow)
            is ControllerMessage.MoveToNextState ->
              controllerState.moveToNextStateImpl(message.callbackFlow)
            is ControllerMessage.ProcessSavedCheckpointResult -> {
              controllerState.processSaveCheckpointResult(
                message.profileId,
                message.topicId,
                message.storyId,
                message.explorationId,
                message.lastPlayedTimestamp,
                message.newCheckpointState
              )
            }
            is ControllerMessage.SaveCheckpoint -> controllerState.saveExplorationCheckpoint()
            is ControllerMessage.RecomputeStateAndNotify ->
              controllerState.recomputeCurrentStateAndNotifyImpl()
          }
        } catch (e: Exception) {
          exceptionsController.logNonFatalException(e)
          oppiaLogger.w(
            "ExplorationProgressController",
            "Encountered exception while processing command: $message",
            e
          )
        }
      }
    }
    return commandQueue
  }

  private fun <T> sendCommandForOperation(
    message: ControllerMessage<T>,
    lazyFailureMessage: () -> String
  ) {
    // TODO(#4119): Switch this to use trySend(), instead, which is much cleaner and doesn't require
    //  catching an exception.
    val flowResult: AsyncResult<T> = try {
      val commandQueue = mostRecentCommandQueue
      when {
        commandQueue == null ->
          AsyncResult.Failure(IllegalStateException("Session isn't initialized yet."))
        !commandQueue.offer(message) ->
          AsyncResult.Failure(IllegalStateException(lazyFailureMessage()))
        // Ensure that the result is first reset since there will be a delay before the message is
        // processed (if there's a flow).
        else -> AsyncResult.Pending()
      }
    } catch (e: Exception) { AsyncResult.Failure(e) }

    // This must be assigned separately since flowResult should always be calculated, even if
    // there's no callbackFlow to report it.
    message.callbackFlow?.value = flowResult
  }

  private suspend fun ControllerState.beginExplorationImpl(
    beginExplorationResultFlow: MutableStateFlow<AsyncResult<Any?>>,
    profileId: ProfileId,
    topicId: String,
    storyId: String,
    explorationId: String,
    shouldSavePartialProgress: Boolean,
    explorationCheckpoint: ExplorationCheckpoint
  ) {
    tryOperation(beginExplorationResultFlow) {
      check(explorationProgress.playStage == NOT_PLAYING) {
        "Expected to finish previous exploration before starting a new one."
      }

      explorationProgress.apply {
        currentProfileId = profileId
        currentTopicId = topicId
        currentStoryId = storyId
        currentExplorationId = explorationId
        this.shouldSavePartialProgress = shouldSavePartialProgress
        checkpointState = CheckpointState.CHECKPOINT_UNSAVED
        this.explorationCheckpoint = explorationCheckpoint
      }
      hintHandler = hintHandlerFactory.create()
      hintHandler.getCurrentHelpIndex().onEach {
        // Fire an event to save the latest progress state in a checkpoint to avoid cross-thread
        // synchronization being required (since the state of hints/solutions has changed).
        commandQueue.send(ControllerMessage.SaveCheckpoint(sessionId))
        recomputeCurrentStateAndNotifyAsync()
      }.launchIn(CoroutineScope(backgroundCoroutineDispatcher))
      explorationProgress.advancePlayStageTo(LOADING_EXPLORATION)
    }
  }

  private suspend fun ControllerState?.finishExplorationImpl(
    finishExplorationResultFlow: MutableStateFlow<AsyncResult<Any?>>
  ) {
    checkNotNull(this) { "Cannot finish playing an exploration that hasn't yet been started" }
    tryOperation(finishExplorationResultFlow, recomputeState = false) {
      explorationProgress.advancePlayStageTo(NOT_PLAYING)
    }
  }

  private suspend fun ControllerState.submitAnswerImpl(
    submitAnswerResultFlow: MutableStateFlow<AsyncResult<AnswerOutcome>>,
    userAnswer: UserAnswer
  ) {
    tryOperation(submitAnswerResultFlow) {
      check(explorationProgress.playStage != NOT_PLAYING) {
        "Cannot submit an answer if an exploration is not being played."
      }
      check(explorationProgress.playStage != LOADING_EXPLORATION) {
        "Cannot submit an answer while the exploration is being loaded."
      }
      check(explorationProgress.playStage != SUBMITTING_ANSWER) {
        "Cannot submit an answer while another answer is pending."
      }

      // Notify observers that the submitted answer is currently pending.
      explorationProgress.advancePlayStageTo(SUBMITTING_ANSWER)
      recomputeCurrentStateAndNotifySync()

      var answerOutcome: AnswerOutcome? = null
      try {
        val topPendingState = explorationProgress.stateDeck.getPendingTopState()
        val outcome =
          answerClassificationController.classify(
            topPendingState.interaction,
            userAnswer.answer,
            userAnswer.writtenTranslationContext
          ).outcome
        answerOutcome =
          explorationProgress.stateGraph.computeAnswerOutcomeForResult(topPendingState, outcome)
        explorationProgress.stateDeck.submitAnswer(
          userAnswer, answerOutcome.feedback, answerOutcome.labelledAsCorrectAnswer
        )

        // Follow the answer's outcome to another part of the graph if it's different.
        val ephemeralState = computeBaseCurrentEphemeralState()
        when {
          answerOutcome.destinationCase == AnswerOutcome.DestinationCase.STATE_NAME -> {
            val newState = explorationProgress.stateGraph.getState(answerOutcome.stateName)
            explorationProgress.stateDeck.pushState(newState, prohibitSameStateName = true)
            hintHandler.finishState(newState)
          }
          ephemeralState.stateTypeCase == EphemeralState.StateTypeCase.PENDING_STATE -> {
            // Schedule, or show immediately, a new hint or solution based on the current
            // ephemeral state of the exploration because a new wrong answer was submitted.
            hintHandler.handleWrongAnswerSubmission(ephemeralState.pendingState.wrongAnswerCount)
          }
        }
      } finally {
        if (answerOutcome != null &&
          !doesInteractionAutoContinue(answerOutcome.state.interaction.id)
        ) {
          // If the answer was not submitted on behalf of the Continue interaction, update the
          // hint state and save checkpoint because it will be saved when the learner moves to the
          // next state.
          saveExplorationCheckpoint()
        }

        // Ensure that the user always returns to the VIEWING_STATE stage to avoid getting stuck
        // in an 'always submitting answer' situation. This can specifically happen if answer
        // classification throws an exception.
        explorationProgress.advancePlayStageTo(VIEWING_STATE)
      }

      return@tryOperation checkNotNull(answerOutcome) { "Expected answer outcome." }
    }
  }

  private suspend fun ControllerState.submitHintIsRevealedImpl(
    submitHintRevealedResultFlow: MutableStateFlow<AsyncResult<Any?>>,
    hintIndex: Int
  ) {
    tryOperation(submitHintRevealedResultFlow) {
      check(explorationProgress.playStage != NOT_PLAYING) {
        "Cannot submit an answer if an exploration is not being played."
      }
      check(explorationProgress.playStage != LOADING_EXPLORATION) {
        "Cannot submit an answer while the exploration is being loaded."
      }
      check(explorationProgress.playStage != SUBMITTING_ANSWER) {
        "Cannot submit an answer while another answer is pending."
      }
      try {
        hintHandler.viewHint(hintIndex)
      } finally {
        // Ensure that the user always returns to the VIEWING_STATE stage to avoid getting stuck
        // in an 'always showing hint' situation. This can specifically happen if hint throws an
        // exception.
        explorationProgress.advancePlayStageTo(VIEWING_STATE)
      }
    }
  }

  private suspend fun ControllerState.submitSolutionIsRevealedImpl(
    submitSolutionRevealedResultFlow: MutableStateFlow<AsyncResult<Any?>>
  ) {
    tryOperation(submitSolutionRevealedResultFlow) {
      check(explorationProgress.playStage != NOT_PLAYING) {
        "Cannot submit an answer if an exploration is not being played."
      }
      check(explorationProgress.playStage != LOADING_EXPLORATION) {
        "Cannot submit an answer while the exploration is being loaded."
      }
      check(explorationProgress.playStage != SUBMITTING_ANSWER) {
        "Cannot submit an answer while another answer is pending."
      }
      try {
        hintHandler.viewSolution()
      } finally {
        // Ensure that the user always returns to the VIEWING_STATE stage to avoid getting stuck
        // in an 'always showing solution' situation. This can specifically happen if solution
        // throws an exception.
        explorationProgress.advancePlayStageTo(VIEWING_STATE)
      }
    }
  }

  private suspend fun ControllerState.moveToPreviousStateImpl(
    moveToPreviousStateResultFlow: MutableStateFlow<AsyncResult<Any?>>
  ) {
    tryOperation(moveToPreviousStateResultFlow) {
      check(explorationProgress.playStage != NOT_PLAYING) {
        "Cannot navigate to a previous state if an exploration is not being played."
      }
      check(explorationProgress.playStage != LOADING_EXPLORATION) {
        "Cannot navigate to a previous state if an exploration is being loaded."
      }
      check(explorationProgress.playStage != SUBMITTING_ANSWER) {
        "Cannot navigate to a previous state if an answer submission is pending."
      }
      hintHandler.navigateToPreviousState()
      explorationProgress.stateDeck.navigateToPreviousState()
    }
  }

  private suspend fun ControllerState.moveToNextStateImpl(
    moveToNextStateResultFlow: MutableStateFlow<AsyncResult<Any?>>
  ) {
    tryOperation(moveToNextStateResultFlow) {
      check(explorationProgress.playStage != NOT_PLAYING) {
        "Cannot navigate to a next state if an exploration is not being played."
      }
      check(explorationProgress.playStage != LOADING_EXPLORATION) {
        "Cannot navigate to a next state if an exploration is being loaded."
      }
      check(explorationProgress.playStage != SUBMITTING_ANSWER) {
        "Cannot navigate to a next state if an answer submission is pending."
      }
      explorationProgress.stateDeck.navigateToNextState()

      if (explorationProgress.stateDeck.isCurrentStateTopOfDeck()) {
        hintHandler.navigateBackToLatestPendingState()

        // Only mark checkpoint if current state is pending state. This ensures that checkpoints
        // will not be marked on any of the completed states.
        saveExplorationCheckpoint()
      }
    }
  }

  private suspend fun <T> ControllerState.tryOperation(
    resultFlow: MutableStateFlow<AsyncResult<T>>,
    recomputeState: Boolean = true,
    operation: suspend ControllerState.() -> T
  ) {
    try {
      resultFlow.emit(AsyncResult.Success(operation()))
      if (recomputeState) {
        recomputeCurrentStateAndNotifySync()
      }
    } catch (e: Exception) {
      exceptionsController.logNonFatalException(e)
      resultFlow.emit(AsyncResult.Failure(e))
    }
  }

  /**
   * Immediately recomputes the current state & notifies it's been changed.
   *
   * This should only be called when the caller can guarantee that the current [ControllerState] is
   * correct and up-to-date (i.e. that this is being called via a direct call path from the actor).
   *
   * All other cases must use [recomputeCurrentStateAndNotifyAsync].
   */
  private suspend fun ControllerState.recomputeCurrentStateAndNotifySync() {
    recomputeCurrentStateAndNotifyImpl()
  }

  /**
   * Sends a message to recompute the current state & notify it's been changed.
   *
   * This must be used in cases when the current [ControllerState] may no longer be up-to-date to
   * ensure state isn't leaked across play sessions.
   */
  private suspend fun ControllerState.recomputeCurrentStateAndNotifyAsync() {
    commandQueue.send(ControllerMessage.RecomputeStateAndNotify(sessionId))
  }

  private suspend fun ControllerState.recomputeCurrentStateAndNotifyImpl() {
    ephemeralStateFlow.emit(retrieveCurrentStateAsync())
  }

  private suspend fun ControllerState.retrieveCurrentStateAsync(): AsyncResult<EphemeralState> {
    return try {
      retrieveStateWithinCache()
    } catch (e: Exception) {
      exceptionsController.logNonFatalException(e)
      AsyncResult.Failure(e)
    }
  }

  private suspend fun ControllerState.retrieveStateWithinCache(): AsyncResult<EphemeralState> {
    return when (explorationProgress.playStage) {
      NOT_PLAYING -> AsyncResult.Pending()
      LOADING_EXPLORATION -> {
        try {
          val exploration =
            explorationRetriever.loadExploration(explorationProgress.currentExplorationId)
          finishLoadExploration(exploration, explorationProgress)
          AsyncResult.Success(computeCurrentEphemeralState())
        } catch (e: Exception) {
          exceptionsController.logNonFatalException(e)
          AsyncResult.Failure(e)
        }
      }
      VIEWING_STATE -> AsyncResult.Success(computeCurrentEphemeralState())
      SUBMITTING_ANSWER -> AsyncResult.Pending()
    }
  }

  private suspend fun ControllerState.finishLoadExploration(
    exploration: Exploration,
    progress: ExplorationProgress
  ) {
    // The exploration must be initialized first since other lazy fields depend on it being inited.
    progress.currentExploration = exploration
    progress.stateGraph.reset(exploration.statesMap)

    if (progress.explorationCheckpoint != ExplorationCheckpoint.getDefaultInstance()) {
      // Restore the StateDeck and the HintHandler if the exploration is being resumed.
      progress.resumeStateDeckForSavedState(exploration)
      hintHandler.resumeHintsForSavedState(
        progress.explorationCheckpoint.pendingUserAnswersCount,
        progress.explorationCheckpoint.helpIndex,
        progress.stateDeck.getCurrentState()
      )
    } else {
      // If the exploration is not being resumed, reset the StateDeck and the HintHandler.
      progress.stateDeck.resetDeck(progress.stateGraph.getState(exploration.initStateName))
      hintHandler.startWatchingForHintsInNewState(progress.stateDeck.getCurrentState())
    }

    // Advance the stage, but do not notify observers since the current state can be reported
    // immediately to the UI.
    progress.advancePlayStageTo(VIEWING_STATE)

    // Mark a checkpoint in the exploration once the exploration has loaded.
    saveExplorationCheckpoint()
  }

  private fun ControllerState.computeBaseCurrentEphemeralState(): EphemeralState =
    explorationProgress.stateDeck.getCurrentEphemeralState(retrieveCurrentHelpIndex())

  private fun ControllerState.computeCurrentEphemeralState(): EphemeralState {
    return computeBaseCurrentEphemeralState().toBuilder().apply {
      // Ensure that the state has an up-to-date checkpoint state.
      checkpointState = explorationProgress.checkpointState
    }.build()
  }

  private fun ControllerState.retrieveCurrentHelpIndex(): HelpIndex =
    hintHandler.getCurrentHelpIndex().value

  /**
   * Checks if checkpointing is enabled, if checkpointing is enabled this function creates a
   * checkpoint with the latest progress and saves it using [ExplorationCheckpointController].
   *
   * This function also waits for the save operation to complete, upon completion this function
   * uses the function [processSaveCheckpointResult] to mark the exploration as
   * IN_PROGRESS_SAVED or IN_PROGRESS_NOT_SAVED depending upon the result.
   *
   * Note that while this is changing internal ephemeral state, it does not notify of changes (it
   * instead expects callers to do this when it's best to notify frontend observers of the changes).
   */
  private fun ControllerState.saveExplorationCheckpoint() {
    // Do not save checkpoints if shouldSavePartialProgress is false. This is expected to happen
    // when the current exploration has been already completed previously.
    if (!explorationProgress.shouldSavePartialProgress) return
    val profileId: ProfileId = explorationProgress.currentProfileId
    val topicId: String = explorationProgress.currentTopicId
    val storyId: String = explorationProgress.currentStoryId
    val explorationId: String = explorationProgress.currentExplorationId

    val checkpoint: ExplorationCheckpoint =
      explorationProgress.stateDeck.createExplorationCheckpoint(
        explorationProgress.currentExploration.version,
        explorationProgress.currentExploration.title,
        oppiaClock.getCurrentTimeMs(),
        retrieveCurrentHelpIndex()
      )

    val deferred = explorationCheckpointController.recordExplorationCheckpointAsync(
      profileId,
      explorationId,
      checkpoint
    )

    deferred.invokeOnCompletion {
      val checkpointState = if (it == null) {
        deferred.getCompleted()
      } else {
        oppiaLogger.e("Lightweight checkpointing", "Failed to save checkpoint in exploration", it)
        // CheckpointState is marked as CHECKPOINT_UNSAVED because the deferred did not
        // complete successfully.
        CheckpointState.CHECKPOINT_UNSAVED
      }

      // Schedule an event to process the checkpoint results in a synchronized environment to avoid
      // needing to lock on ControllerState.
      val processEvent =
        ControllerMessage.ProcessSavedCheckpointResult(
          profileId,
          topicId,
          storyId,
          explorationId,
          oppiaClock.getCurrentTimeMs(),
          checkpointState,
          sessionId
        )
      sendCommandForOperation(processEvent) {
        "Failed to schedule command for processing a saved checkpoint."
      }
    }
  }

  /**
   * Processes the result obtained upon complete execution of the function
   * [saveExplorationCheckpoint].
   *
   * Marks the exploration as in_progress_saved or in_progress_not_saved if it is not already marked
   * correctly. This function also updates the checkpoint state of the exploration to the
   * specified new checkpoint state.
   *
   * @param profileId is the profile id currently playing the exploration
   * @param topicId is the id of the topic which contains the story with the current exploration
   * @param storyId is the id of the story which contains the current exploration
   * @param lastPlayedTimestamp timestamp of the time when the checkpoints state for the exploration
   *     was last updated
   * @param newCheckpointState the latest state obtained after saving checkpoint successfully or
   *     unsuccessfully
   */
  private suspend fun ControllerState.processSaveCheckpointResult(
    profileId: ProfileId,
    topicId: String,
    storyId: String,
    explorationId: String,
    lastPlayedTimestamp: Long,
    newCheckpointState: CheckpointState
  ) {
    // Only processes the result of the last save operation if the checkpointState has changed.
    if (explorationProgress.checkpointState != newCheckpointState) {
      // Mark exploration as IN_PROGRESS_SAVED or IN_PROGRESS_NOT_SAVED if the checkpointState has
      // either changed from UNSAVED to SAVED or vice versa.
      if (
        explorationProgress.checkpointState != CheckpointState.CHECKPOINT_UNSAVED &&
        newCheckpointState == CheckpointState.CHECKPOINT_UNSAVED
      ) {
        markExplorationAsInProgressNotSaved(
          profileId,
          topicId,
          storyId,
          explorationId,
          lastPlayedTimestamp
        )
      } else if (
        explorationProgress.checkpointState == CheckpointState.CHECKPOINT_UNSAVED &&
        newCheckpointState != CheckpointState.CHECKPOINT_UNSAVED
      ) {
        markExplorationAsInProgressSaved(
          profileId,
          topicId,
          storyId,
          explorationId,
          lastPlayedTimestamp
        )
      }
      explorationProgress.updateCheckpointState(newCheckpointState)

      // The ephemeral state technically changes when a checkpoint is successfully saved.
      recomputeCurrentStateAndNotifySync()
    }
  }

  /**
   * Returns whether the specified interaction automatically continues the user to the next state
   * upon completion.
   */
  private fun doesInteractionAutoContinue(interactionId: String): Boolean =
    interactionId == "Continue"

  private fun markExplorationAsInProgressSaved(
    profileId: ProfileId,
    topicId: String,
    storyId: String,
    explorationId: String,
    lastPlayedTimestamp: Long
  ) {
    storyProgressController.recordChapterAsInProgressSaved(
      profileId,
      topicId,
      storyId,
      explorationId,
      lastPlayedTimestamp
    )
  }

  private fun markExplorationAsInProgressNotSaved(
    profileId: ProfileId,
    topicId: String,
    storyId: String,
    explorationId: String,
    lastPlayedTimestamp: Long
  ) {
    storyProgressController.recordChapterAsInProgressNotSaved(
      profileId,
      topicId,
      storyId,
      explorationId,
      lastPlayedTimestamp
    )
  }

<<<<<<< HEAD
  private fun getSessionId(): String? {
    return Transformations.map(
      loggingIdentifierController.getSessionId().toLiveData(),
      ::processGetSessionIdResult
    ).value
  }

  private fun processGetSessionIdResult(sessionIdResult: AsyncResult<String>): String {
    if (sessionIdResult.isFailure()) {
      oppiaLogger.e(
        "ExplorationProgressController",
        "Failed to retrieve session id",
        sessionIdResult.getErrorOrNull()!!
      )
    }
    return sessionIdResult.getOrDefault("")
  }

  private fun getLearnerId(): String? {
    // TODO: This isn't going to work since the live data won't be processed.
    return Transformations.map(
      profileManagementController.getProfile(explorationProgress.currentProfileId).toLiveData(),
      ::processGetProfileResult
    ).value?.learnerId
  }

  private fun processGetProfileResult(profileResult: AsyncResult<Profile>): Profile {
    if (profileResult.isFailure()) {
      oppiaLogger.e(
        "ExplorationProgressController",
        "Failed to retrieve profile",
        profileResult.getErrorOrNull()!!
      )
    }
    return profileResult.getOrDefault(Profile.getDefaultInstance())
=======
  private fun <T> createAsyncResultStateFlow(initialValue: AsyncResult<T> = AsyncResult.Pending()) =
    MutableStateFlow(initialValue)

  private fun <T> StateFlow<AsyncResult<T>>.convertToSessionProvider(
    baseId: String
  ): DataProvider<T> = dataProviders.run {
    convertAsyncToAutomaticDataProvider("${baseId}_$activeSessionId")
  }

  /**
   * Represents the current synchronized state of the controller.
   *
   * This object's instance is tied directly to a single exploration session, and it's not
   * thread-safe so all access must be synchronized.
   *
   * @property explorationProgress the [ExplorationProgress] corresponding to the session
   * @property sessionId the GUID corresponding to the session
   * @property ephemeralStateFlow the [MutableStateFlow] that the updated [EphemeralState] is
   *     delivered to
   * @property commandQueue the actor command queue executing all messages that change this state
   */
  private class ControllerState(
    val explorationProgress: ExplorationProgress,
    val sessionId: String,
    val ephemeralStateFlow: MutableStateFlow<AsyncResult<EphemeralState>>,
    val commandQueue: SendChannel<ControllerMessage<*>>
  ) {
    /**
     * The [HintHandler] used to monitor and trigger hints in the play session corresponding to this
     * controller state.
     */
    lateinit var hintHandler: HintHandler
  }

  /**
   * Represents a message that can be sent to [mostRecentCommandQueue] to process changes to
   * [ControllerState] (since all changes must be synchronized).
   *
   * Messages are expected to be resolved serially (though their scheduling can occur across
   * multiple threads, so order cannot be guaranteed until they're enqueued).
   */
  private sealed class ControllerMessage<T> {
    /**
     * The session ID corresponding to this message (the message is expected to be ignored if it
     * doesn't correspond to an active session).
     */
    abstract val sessionId: String

    /**
     * The [DataProvider]-tied [MutableStateFlow] that represents the result of the operation
     * corresponding to this message, or ``null`` if the caller doesn't care about observing the
     * result.
     */
    abstract val callbackFlow: MutableStateFlow<AsyncResult<T>>?

    /** [ControllerMessage] for initializing a new play session. */
    data class InitializeController(
      val profileId: ProfileId,
      val topicId: String,
      val storyId: String,
      val explorationId: String,
      val shouldSavePartialProgress: Boolean,
      val explorationCheckpoint: ExplorationCheckpoint,
      val ephemeralStateFlow: MutableStateFlow<AsyncResult<EphemeralState>>,
      override val sessionId: String,
      override val callbackFlow: MutableStateFlow<AsyncResult<Any?>>
    ) : ControllerMessage<Any?>()

    /** [ControllerMessage] for ending the current play session. */
    data class FinishExploration(
      override val sessionId: String,
      override val callbackFlow: MutableStateFlow<AsyncResult<Any?>>
    ) : ControllerMessage<Any?>()

    /** [ControllerMessage] for submitting a new [UserAnswer]. */
    data class SubmitAnswer(
      val userAnswer: UserAnswer,
      override val sessionId: String,
      override val callbackFlow: MutableStateFlow<AsyncResult<AnswerOutcome>>
    ) : ControllerMessage<AnswerOutcome>()

    /**
     * [ControllerMessage] for indicating that the user revealed the hint corresponding to
     * [hintIndex].
     */
    data class HintIsRevealed(
      val hintIndex: Int,
      override val sessionId: String,
      override val callbackFlow: MutableStateFlow<AsyncResult<Any?>>
    ) : ControllerMessage<Any?>()

    /**
     * [ControllerMessage] for indicating that the user revealed the solution for the current state.
     */
    data class SolutionIsRevealed(
      override val sessionId: String,
      override val callbackFlow: MutableStateFlow<AsyncResult<Any?>>
    ) : ControllerMessage<Any?>()

    /** [ControllerMessage] to move to the previous state in the exploration. */
    data class MoveToPreviousState(
      override val sessionId: String,
      override val callbackFlow: MutableStateFlow<AsyncResult<Any?>>
    ) : ControllerMessage<Any?>()

    /** [ControllerMessage] to move to the next state in the exploration. */
    data class MoveToNextState(
      override val sessionId: String,
      override val callbackFlow: MutableStateFlow<AsyncResult<Any?>>
    ) : ControllerMessage<Any?>()

    /**
     * [ControllerMessage] to indicate that the session's current partial completion progress should
     * be saved to disk.
     *
     * Note that this does not actually guarantee an update to the tracked progress of the
     * exploration (see [ProcessSavedCheckpointResult]).
     */
    data class SaveCheckpoint(
      override val sessionId: String,
      override val callbackFlow: MutableStateFlow<AsyncResult<Any?>>? = null
    ) : ControllerMessage<Any?>()

    /**
     * [ControllerMessage] to ensure a successfully saved checkpoint is reflected in other parts of
     * the app (e.g. that an exploration is considered 'in-progress' in such circumstances).
     */
    data class ProcessSavedCheckpointResult(
      val profileId: ProfileId,
      val topicId: String,
      val storyId: String,
      val explorationId: String,
      val lastPlayedTimestamp: Long,
      val newCheckpointState: CheckpointState,
      override val sessionId: String,
      override val callbackFlow: MutableStateFlow<AsyncResult<Any?>>? = null
    ) : ControllerMessage<Any?>()

    /**
     * [ControllerMessage] which recomputes the current [EphemeralState] and notifies subscribers of
     * the [DataProvider] returned by [getCurrentState] of the change.
     *
     * This is only used in cases where an external operation trigger changes that are only
     * reflected when recomputing the state (e.g. a new hint needing to be shown).
     */
    data class RecomputeStateAndNotify(
      override val sessionId: String,
      override val callbackFlow: MutableStateFlow<AsyncResult<Any?>>? = null
    ) : ControllerMessage<Any?>()
>>>>>>> 84e277a4
  }
}<|MERGE_RESOLUTION|>--- conflicted
+++ resolved
@@ -1,10 +1,8 @@
 package org.oppia.android.domain.exploration
 
-<<<<<<< HEAD
 import androidx.lifecycle.LiveData
 import androidx.lifecycle.MutableLiveData
 import androidx.lifecycle.Transformations
-=======
 import kotlinx.coroutines.CoroutineDispatcher
 import kotlinx.coroutines.CoroutineScope
 import kotlinx.coroutines.channels.Channel
@@ -14,7 +12,6 @@
 import kotlinx.coroutines.flow.StateFlow
 import kotlinx.coroutines.flow.launchIn
 import kotlinx.coroutines.flow.onEach
->>>>>>> 84e277a4
 import org.oppia.android.app.model.AnswerOutcome
 import org.oppia.android.app.model.CheckpointState
 import org.oppia.android.app.model.EphemeralState
@@ -39,14 +36,11 @@
 import org.oppia.android.domain.translation.TranslationController
 import org.oppia.android.util.data.AsyncResult
 import org.oppia.android.util.data.DataProvider
-<<<<<<< HEAD
 import org.oppia.android.util.data.DataProviders.Companion.toLiveData
 import org.oppia.android.util.data.DataProviders.Companion.transformAsync
 import org.oppia.android.util.locale.OppiaLocale
-=======
 import org.oppia.android.util.data.DataProviders
 import org.oppia.android.util.data.DataProviders.Companion.combineWith
->>>>>>> 84e277a4
 import org.oppia.android.util.system.OppiaClock
 import org.oppia.android.util.threading.BackgroundDispatcher
 import java.util.UUID
@@ -107,15 +101,11 @@
   private val oppiaLogger: OppiaLogger,
   private val hintHandlerFactory: HintHandler.Factory,
   private val translationController: TranslationController,
-<<<<<<< HEAD
   private val loggingIdentifierController: LoggingIdentifierController,
-  private val profileManagementController: ProfileManagementController
-) : HintHandler.HintMonitor {
-=======
+  private val profileManagementController: ProfileManagementController,
   private val dataProviders: DataProviders,
   @BackgroundDispatcher private val backgroundCoroutineDispatcher: CoroutineDispatcher
 ) {
->>>>>>> 84e277a4
   // TODO(#179): Add support for parameters.
   // TODO(#3467): Update the mechanism to save checkpoints to eliminate the race condition that may
   //  arise if the function finishExplorationAsync acquires lock before the invokeOnCompletion
@@ -158,26 +148,6 @@
       mostRecentEphemeralStateFlow = ephemeralStateFlow
       mostRecentCommandQueue = createControllerCommandActor()
     }
-<<<<<<< HEAD
-  }
-
-  /** Indicates that the current exploration being played is now completed. */
-  internal fun finishExplorationAsync() {
-    oppiaLogger.createFinishExplorationContext(
-      oppiaLogger.createExplorationDetailsContext(
-        getSessionId() ?: "",
-        explorationProgress.currentExplorationId,
-        explorationProgress.currentExploration.version.toString(),
-        explorationProgress.stateDeck.getCurrentState().name,
-        oppiaLogger.createLearnerDetailsContext(getLearnerId() ?: "")
-      )
-    )
-    explorationProgressLock.withLock {
-      check(explorationProgress.playStage != ExplorationProgress.PlayStage.NOT_PLAYING) {
-        "Cannot finish playing an exploration that hasn't yet been started"
-      }
-      explorationProgress.advancePlayStageTo(ExplorationProgress.PlayStage.NOT_PLAYING)
-=======
     val beginExplorationResultFlow = createAsyncResultStateFlow<Any?>()
     val message =
       ControllerMessage.InitializeController(
@@ -194,7 +164,6 @@
     this.profileId = profileId
     sendCommandForOperation(message) {
       "Failed to schedule command for initializing the exploration progress controller."
->>>>>>> 84e277a4
     }
     return beginExplorationResultFlow.convertToSessionProvider(BEGIN_EXPLORATION_RESULT_PROVIDER_ID)
   }
@@ -972,43 +941,6 @@
     )
   }
 
-<<<<<<< HEAD
-  private fun getSessionId(): String? {
-    return Transformations.map(
-      loggingIdentifierController.getSessionId().toLiveData(),
-      ::processGetSessionIdResult
-    ).value
-  }
-
-  private fun processGetSessionIdResult(sessionIdResult: AsyncResult<String>): String {
-    if (sessionIdResult.isFailure()) {
-      oppiaLogger.e(
-        "ExplorationProgressController",
-        "Failed to retrieve session id",
-        sessionIdResult.getErrorOrNull()!!
-      )
-    }
-    return sessionIdResult.getOrDefault("")
-  }
-
-  private fun getLearnerId(): String? {
-    // TODO: This isn't going to work since the live data won't be processed.
-    return Transformations.map(
-      profileManagementController.getProfile(explorationProgress.currentProfileId).toLiveData(),
-      ::processGetProfileResult
-    ).value?.learnerId
-  }
-
-  private fun processGetProfileResult(profileResult: AsyncResult<Profile>): Profile {
-    if (profileResult.isFailure()) {
-      oppiaLogger.e(
-        "ExplorationProgressController",
-        "Failed to retrieve profile",
-        profileResult.getErrorOrNull()!!
-      )
-    }
-    return profileResult.getOrDefault(Profile.getDefaultInstance())
-=======
   private fun <T> createAsyncResultStateFlow(initialValue: AsyncResult<T> = AsyncResult.Pending()) =
     MutableStateFlow(initialValue)
 
@@ -1158,6 +1090,5 @@
       override val sessionId: String,
       override val callbackFlow: MutableStateFlow<AsyncResult<Any?>>? = null
     ) : ControllerMessage<Any?>()
->>>>>>> 84e277a4
   }
 }