--- conflicted
+++ resolved
@@ -216,7 +216,6 @@
       val nextProfileId = it.nextProfileId
       val profileDir = directoryManagementUtil.getOrCreateDir(nextProfileId.toString())
 
-<<<<<<< HEAD
       val newProfileBuilder = Profile.newBuilder()
         .setName(name)
         .setPin(pin)
@@ -240,7 +239,6 @@
       } else {
         newProfileBuilder.avatar = ProfileAvatar.newBuilder().setAvatarColorRgb(colorRgb).build()
       }
-=======
       val newProfile = Profile.newBuilder().apply {
         this.name = name
         this.pin = pin
@@ -266,7 +264,6 @@
           } else avatarColorRgb = colorRgb
         }.build()
       }.build()
->>>>>>> af303e02
 
       val wasProfileEverAdded = it.profilesCount > 0
 
@@ -575,14 +572,11 @@
           ProfileActionStatus.PROFILE_NOT_FOUND
         )
       val updatedProfile = profile.toBuilder().apply {
-<<<<<<< HEAD
         learnerId = loggingIdentifierController.createLearnerId()
-=======
         learnerId = when {
           // TODO(#4064): Update the learner ID here (only if the study parameter is enabled).
           else -> learnerId // Keep it unchanged.
         }
->>>>>>> af303e02
       }.build()
       val profileDatabaseBuilder = it.toBuilder().putProfiles(
         profileId.internalId,
