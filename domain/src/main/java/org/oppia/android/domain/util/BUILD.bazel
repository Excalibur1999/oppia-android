--- conflicted
+++ resolved
@@ -21,12 +21,7 @@
 kt_android_library(
     name = "extensions",
     srcs = [
-<<<<<<< HEAD
         "ContextExtensions.kt",
-        "FloatExtensions.kt",
-        "FractionExtensions.kt",
-=======
->>>>>>> 84e277a4
         "InteractionObjectExtensions.kt",
         "JsonExtensions.kt",
         "WorkDataExtensions.kt",
