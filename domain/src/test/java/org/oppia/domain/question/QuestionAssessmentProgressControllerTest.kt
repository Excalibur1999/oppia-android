--- conflicted
+++ resolved
@@ -26,20 +26,13 @@
 import org.mockito.Mockito.verify
 import org.mockito.junit.MockitoJUnit
 import org.mockito.junit.MockitoRule
-<<<<<<< HEAD
-import org.oppia.app.model.AnswerOutcome
-=======
->>>>>>> fa3b9220
 import org.oppia.app.model.AnsweredQuestionOutcome
 import org.oppia.app.model.EphemeralQuestion
 import org.oppia.app.model.EphemeralState.StateTypeCase.COMPLETED_STATE
 import org.oppia.app.model.EphemeralState.StateTypeCase.PENDING_STATE
 import org.oppia.app.model.EphemeralState.StateTypeCase.TERMINAL_STATE
 import org.oppia.app.model.InteractionObject
-<<<<<<< HEAD
-=======
 import org.oppia.app.model.UserAnswer
->>>>>>> fa3b9220
 import org.oppia.domain.classify.InteractionsModule
 import org.oppia.domain.classify.rules.continueinteraction.ContinueModule
 import org.oppia.domain.classify.rules.fractioninput.FractionInputModule
@@ -72,12 +65,6 @@
   private val TEST_SKILL_ID_LIST_02 = listOf(TEST_SKILL_ID_0, TEST_SKILL_ID_2) // questions 2, 1, 5
   private val TEST_SKILL_ID_LIST_01 = listOf(TEST_SKILL_ID_0, TEST_SKILL_ID_1) // questions 2, 0, 3
   private val TEST_SKILL_ID_LIST_2 = listOf(TEST_SKILL_ID_2) // questions 4, 5, 2
-<<<<<<< HEAD
-
-  // TODO: add tests for multiple sessions (& verify that reverting the fix for reinitializing the question data
-  //  provider breaks as expected).
-=======
->>>>>>> fa3b9220
 
   @Rule
   @JvmField
@@ -96,33 +83,24 @@
   lateinit var mockCurrentQuestionLiveDataObserver: Observer<AsyncResult<EphemeralQuestion>>
 
   @Mock
-  lateinit var mockCurrentQuestionLiveDataObserver2: Observer<AsyncResult<EphemeralQuestion>>
+  lateinit var mockAsyncResultLiveDataObserver: Observer<AsyncResult<Any>>
 
   @Mock
-  lateinit var mockAsyncResultLiveDataObserver: Observer<AsyncResult<Any?>>
+  lateinit var mockAsyncNullableResultLiveDataObserver: Observer<AsyncResult<Any?>>
 
   @Mock
   lateinit var mockAsyncAnswerOutcomeObserver: Observer<AsyncResult<AnsweredQuestionOutcome>>
 
-  @Mock
-  lateinit var mockAsyncNullableResultLiveDataObserver: Observer<AsyncResult<Any?>>
-
-  @Mock
-  lateinit var mockAsyncAnswerOutcomeObserver: Observer<AsyncResult<AnsweredQuestionOutcome>>
-
   @Captor
   lateinit var currentQuestionResultCaptor: ArgumentCaptor<AsyncResult<EphemeralQuestion>>
 
   @Captor
-  lateinit var asyncResultCaptor: ArgumentCaptor<AsyncResult<Any?>>
+  lateinit var asyncResultCaptor: ArgumentCaptor<AsyncResult<Any>>
 
   @Captor
-<<<<<<< HEAD
-=======
   lateinit var asyncNullableResultCaptor: ArgumentCaptor<AsyncResult<Any?>>
 
   @Captor
->>>>>>> fa3b9220
   lateinit var asyncAnswerOutcomeCaptor: ArgumentCaptor<AsyncResult<AnsweredQuestionOutcome>>
 
   @ExperimentalCoroutinesApi
@@ -158,14 +136,9 @@
     verify(mockCurrentQuestionLiveDataObserver, atLeastOnce()).onChanged(currentQuestionResultCaptor.capture())
     assertThat(currentQuestionResultCaptor.value.isFailure()).isTrue()
     assertThat(currentQuestionResultCaptor.value.getErrorOrNull())
-<<<<<<< HEAD
-      .hasMessageThat()
-      .contains("Cannot start a training session with zero questions.")
-=======
       .hasCauseThat()
       .hasMessageThat()
       .contains("Expected at least 1 question")
->>>>>>> fa3b9220
   }
 
   @Test
@@ -199,8 +172,7 @@
 
   @Test
   @ExperimentalCoroutinesApi
-<<<<<<< HEAD
-  fun testGetCurrentQuestion_playSession_loaded_returnsInitialStatePending() = runBlockingTest(
+  fun testGetCurrentQuestion_playSession_loaded_returnsInitialQuestionPending() = runBlockingTest(
     coroutineContext
   ) {
     startTrainingSession(TEST_SKILL_ID_LIST_012)
@@ -209,17 +181,6 @@
     currentQuestionLiveData.observeForever(mockCurrentQuestionLiveDataObserver)
     advanceUntilIdle()
 
-=======
-  fun testGetCurrentQuestion_playSession_loaded_returnsInitialQuestionPending() = runBlockingTest(
-    coroutineContext
-  ) {
-    startTrainingSession(TEST_SKILL_ID_LIST_012)
-
-    val currentQuestionLiveData = questionAssessmentProgressController.getCurrentQuestion()
-    currentQuestionLiveData.observeForever(mockCurrentQuestionLiveDataObserver)
-    advanceUntilIdle()
-
->>>>>>> fa3b9220
     verify(mockCurrentQuestionLiveDataObserver, atLeastOnce()).onChanged(currentQuestionResultCaptor.capture())
     assertThat(currentQuestionResultCaptor.value.isSuccess()).isTrue()
     val ephemeralQuestion = currentQuestionResultCaptor.value.getOrThrow()
@@ -231,11 +192,7 @@
 
   @Test
   @ExperimentalCoroutinesApi
-<<<<<<< HEAD
-  fun testGetCurrentQuestion_playInvalidSession_thenPlayValidExp_returnsInitialPendingState() = runBlockingTest(
-=======
   fun testGetCurrentQuestion_playInvalidSession_thenPlayValidExp_returnsInitialPendingQuestion() = runBlockingTest(
->>>>>>> fa3b9220
     coroutineContext
   ) {
     // Start with starting an invalid training session.
@@ -296,8 +253,6 @@
 
     assertThat(resultLiveData.value).isNotNull()
     assertThat(resultLiveData.value!!.isSuccess()).isTrue()
-<<<<<<< HEAD
-=======
   }
 
   @Test
@@ -337,48 +292,10 @@
     assertThat(asyncAnswerOutcomeCaptor.value.getErrorOrNull())
       .hasMessageThat()
       .contains("Cannot submit an answer if a training session has not yet begun.")
->>>>>>> fa3b9220
-  }
-
-  @Test
-  @ExperimentalCoroutinesApi
-<<<<<<< HEAD
-  fun testGetCurrentQuestion_playSecondSession_afterFinishingPrev_loaded_returnsInitialState() = runBlockingTest(
-    coroutineContext
-  ) {
-    val currentQuestionLiveData = questionAssessmentProgressController.getCurrentQuestion()
-    currentQuestionLiveData.observeForever(mockCurrentQuestionLiveDataObserver)
-    // Start with playing a valid session, then stop.
-    startTrainingSession(TEST_SKILL_ID_LIST_012)
-    endTrainingSession()
-
-    // Then another valid one.
-    startTrainingSession(TEST_SKILL_ID_LIST_2)
-
-    // The latest result should correspond to the valid ID, and the progress controller should gracefully recover.
-    verify(mockCurrentQuestionLiveDataObserver, atLeastOnce()).onChanged(currentQuestionResultCaptor.capture())
-    assertThat(currentQuestionResultCaptor.value.isSuccess()).isTrue()
-    val ephemeralQuestion = currentQuestionResultCaptor.value.getOrThrow()
-    assertThat(ephemeralQuestion.currentQuestionIndex).isEqualTo(0)
-    assertThat(ephemeralQuestion.totalQuestionCount).isGreaterThan(0)
-    assertThat(ephemeralQuestion.ephemeralState.stateTypeCase).isEqualTo(PENDING_STATE)
-    assertThat(ephemeralQuestion.ephemeralState.state.content.html).contains("of a cake, what does the 10 represent?")
-  }
-
-  @Test
-  @ExperimentalCoroutinesApi
-  fun testSubmitAnswer_beforePlaying_failsWithError() = runBlockingTest(coroutineContext) {
-    val result = questionAssessmentProgressController.submitAnswer(createMultipleChoiceAnswer(0))
-    result.observeForever(mockAsyncAnswerOutcomeObserver)
-    advanceUntilIdle()
-
-    // Verify that the answer submission failed.
-    verify(mockAsyncAnswerOutcomeObserver, atLeastOnce()).onChanged(asyncAnswerOutcomeCaptor.capture())
-    assertThat(asyncAnswerOutcomeCaptor.value.isFailure()).isTrue()
-    assertThat(asyncAnswerOutcomeCaptor.value.getErrorOrNull())
-      .hasMessageThat()
-      .contains("Cannot submit an answer if an session is not being played.")
-=======
+  }
+
+  @Test
+  @ExperimentalCoroutinesApi
   fun testSubmitAnswer_forMultipleChoice_correctAnswer_succeeds() = runBlockingTest(coroutineContext) {
     setUpTestApplicationWithSeed(questionSeed = 6)
     subscribeToCurrentQuestionToAllowSessionToLoad()
@@ -391,18 +308,10 @@
     // Verify that the answer submission was successful.
     verify(mockAsyncAnswerOutcomeObserver, atLeastOnce()).onChanged(asyncAnswerOutcomeCaptor.capture())
     assertThat(asyncAnswerOutcomeCaptor.value.isSuccess()).isTrue()
->>>>>>> fa3b9220
-  }
-
-  @Test
-  @ExperimentalCoroutinesApi
-<<<<<<< HEAD
-  fun testSubmitAnswer_whileLoading_failsWithError() = runBlockingTest(coroutineContext) {
-    // Start playing an session, but don't wait for it to complete.
-    subscribeToCurrentQuestionToAllowSessionToLoad()
-    startTrainingSession(TEST_SKILL_ID_LIST_2)
-
-=======
+  }
+
+  @Test
+  @ExperimentalCoroutinesApi
   fun testSubmitAnswer_forMultipleChoice_correctAnswer_returnsOutcomeWithTransition() = runBlockingTest(
     coroutineContext
   ) {
@@ -430,19 +339,10 @@
     subscribeToCurrentQuestionToAllowSessionToLoad()
     startTrainingSession(TEST_SKILL_ID_LIST_2)
 
->>>>>>> fa3b9220
     val result = questionAssessmentProgressController.submitAnswer(createMultipleChoiceAnswer(0))
     result.observeForever(mockAsyncAnswerOutcomeObserver)
     advanceUntilIdle()
 
-<<<<<<< HEAD
-    // Verify that the answer submission failed.
-    verify(mockAsyncAnswerOutcomeObserver, atLeastOnce()).onChanged(asyncAnswerOutcomeCaptor.capture())
-    assertThat(asyncAnswerOutcomeCaptor.value.isFailure()).isTrue()
-    assertThat(asyncAnswerOutcomeCaptor.value.getErrorOrNull())
-      .hasMessageThat()
-      .contains("Cannot submit an answer while the session is being loaded.")
-=======
     // Verify that the answer submission was successful.
     verify(mockAsyncAnswerOutcomeObserver, atLeastOnce()).onChanged(asyncAnswerOutcomeCaptor.capture())
     assertThat(asyncAnswerOutcomeCaptor.value.isSuccess()).isTrue()
@@ -490,92 +390,10 @@
     val completedState = ephemeralQuestion.ephemeralState.completedState
     assertThat(completedState.getAnswer(0).userAnswer.answer.nonNegativeInt).isEqualTo(1)
     assertThat(completedState.getAnswer(0).feedback.html).contains("That's correct!")
->>>>>>> fa3b9220
-  }
-
-  @Test
-  @ExperimentalCoroutinesApi
-<<<<<<< HEAD
-  fun testSubmitAnswer_forMultipleChoice_correctAnswer_succeeds() = runBlockingTest(coroutineContext) {
-    subscribeToCurrentQuestionToAllowSessionToLoad()
-    startTrainingSession(TEST_SKILL_ID_LIST_2)
-
-    val result = questionAssessmentProgressController.submitAnswer(createMultipleChoiceAnswer(1))
-    result.observeForever(mockAsyncAnswerOutcomeObserver)
-    advanceUntilIdle()
-
-    // Verify that the answer submission was successful.
-    verify(mockAsyncAnswerOutcomeObserver, atLeastOnce()).onChanged(asyncAnswerOutcomeCaptor.capture())
-    assertThat(asyncAnswerOutcomeCaptor.value.isSuccess()).isTrue()
-  }
-
-  @Test
-  @ExperimentalCoroutinesApi
-  fun testSubmitAnswer_forMultipleChoice_correctAnswer_returnsOutcomeWithTransition() = runBlockingTest(
-    coroutineContext
-  ) {
-    subscribeToCurrentQuestionToAllowSessionToLoad()
-    startTrainingSession(TEST_SKILL_ID_LIST_2)
-
-    val result = questionAssessmentProgressController.submitAnswer(createMultipleChoiceAnswer(1))
-    result.observeForever(mockAsyncAnswerOutcomeObserver)
-    advanceUntilIdle()
-
-    // Verify that the answer submission was successful.
-    verify(mockAsyncAnswerOutcomeObserver, atLeastOnce()).onChanged(asyncAnswerOutcomeCaptor.capture())
-    val answerOutcome = asyncAnswerOutcomeCaptor.value.getOrThrow()
-    assertThat(answerOutcome.feedback.html).contains("That's correct!")
-    assertThat(answerOutcome.isCorrectAnswer).isTrue()
-  }
-
-  @Test
-  @ExperimentalCoroutinesApi
-  fun testSubmitAnswer_forMultipleChoice_wrongAnswer_succeeds() = runBlockingTest(
-    coroutineContext
-  ) {
-    subscribeToCurrentQuestionToAllowSessionToLoad()
-    startTrainingSession(TEST_SKILL_ID_LIST_2)
-
-    val result = questionAssessmentProgressController.submitAnswer(createMultipleChoiceAnswer(0))
-    result.observeForever(mockAsyncAnswerOutcomeObserver)
-    advanceUntilIdle()
-
-    // Verify that the answer submission was successful.
-    verify(mockAsyncAnswerOutcomeObserver, atLeastOnce()).onChanged(asyncAnswerOutcomeCaptor.capture())
-    assertThat(asyncAnswerOutcomeCaptor.value.isSuccess()).isTrue()
-  }
-
-  @Test
-  @ExperimentalCoroutinesApi
-  fun testSubmitAnswer_forMultipleChoice_wrongAnswer_providesDefaultFeedbackAndNewStateTransition() = runBlockingTest(
-    coroutineContext
-  ) {
-    subscribeToCurrentQuestionToAllowSessionToLoad()
-    startTrainingSession(TEST_SKILL_ID_LIST_2)
-
-    val result = questionAssessmentProgressController.submitAnswer(createMultipleChoiceAnswer(0))
-    result.observeForever(mockAsyncAnswerOutcomeObserver)
-    advanceUntilIdle()
-
-    // Verify that the answer submission was successful.
-    verify(mockAsyncAnswerOutcomeObserver, atLeastOnce()).onChanged(asyncAnswerOutcomeCaptor.capture())
-    val answerOutcome = asyncAnswerOutcomeCaptor.value.getOrThrow()
-    assertThat(answerOutcome.feedback.html).contains("Incorrect. Try again.")
-    assertThat(answerOutcome.isCorrectAnswer).isFalse()
-  }
-
-  @Test
-  @ExperimentalCoroutinesApi
-  fun testGetCurrentQuestion_afterSubmittingCorrectMultiChoiceAnswer_becomesCompletedState() = runBlockingTest(
-    coroutineContext
-  ) {
-    val currentQuestionLiveData = questionAssessmentProgressController.getCurrentQuestion()
-    currentQuestionLiveData.observeForever(mockCurrentQuestionLiveDataObserver)
-    startTrainingSession(TEST_SKILL_ID_LIST_2)
-
-    submitMultipleChoiceAnswer(1)
-
-=======
+  }
+
+  @Test
+  @ExperimentalCoroutinesApi
   fun testGetCurrentQuestion_afterSubmittingWrongMultiChoiceAnswer_updatesPendingQuestion() = runBlockingTest(
     coroutineContext
   ) {
@@ -586,85 +404,41 @@
 
     submitMultipleChoiceAnswer(0)
 
->>>>>>> fa3b9220
     // Verify that the current state updates. It should stay pending, and the wrong answer should be appended.
     verify(mockCurrentQuestionLiveDataObserver, atLeastOnce()).onChanged(currentQuestionResultCaptor.capture())
     assertThat(currentQuestionResultCaptor.value.isSuccess()).isTrue()
     val ephemeralQuestion = currentQuestionResultCaptor.value.getOrThrow()
     assertThat(ephemeralQuestion.currentQuestionIndex).isEqualTo(0)
-    assertThat(ephemeralQuestion.totalQuestionCount).isEqualTo(2)
-    assertThat(ephemeralQuestion.ephemeralState.stateTypeCase).isEqualTo(COMPLETED_STATE)
-    val completedState = ephemeralQuestion.ephemeralState.completedState
-    assertThat(completedState.getAnswer(0).userAnswer.nonNegativeInt).isEqualTo(1)
-    assertThat(completedState.getAnswer(0).feedback.html).contains("That's correct!")
-  }
-
-  @Test
-  @ExperimentalCoroutinesApi
-  fun testGetCurrentQuestion_afterSubmittingWrongMultiChoiceAnswer_updatesPendingState() = runBlockingTest(
-    coroutineContext
-  ) {
-    val currentQuestionLiveData = questionAssessmentProgressController.getCurrentQuestion()
-    currentQuestionLiveData.observeForever(mockCurrentQuestionLiveDataObserver)
-    startTrainingSession(TEST_SKILL_ID_LIST_2)
-
+    assertThat(ephemeralQuestion.totalQuestionCount).isEqualTo(3)
+    assertThat(ephemeralQuestion.ephemeralState.stateTypeCase).isEqualTo(PENDING_STATE)
+    val pendingState = ephemeralQuestion.ephemeralState.pendingState
+    assertThat(pendingState.getWrongAnswer(0).userAnswer.answer.nonNegativeInt).isEqualTo(0)
+    assertThat(pendingState.getWrongAnswer(0).feedback.html).isEmpty()
+  }
+
+  @Test
+  @ExperimentalCoroutinesApi
+  fun testGetCurrentQuestion_afterSubmittingWrongThenRightAnswer_updatesToQuestionWithBothAnswers() = runBlockingTest(
+    coroutineContext
+  ) {
+    setUpTestApplicationWithSeed(questionSeed = 6)
+    subscribeToCurrentQuestionToAllowSessionToLoad()
+    startTrainingSession(TEST_SKILL_ID_LIST_2)
     submitMultipleChoiceAnswer(0)
 
-    // Verify that the current state updates. It should stay pending, and the wrong answer should be appended.
+    submitMultipleChoiceAnswer(1)
+
+    // Verify that the current state updates. It should now be completed with both the wrong and correct answers.
     verify(mockCurrentQuestionLiveDataObserver, atLeastOnce()).onChanged(currentQuestionResultCaptor.capture())
     assertThat(currentQuestionResultCaptor.value.isSuccess()).isTrue()
     val ephemeralQuestion = currentQuestionResultCaptor.value.getOrThrow()
     assertThat(ephemeralQuestion.currentQuestionIndex).isEqualTo(0)
-    assertThat(ephemeralQuestion.totalQuestionCount).isEqualTo(2)
-    assertThat(ephemeralQuestion.ephemeralState.stateTypeCase).isEqualTo(PENDING_STATE)
-    val pendingState = ephemeralQuestion.ephemeralState.pendingState
-<<<<<<< HEAD
-    assertThat(pendingState.getWrongAnswer(0).userAnswer.nonNegativeInt).isEqualTo(0)
-    assertThat(pendingState.getWrongAnswer(0).feedback.html).contains("Incorrect. Try again.")
-=======
-    assertThat(pendingState.getWrongAnswer(0).userAnswer.answer.nonNegativeInt).isEqualTo(0)
-    assertThat(pendingState.getWrongAnswer(0).feedback.html).isEmpty()
->>>>>>> fa3b9220
-  }
-
-  @Test
-  @ExperimentalCoroutinesApi
-<<<<<<< HEAD
-  fun testGetCurrentQuestion_afterSubmittingWrongThenRightAnswer_updatesToStateWithBothAnswers() = runBlockingTest(
-    coroutineContext
-  ) {
-=======
-  fun testGetCurrentQuestion_afterSubmittingWrongThenRightAnswer_updatesToQuestionWithBothAnswers() = runBlockingTest(
-    coroutineContext
-  ) {
-    setUpTestApplicationWithSeed(questionSeed = 6)
->>>>>>> fa3b9220
-    subscribeToCurrentQuestionToAllowSessionToLoad()
-    startTrainingSession(TEST_SKILL_ID_LIST_2)
-    submitMultipleChoiceAnswer(0)
-
-    submitMultipleChoiceAnswer(1)
-
-    // Verify that the current state updates. It should now be completed with both the wrong and correct answers.
-    verify(mockCurrentQuestionLiveDataObserver, atLeastOnce()).onChanged(currentQuestionResultCaptor.capture())
-    assertThat(currentQuestionResultCaptor.value.isSuccess()).isTrue()
-    val ephemeralQuestion = currentQuestionResultCaptor.value.getOrThrow()
-    assertThat(ephemeralQuestion.currentQuestionIndex).isEqualTo(0)
-<<<<<<< HEAD
-    assertThat(ephemeralQuestion.totalQuestionCount).isEqualTo(2)
-    assertThat(ephemeralQuestion.ephemeralState.stateTypeCase).isEqualTo(COMPLETED_STATE)
-    val completedState = ephemeralQuestion.ephemeralState.completedState
-    assertThat(completedState.getAnswer(0).userAnswer.nonNegativeInt).isEqualTo(0)
-    assertThat(completedState.getAnswer(0).feedback.html).contains("Incorrect. Try again.")
-    assertThat(completedState.getAnswer(1).userAnswer.nonNegativeInt).isEqualTo(1)
-=======
     assertThat(ephemeralQuestion.totalQuestionCount).isEqualTo(3)
     assertThat(ephemeralQuestion.ephemeralState.stateTypeCase).isEqualTo(COMPLETED_STATE)
     val completedState = ephemeralQuestion.ephemeralState.completedState
     assertThat(completedState.getAnswer(0).userAnswer.answer.nonNegativeInt).isEqualTo(0)
     assertThat(completedState.getAnswer(0).feedback.html).isEmpty()
     assertThat(completedState.getAnswer(1).userAnswer.answer.nonNegativeInt).isEqualTo(1)
->>>>>>> fa3b9220
     assertThat(completedState.getAnswer(1).feedback.html).contains("That's correct!")
   }
 
@@ -672,15 +446,6 @@
   @ExperimentalCoroutinesApi
   fun testMoveToNext_beforePlaying_failsWithError() = runBlockingTest(coroutineContext) {
     val moveToStateResult = questionAssessmentProgressController.moveToNextQuestion()
-<<<<<<< HEAD
-    moveToStateResult.observeForever(mockAsyncResultLiveDataObserver)
-
-    verify(mockAsyncResultLiveDataObserver, atLeastOnce()).onChanged(asyncResultCaptor.capture())
-    assertThat(asyncResultCaptor.value.isFailure()).isTrue()
-    assertThat(asyncResultCaptor.value.getErrorOrNull())
-      .hasMessageThat()
-      .contains("Cannot navigate to a next state if an session is not being played.")
-=======
     moveToStateResult.observeForever(mockAsyncNullableResultLiveDataObserver)
 
     verify(mockAsyncNullableResultLiveDataObserver, atLeastOnce()).onChanged(asyncNullableResultCaptor.capture())
@@ -688,46 +453,15 @@
     assertThat(asyncNullableResultCaptor.value.getErrorOrNull())
       .hasMessageThat()
       .contains("Cannot navigate to a next question if a training session has not begun.")
->>>>>>> fa3b9220
-  }
-
-  @Test
-  @ExperimentalCoroutinesApi
-<<<<<<< HEAD
-  fun testMoveToNext_whileLoadingSession_failsWithError() = runBlockingTest(coroutineContext) {
-    // Start playing an session, but don't wait for it to complete.
-=======
+  }
+
+  @Test
+  @ExperimentalCoroutinesApi
   fun testMoveToNext_forPendingInitialQuestion_failsWithError() = runBlockingTest(coroutineContext) {
->>>>>>> fa3b9220
     subscribeToCurrentQuestionToAllowSessionToLoad()
     startTrainingSession(TEST_SKILL_ID_LIST_2)
 
     val moveToStateResult = questionAssessmentProgressController.moveToNextQuestion()
-<<<<<<< HEAD
-    moveToStateResult.observeForever(mockAsyncResultLiveDataObserver)
-
-    verify(mockAsyncResultLiveDataObserver, atLeastOnce()).onChanged(asyncResultCaptor.capture())
-    assertThat(asyncResultCaptor.value.isFailure()).isTrue()
-    assertThat(asyncResultCaptor.value.getErrorOrNull())
-      .hasMessageThat()
-      .contains("Cannot navigate to a next state if an session is being loaded.")
-  }
-
-  @Test
-  @ExperimentalCoroutinesApi
-  fun testMoveToNext_forPendingInitialState_failsWithError() = runBlockingTest(coroutineContext) {
-    subscribeToCurrentQuestionToAllowSessionToLoad()
-    startTrainingSession(TEST_SKILL_ID_LIST_2)
-
-    val moveToStateResult = questionAssessmentProgressController.moveToNextQuestion()
-    moveToStateResult.observeForever(mockAsyncResultLiveDataObserver)
-    advanceUntilIdle()
-
-    // Verify that we can't move ahead since the current state isn't yet completed.
-    verify(mockAsyncResultLiveDataObserver, atLeastOnce()).onChanged(asyncResultCaptor.capture())
-    assertThat(asyncResultCaptor.value.isFailure()).isTrue()
-    assertThat(asyncResultCaptor.value.getErrorOrNull())
-=======
     moveToStateResult.observeForever(mockAsyncNullableResultLiveDataObserver)
     advanceUntilIdle()
 
@@ -735,26 +469,12 @@
     verify(mockAsyncNullableResultLiveDataObserver, atLeastOnce()).onChanged(asyncNullableResultCaptor.capture())
     assertThat(asyncNullableResultCaptor.value.isFailure()).isTrue()
     assertThat(asyncNullableResultCaptor.value.getErrorOrNull())
->>>>>>> fa3b9220
       .hasMessageThat()
       .contains("Cannot navigate to next state; at most recent state.")
   }
 
   @Test
   @ExperimentalCoroutinesApi
-<<<<<<< HEAD
-  fun testMoveToNext_forCompletedState_succeeds() = runBlockingTest(coroutineContext) {
-    subscribeToCurrentQuestionToAllowSessionToLoad()
-    startTrainingSession(TEST_SKILL_ID_LIST_2)
-    submitMultipleChoiceAnswer(0)
-
-    val moveToStateResult = questionAssessmentProgressController.moveToNextQuestion()
-    moveToStateResult.observeForever(mockAsyncResultLiveDataObserver)
-    advanceUntilIdle()
-
-    verify(mockAsyncResultLiveDataObserver, atLeastOnce()).onChanged(asyncResultCaptor.capture())
-    assertThat(asyncResultCaptor.value.isSuccess()).isTrue()
-=======
   fun testMoveToNext_forCompletedQuestion_succeeds() = runBlockingTest(coroutineContext) {
     setUpTestApplicationWithSeed(questionSeed = 6)
     subscribeToCurrentQuestionToAllowSessionToLoad()
@@ -767,66 +487,36 @@
 
     verify(mockAsyncNullableResultLiveDataObserver, atLeastOnce()).onChanged(asyncNullableResultCaptor.capture())
     assertThat(asyncNullableResultCaptor.value.isSuccess()).isTrue()
->>>>>>> fa3b9220
-  }
-
-  @Test
-  @ExperimentalCoroutinesApi
-<<<<<<< HEAD
-  fun testMoveToNext_forCompletedState_movesToNextState() = runBlockingTest(coroutineContext) {
-    val currentQuestionLiveData = questionAssessmentProgressController.getCurrentQuestion()
-    currentQuestionLiveData.observeForever(mockCurrentQuestionLiveDataObserver)
-    startTrainingSession(TEST_SKILL_ID_LIST_2)
-    submitMultipleChoiceAnswer(0)
-=======
+  }
+
+  @Test
+  @ExperimentalCoroutinesApi
   fun testMoveToNext_forCompletedQuestion_movesToNextQuestion() = runBlockingTest(coroutineContext) {
     setUpTestApplicationWithSeed(questionSeed = 6)
     val currentQuestionLiveData = questionAssessmentProgressController.getCurrentQuestion()
     currentQuestionLiveData.observeForever(mockCurrentQuestionLiveDataObserver)
     startTrainingSession(TEST_SKILL_ID_LIST_2)
     submitMultipleChoiceAnswer(1)
->>>>>>> fa3b9220
 
     moveToNextQuestion()
 
     verify(mockCurrentQuestionLiveDataObserver, atLeastOnce()).onChanged(currentQuestionResultCaptor.capture())
     assertThat(currentQuestionResultCaptor.value.isSuccess()).isTrue()
     val currentQuestion = currentQuestionResultCaptor.value.getOrThrow()
-<<<<<<< HEAD
-    assertThat(currentQuestion.ephemeralState.state.name).isEqualTo("What language")
-    assertThat(currentQuestion.ephemeralState.stateTypeCase).isEqualTo(PENDING_STATE)
-=======
     assertThat(currentQuestion.ephemeralState.state.content.html).contains("frac{1}{4}")
->>>>>>> fa3b9220
-  }
-
-  @Test
-  @ExperimentalCoroutinesApi
-<<<<<<< HEAD
-  fun testMoveToNext_afterMovingFromCompletedState_failsWithError() = runBlockingTest(coroutineContext) {
-    subscribeToCurrentQuestionToAllowSessionToLoad()
-    startTrainingSession(TEST_SKILL_ID_LIST_2)
-    submitMultipleChoiceAnswer(0)
-=======
+  }
+
+  @Test
+  @ExperimentalCoroutinesApi
   fun testMoveToNext_afterMovingFromCompletedQuestion_failsWithError() = runBlockingTest(coroutineContext) {
     setUpTestApplicationWithSeed(questionSeed = 6)
     subscribeToCurrentQuestionToAllowSessionToLoad()
     startTrainingSession(TEST_SKILL_ID_LIST_2)
     submitMultipleChoiceAnswer(1)
->>>>>>> fa3b9220
     moveToNextQuestion()
 
     // Try skipping past the current state.
     val moveToStateResult = questionAssessmentProgressController.moveToNextQuestion()
-<<<<<<< HEAD
-    moveToStateResult.observeForever(mockAsyncResultLiveDataObserver)
-    advanceUntilIdle()
-
-    // Verify we can't move ahead since the new state isn't yet completed.
-    verify(mockAsyncResultLiveDataObserver, atLeastOnce()).onChanged(asyncResultCaptor.capture())
-    assertThat(asyncResultCaptor.value.isFailure()).isTrue()
-    assertThat(asyncResultCaptor.value.getErrorOrNull())
-=======
     moveToStateResult.observeForever(mockAsyncNullableResultLiveDataObserver)
     advanceUntilIdle()
 
@@ -834,153 +524,18 @@
     verify(mockAsyncNullableResultLiveDataObserver, atLeastOnce()).onChanged(asyncNullableResultCaptor.capture())
     assertThat(asyncNullableResultCaptor.value.isFailure()).isTrue()
     assertThat(asyncNullableResultCaptor.value.getErrorOrNull())
->>>>>>> fa3b9220
       .hasMessageThat()
       .contains("Cannot navigate to next state; at most recent state.")
   }
 
   @Test
   @ExperimentalCoroutinesApi
-<<<<<<< HEAD
-  fun testMoveToPrevious_beforePlaying_failsWithError() = runBlockingTest(coroutineContext) {
-    val moveToStateResult = questionAssessmentProgressController.moveToPreviousQuestion()
-    moveToStateResult.observeForever(mockAsyncResultLiveDataObserver)
-    advanceUntilIdle()
-
-    verify(mockAsyncResultLiveDataObserver, atLeastOnce()).onChanged(asyncResultCaptor.capture())
-    assertThat(asyncResultCaptor.value.isFailure()).isTrue()
-    assertThat(asyncResultCaptor.value.getErrorOrNull())
-      .hasMessageThat()
-      .contains("Cannot navigate to a previous state if an session is not being played.")
-  }
-
-  @Test
-  @ExperimentalCoroutinesApi
-  fun testMoveToPrevious_whileLoadingSession_failsWithError() = runBlockingTest(coroutineContext) {
-    // Start playing an session, but don't wait for it to complete.
-    subscribeToCurrentQuestionToAllowSessionToLoad()
-    startTrainingSession(TEST_SKILL_ID_LIST_2)
-
-    val moveToStateResult = questionAssessmentProgressController.moveToPreviousQuestion()
-    moveToStateResult.observeForever(mockAsyncResultLiveDataObserver)
-    advanceUntilIdle()
-
-    verify(mockAsyncResultLiveDataObserver, atLeastOnce()).onChanged(asyncResultCaptor.capture())
-    assertThat(asyncResultCaptor.value.isFailure()).isTrue()
-    assertThat(asyncResultCaptor.value.getErrorOrNull())
-      .hasMessageThat()
-      .contains("Cannot navigate to a previous state if an session is being loaded.")
-  }
-
-  @Test
-  @ExperimentalCoroutinesApi
-  fun testMoveToPrevious_onPendingInitialState_failsWithError() = runBlockingTest(coroutineContext) {
-    subscribeToCurrentQuestionToAllowSessionToLoad()
-    startTrainingSession(TEST_SKILL_ID_LIST_2)
-
-    val moveToStateResult = questionAssessmentProgressController.moveToPreviousQuestion()
-    moveToStateResult.observeForever(mockAsyncResultLiveDataObserver)
-    advanceUntilIdle()
-
-    // Verify we can't move behind since the current state is the initial session state.
-    verify(mockAsyncResultLiveDataObserver, atLeastOnce()).onChanged(asyncResultCaptor.capture())
-    assertThat(asyncResultCaptor.value.isFailure()).isTrue()
-    assertThat(asyncResultCaptor.value.getErrorOrNull())
-      .hasMessageThat()
-      .contains("Cannot navigate to previous state; at initial state.")
-  }
-
-  @Test
-  @ExperimentalCoroutinesApi
-  fun testMoveToPrevious_onCompletedInitialState_failsWithError() = runBlockingTest(coroutineContext) {
-    subscribeToCurrentQuestionToAllowSessionToLoad()
-    startTrainingSession(TEST_SKILL_ID_LIST_2)
-    submitMultipleChoiceAnswer(0)
-
-    val moveToStateResult = questionAssessmentProgressController.moveToPreviousQuestion()
-    moveToStateResult.observeForever(mockAsyncResultLiveDataObserver)
-    advanceUntilIdle()
-
-    // Still can't navigate behind for a completed initial state since there's no previous state.
-    verify(mockAsyncResultLiveDataObserver, atLeastOnce()).onChanged(asyncResultCaptor.capture())
-    assertThat(asyncResultCaptor.value.isFailure()).isTrue()
-    assertThat(asyncResultCaptor.value.getErrorOrNull())
-      .hasMessageThat()
-      .contains("Cannot navigate to previous state; at initial state.")
-  }
-
-  @Test
-  @ExperimentalCoroutinesApi
-  fun testMoveToPrevious_forStateWithCompletedPreviousState_succeeds() = runBlockingTest(coroutineContext) {
-    subscribeToCurrentQuestionToAllowSessionToLoad()
-    startTrainingSession(TEST_SKILL_ID_LIST_2)
-    submitMultipleChoiceAnswerAndMoveToNextQuestion(0)
-
-    val moveToStateResult = questionAssessmentProgressController.moveToPreviousQuestion()
-    moveToStateResult.observeForever(mockAsyncResultLiveDataObserver)
-    advanceUntilIdle()
-
-    // Verify that we can navigate to the previous state since the current state is complete and not initial.
-    verify(mockAsyncResultLiveDataObserver, atLeastOnce()).onChanged(asyncResultCaptor.capture())
-    assertThat(asyncResultCaptor.value.isSuccess()).isTrue()
-  }
-
-  @Test
-  @ExperimentalCoroutinesApi
-  fun testMoveToPrevious_forCompletedState_movesToPreviousState() = runBlockingTest(coroutineContext) {
-    val currentQuestionLiveData = questionAssessmentProgressController.getCurrentQuestion()
-    currentQuestionLiveData.observeForever(mockCurrentQuestionLiveDataObserver)
-    startTrainingSession(TEST_SKILL_ID_LIST_2)
-    submitMultipleChoiceAnswerAndMoveToNextQuestion(0)
-
-    moveToPreviousQuestion()
-
-    // Since the answer submission and forward navigation should work (see earlier tests), verify that the move to the
-    // previous state does return us back to the initial session state (which is now completed).
-    verify(mockCurrentQuestionLiveDataObserver, atLeastOnce()).onChanged(currentQuestionResultCaptor.capture())
-    assertThat(currentQuestionResultCaptor.value.isSuccess()).isTrue()
-    val currentQuestion = currentQuestionResultCaptor.value.getOrThrow()
-    assertThat(currentQuestion.ephemeralState.state.name).isEqualTo("Welcome!")
-    assertThat(currentQuestion.ephemeralState.stateTypeCase).isEqualTo(COMPLETED_STATE)
-  }
-
-  @Test
-  @ExperimentalCoroutinesApi
-  fun testMoveToPrevious_navigatedForwardThenBackToInitial_failsWithError() = runBlockingTest(coroutineContext) {
-    subscribeToCurrentQuestionToAllowSessionToLoad()
-    startTrainingSession(TEST_SKILL_ID_LIST_2)
-    submitMultipleChoiceAnswerAndMoveToNextQuestion(0)
-    moveToPreviousQuestion()
-
-    val moveToStateResult = questionAssessmentProgressController.moveToPreviousQuestion()
-    moveToStateResult.observeForever(mockAsyncResultLiveDataObserver)
-    advanceUntilIdle()
-
-    // The first previous navigation should succeed (see above), but the second will fail since we're back at the
-    // initial state.
-    verify(mockAsyncResultLiveDataObserver, atLeastOnce()).onChanged(asyncResultCaptor.capture())
-    assertThat(asyncResultCaptor.value.isFailure()).isTrue()
-    assertThat(asyncResultCaptor.value.getErrorOrNull())
-      .hasMessageThat()
-      .contains("Cannot navigate to previous state; at initial state.")
-  }
-
-  @Test
-  @ExperimentalCoroutinesApi
-  fun testSubmitAnswer_forTextInput_correctAnswer_returnsOutcomeWithTransition() = runBlockingTest(coroutineContext) {
-    subscribeToCurrentQuestionToAllowSessionToLoad()
-    startTrainingSession(TEST_SKILL_ID_LIST_2)
-    submitMultipleChoiceAnswerAndMoveToNextQuestion(0)
-
-    val result = questionAssessmentProgressController.submitAnswer(createTextInputAnswer("Finnish"))
-=======
   fun testSubmitAnswer_forTextInput_correctAnswer_returnsOutcomeWithTransition() = runBlockingTest(coroutineContext) {
     setUpTestApplicationWithSeed(questionSeed = 2)
     subscribeToCurrentQuestionToAllowSessionToLoad()
     startTrainingSession(TEST_SKILL_ID_LIST_01)
 
     val result = questionAssessmentProgressController.submitAnswer(createTextInputAnswer("1/4"))
->>>>>>> fa3b9220
     result.observeForever(mockAsyncAnswerOutcomeObserver)
     advanceUntilIdle()
 
@@ -988,29 +543,17 @@
     verify(mockAsyncAnswerOutcomeObserver, atLeastOnce()).onChanged(asyncAnswerOutcomeCaptor.capture())
     val answerOutcome = asyncAnswerOutcomeCaptor.value.getOrThrow()
     assertThat(answerOutcome.isCorrectAnswer).isTrue()
-<<<<<<< HEAD
-    assertThat(answerOutcome.feedback.html).contains("Yes! Oppia is the Finnish word for learn.")
-=======
     assertThat(answerOutcome.feedback.html).contains("That's correct!")
->>>>>>> fa3b9220
   }
 
   @Test
   @ExperimentalCoroutinesApi
   fun testSubmitAnswer_forTextInput_wrongAnswer_returnsDefaultOutcome() = runBlockingTest(coroutineContext) {
-<<<<<<< HEAD
-    subscribeToCurrentQuestionToAllowSessionToLoad()
-    startTrainingSession(TEST_SKILL_ID_LIST_2)
-    submitMultipleChoiceAnswerAndMoveToNextQuestion(0)
-
-    val result = questionAssessmentProgressController.submitAnswer(createTextInputAnswer("Klingon"))
-=======
     setUpTestApplicationWithSeed(questionSeed = 2)
     subscribeToCurrentQuestionToAllowSessionToLoad()
     startTrainingSession(TEST_SKILL_ID_LIST_01)
 
     val result = questionAssessmentProgressController.submitAnswer(createTextInputAnswer("2/4"))
->>>>>>> fa3b9220
     result.observeForever(mockAsyncAnswerOutcomeObserver)
     advanceUntilIdle()
 
@@ -1018,291 +561,6 @@
     verify(mockAsyncAnswerOutcomeObserver, atLeastOnce()).onChanged(asyncAnswerOutcomeCaptor.capture())
     val answerOutcome = asyncAnswerOutcomeCaptor.value.getOrThrow()
     assertThat(answerOutcome.isCorrectAnswer).isFalse()
-<<<<<<< HEAD
-    assertThat(answerOutcome.feedback.html).contains("Sorry, nope")
-  }
-
-  @Test
-  @ExperimentalCoroutinesApi
-  fun testGetCurrentQuestion_secondState_submitRightAnswer_pendingStateBecomesCompleted() = runBlockingTest(
-    coroutineContext
-  ) {
-    subscribeToCurrentQuestionToAllowSessionToLoad()
-    startTrainingSession(TEST_SKILL_ID_LIST_2)
-    submitMultipleChoiceAnswerAndMoveToNextQuestion(0)
-
-    val result = questionAssessmentProgressController.submitAnswer(createTextInputAnswer("Finnish"))
-    result.observeForever(mockAsyncAnswerOutcomeObserver)
-    advanceUntilIdle()
-
-    // Verify that the current state updates. It should stay pending, and the wrong answer should be appended.
-    verify(mockCurrentQuestionLiveDataObserver, atLeastOnce()).onChanged(currentQuestionResultCaptor.capture())
-    assertThat(currentQuestionResultCaptor.value.isSuccess()).isTrue()
-    val currentQuestion = currentQuestionResultCaptor.value.getOrThrow()
-    assertThat(currentQuestion.ephemeralState.stateTypeCase).isEqualTo(COMPLETED_STATE)
-    val completedState = currentQuestion.ephemeralState.completedState
-    assertThat(completedState.answerCount).isEqualTo(1)
-    assertThat(completedState.getAnswer(0).userAnswer.normalizedString).isEqualTo("Finnish")
-    assertThat(completedState.getAnswer(0).feedback.html).contains("Yes! Oppia is the Finnish word")
-  }
-
-  @Test
-  @ExperimentalCoroutinesApi
-  fun testGetCurrentQuestion_secondState_submitWrongAnswer_updatePendingState() = runBlockingTest(
-    coroutineContext
-  ) {
-    subscribeToCurrentQuestionToAllowSessionToLoad()
-    startTrainingSession(TEST_SKILL_ID_LIST_2)
-    submitMultipleChoiceAnswerAndMoveToNextQuestion(0)
-
-    val result = questionAssessmentProgressController.submitAnswer(createTextInputAnswer("Klingon"))
-    result.observeForever(mockAsyncAnswerOutcomeObserver)
-    advanceUntilIdle()
-
-    // Verify that the current state updates. It should now be completed with the correct answer.
-    verify(mockCurrentQuestionLiveDataObserver, atLeastOnce()).onChanged(currentQuestionResultCaptor.capture())
-    assertThat(currentQuestionResultCaptor.value.isSuccess()).isTrue()
-    val currentQuestion = currentQuestionResultCaptor.value.getOrThrow()
-    assertThat(currentQuestion.ephemeralState.stateTypeCase).isEqualTo(PENDING_STATE)
-    val pendingState = currentQuestion.ephemeralState.pendingState
-    assertThat(pendingState.wrongAnswerCount).isEqualTo(1)
-    assertThat(pendingState.getWrongAnswer(0).userAnswer.normalizedString).isEqualTo("Klingon")
-    assertThat(pendingState.getWrongAnswer(0).feedback.html).contains("Sorry, nope")
-  }
-
-  @Test
-  @ExperimentalCoroutinesApi
-  fun testGetCurrentQuestion_afterMovePreviousAndNext_returnscurrentQuestion() = runBlockingTest(coroutineContext) {
-    val currentQuestionLiveData = questionAssessmentProgressController.getCurrentQuestion()
-    currentQuestionLiveData.observeForever(mockCurrentQuestionLiveDataObserver)
-    startTrainingSession(TEST_SKILL_ID_LIST_2)
-    submitMultipleChoiceAnswerAndMoveToNextQuestion(0)
-
-    moveToPreviousQuestion()
-    moveToNextQuestion()
-
-    // The current state should stay the same.
-    verify(mockCurrentQuestionLiveDataObserver, atLeastOnce()).onChanged(currentQuestionResultCaptor.capture())
-    assertThat(currentQuestionResultCaptor.value.isSuccess()).isTrue()
-    val currentQuestion = currentQuestionResultCaptor.value.getOrThrow()
-    assertThat(currentQuestion.ephemeralState.state.name).isEqualTo("What language")
-    assertThat(currentQuestion.ephemeralState.stateTypeCase).isEqualTo(PENDING_STATE)
-  }
-
-  @Test
-  @ExperimentalCoroutinesApi
-  fun testGetCurrentQuestion_afterMoveNextAndPrevious_returnscurrentQuestion() = runBlockingTest(coroutineContext) {
-    val currentQuestionLiveData = questionAssessmentProgressController.getCurrentQuestion()
-    currentQuestionLiveData.observeForever(mockCurrentQuestionLiveDataObserver)
-    startTrainingSession(TEST_SKILL_ID_LIST_2)
-    submitMultipleChoiceAnswerAndMoveToNextQuestion(0)
-    submitTextInputAnswer("Finnish") // Submit the answer but do not proceed to the next state.
-
-    moveToNextQuestion()
-    moveToPreviousQuestion()
-
-    // The current state should stay the same.
-    verify(mockCurrentQuestionLiveDataObserver, atLeastOnce()).onChanged(currentQuestionResultCaptor.capture())
-    assertThat(currentQuestionResultCaptor.value.isSuccess()).isTrue()
-    val currentQuestion = currentQuestionResultCaptor.value.getOrThrow()
-    assertThat(currentQuestion.ephemeralState.state.name).isEqualTo("What language")
-    assertThat(currentQuestion.ephemeralState.stateTypeCase).isEqualTo(COMPLETED_STATE)
-  }
-
-  @Test
-  @ExperimentalCoroutinesApi
-  fun testGetCurrentQuestion_afterMoveToPrevious_onThirdState_newObserver_receivesCompletedSecondState() = runBlockingTest(
-    coroutineContext
-  ) {
-    subscribeToCurrentQuestionToAllowSessionToLoad()
-    startTrainingSession(TEST_SKILL_ID_LIST_2)
-    submitMultipleChoiceAnswerAndMoveToNextQuestion(0) // First state -> second
-    submitTextInputAnswerAndMoveToNextQuestion("Finnish") // Second state -> third
-
-    // Move to the previous state and register a new observer.
-    moveToPreviousQuestion() // Third state -> second
-    val currentQuestionLiveData = questionAssessmentProgressController.getCurrentQuestion()
-    currentQuestionLiveData.observeForever(mockCurrentQuestionLiveDataObserver2)
-    advanceUntilIdle()
-
-    // The new observer should observe the completed second state since it's the current pending state.
-    verify(mockCurrentQuestionLiveDataObserver2, atLeastOnce()).onChanged(currentQuestionResultCaptor.capture())
-    assertThat(currentQuestionResultCaptor.value.isSuccess()).isTrue()
-    val currentQuestion = currentQuestionResultCaptor.value.getOrThrow()
-    assertThat(currentQuestion.ephemeralState.state.name).isEqualTo("What language")
-    assertThat(currentQuestion.ephemeralState.stateTypeCase).isEqualTo(COMPLETED_STATE)
-  }
-
-  @Test
-  @ExperimentalCoroutinesApi
-  fun testSubmitAnswer_forNumericInput_correctAnswer_returnsOutcomeWithTransition() = runBlockingTest(
-    coroutineContext
-  ) {
-    subscribeToCurrentQuestionToAllowSessionToLoad()
-    startTrainingSession(TEST_SKILL_ID_LIST_2)
-    submitMultipleChoiceAnswerAndMoveToNextQuestion(0)
-    submitTextInputAnswerAndMoveToNextQuestion("Finnish")
-
-    val result = questionAssessmentProgressController.submitAnswer(createNumericInputAnswer(121.0))
-    result.observeForever(mockAsyncAnswerOutcomeObserver)
-    advanceUntilIdle()
-
-    // Verify that the answer submission was successful.
-    verify(mockAsyncAnswerOutcomeObserver, atLeastOnce()).onChanged(asyncAnswerOutcomeCaptor.capture())
-    val answerOutcome = asyncAnswerOutcomeCaptor.value.getOrThrow()
-    assertThat(answerOutcome.isCorrectAnswer).isTrue()
-    assertThat(answerOutcome.feedback.html).contains("Yes, that's correct: 11 times 11 is 121.")
-  }
-
-  @Test
-  @ExperimentalCoroutinesApi
-  fun testSubmitAnswer_forNumericInput_wrongAnswer_returnsOutcomeWithTransition() = runBlockingTest(coroutineContext) {
-    subscribeToCurrentQuestionToAllowSessionToLoad()
-    startTrainingSession(TEST_SKILL_ID_LIST_2)
-    submitMultipleChoiceAnswerAndMoveToNextQuestion(0)
-    submitTextInputAnswerAndMoveToNextQuestion("Finnish")
-
-    val result = questionAssessmentProgressController.submitAnswer(createNumericInputAnswer(122.0))
-    result.observeForever(mockAsyncAnswerOutcomeObserver)
-    advanceUntilIdle()
-
-    // Verify that the answer submission failed as expected.
-    verify(mockAsyncAnswerOutcomeObserver, atLeastOnce()).onChanged(asyncAnswerOutcomeCaptor.capture())
-    val answerOutcome = asyncAnswerOutcomeCaptor.value.getOrThrow()
-    assertThat(answerOutcome.isCorrectAnswer).isFalse()
-    assertThat(answerOutcome.feedback.html).contains("You are actually very close.")
-  }
-
-//  @Test
-//  @ExperimentalCoroutinesApi
-//  fun testGetCurrentQuestion_fifthState_isTerminalState() = runBlockingTest(coroutineContext) {
-//    val currentQuestionLiveData = questionAssessmentProgressController.getCurrentQuestion()
-//    currentQuestionLiveData.observeForever(mockCurrentQuestionLiveDataObserver)
-//    startTrainingSession(TEST_SKILL_ID_LIST_2)
-//    submitMultipleChoiceAnswerAndMoveToNextQuestion(0)
-//    submitTextInputAnswerAndMoveToNextQuestion("Finnish")
-//    submitNumericInputAnswerAndMoveToNextQuestion(121.0)
-//
-//    submitContinueButtonAnswerAndMoveToNextQuestion()
-//
-//    // Verify that the fifth state is terminal.
-//    verify(mockCurrentQuestionLiveDataObserver, atLeastOnce()).onChanged(currentQuestionResultCaptor.capture())
-//    assertThat(currentQuestionResultCaptor.value.isSuccess()).isTrue()
-//    val currentQuestion = currentQuestionResultCaptor.value.getOrThrow()
-//    assertThat(currentQuestion.ephemeralState.stateTypeCase).isEqualTo(TERMINAL_STATE)
-//  }
-
-  @Test
-  @ExperimentalCoroutinesApi
-  fun testGetCurrentQuestion_afterMoveToPrevious_onThirdState_updatesToCompletedSecondState() = runBlockingTest(
-    coroutineContext
-  ) {
-    val currentQuestionLiveData = questionAssessmentProgressController.getCurrentQuestion()
-    currentQuestionLiveData.observeForever(mockCurrentQuestionLiveDataObserver)
-    startTrainingSession(TEST_SKILL_ID_LIST_2)
-    submitMultipleChoiceAnswerAndMoveToNextQuestion(0)
-    submitTextInputAnswerAndMoveToNextQuestion("Finnish")
-
-    moveToPreviousQuestion()
-
-    // Verify that the current state is the second state, and is completed. It should also have the previously submitted
-    // answer, allowing learners to potentially view past answers.
-    verify(mockCurrentQuestionLiveDataObserver, atLeastOnce()).onChanged(currentQuestionResultCaptor.capture())
-    assertThat(currentQuestionResultCaptor.value.isSuccess()).isTrue()
-    val currentQuestion = currentQuestionResultCaptor.value.getOrThrow()
-    assertThat(currentQuestion.ephemeralState.stateTypeCase).isEqualTo(COMPLETED_STATE)
-    assertThat(currentQuestion.ephemeralState.state.name).isEqualTo("What language")
-    val completedState = currentQuestion.ephemeralState.completedState
-    assertThat(completedState.getAnswer(0).userAnswer.normalizedString).isEqualTo("Finnish")
-  }
-
-//  @Test
-//  @ExperimentalCoroutinesApi
-//  fun testMoveToNext_onFinalState_failsWithError() = runBlockingTest(coroutineContext) {
-//    subscribeToCurrentQuestionToAllowSessionToLoad()
-//    startTrainingSession(TEST_SKILL_ID_LIST_2)
-//    submitMultipleChoiceAnswerAndMoveToNextQuestion(0)
-//    submitTextInputAnswerAndMoveToNextQuestion("Finnish")
-//    submitNumericInputAnswerAndMoveToNextQuestion(121.0)
-//    submitContinueButtonAnswerAndMoveToNextQuestion()
-//
-//    val moveToStateResult = questionAssessmentProgressController.moveToNextQuestion()
-//    moveToStateResult.observeForever(mockAsyncResultLiveDataObserver)
-//    advanceUntilIdle()
-//
-//    // Verify we can't navigate past the last state of the training session.
-//    verify(mockAsyncResultLiveDataObserver, atLeastOnce()).onChanged(asyncResultCaptor.capture())
-//    assertThat(asyncResultCaptor.value.isFailure()).isTrue()
-//    assertThat(asyncResultCaptor.value.getErrorOrNull())
-//      .hasMessageThat()
-//      .contains("Cannot navigate to next state; at most recent state.")
-//  }
-
-//  @Test
-//  @ExperimentalCoroutinesApi
-//  fun testGetCurrentQuestion_afterPlayingFullSecondSesson_returnsTerminalState() = runBlockingTest(coroutineContext) {
-//    val currentQuestionLiveData = questionAssessmentProgressController.getCurrentQuestion()
-//    currentQuestionLiveData.observeForever(mockCurrentQuestionLiveDataObserver)
-//
-//    startTrainingSession(TEST_SKILL_ID_LIST_01)
-//    submitContinueButtonAnswerAndMoveToNextQuestion()
-//    submitMultipleChoiceAnswerAndMoveToNextQuestion(3) // Those were all the questions I had!
-//    submitContinueButtonAnswerAndMoveToNextQuestion()
-//
-//    // Verify that we're now on the final state.
-//    verify(mockCurrentQuestionLiveDataObserver, atLeastOnce()).onChanged(currentQuestionResultCaptor.capture())
-//    assertThat(currentQuestionResultCaptor.value.isSuccess()).isTrue()
-//    val currentQuestion = currentQuestionResultCaptor.value.getOrThrow()
-//    assertThat(currentQuestion.ephemeralState.stateTypeCase).isEqualTo(TERMINAL_STATE)
-//  }
-
-//  @Test
-//  @ExperimentalCoroutinesApi
-//  fun testGetCurrentQuestion_afterPlayingFullSecondSesson_diffPath_returnsTerminalState() = runBlockingTest(
-//    coroutineContext
-//  ) {
-//    val currentQuestionLiveData = questionAssessmentProgressController.getCurrentQuestion()
-//    currentQuestionLiveData.observeForever(mockCurrentQuestionLiveDataObserver)
-//
-//    startTrainingSession(TEST_SKILL_ID_LIST_01)
-//    submitContinueButtonAnswerAndMoveToNextQuestion()
-//    submitMultipleChoiceAnswerAndMoveToNextQuestion(0) // How do your sessions work?
-//    submitTextInputAnswerAndMoveToNextQuestion("Oppia Otter") // Can I ask your name?
-//    submitContinueButtonAnswerAndMoveToNextQuestion()
-//    submitMultipleChoiceAnswerAndMoveToNextQuestion(3) // Those were all the questions I had!
-//    submitContinueButtonAnswerAndMoveToNextQuestion()
-//
-//    // Verify that a different path can also result in reaching the end state.
-//    verify(mockCurrentQuestionLiveDataObserver, atLeastOnce()).onChanged(currentQuestionResultCaptor.capture())
-//    assertThat(currentQuestionResultCaptor.value.isSuccess()).isTrue()
-//    val currentQuestion = currentQuestionResultCaptor.value.getOrThrow()
-//    assertThat(currentQuestion.ephemeralState.stateTypeCase).isEqualTo(TERMINAL_STATE)
-//  }
-
-//  @Test
-//  @ExperimentalCoroutinesApi
-//  fun testGetCurrentQuestion_afterPlayingThroughPreviousSessions_returnsStateFromSecondSession() = runBlockingTest(
-//    coroutineContext
-//  ) {
-//    val currentQuestionLiveData = questionAssessmentProgressController.getCurrentQuestion()
-//    currentQuestionLiveData.observeForever(mockCurrentQuestionLiveDataObserver)
-//    playThroughSession5()
-//
-//    startTrainingSession(TEST_SKILL_ID_LIST_01)
-//    submitContinueButtonAnswerAndMoveToNextQuestion()
-//    submitMultipleChoiceAnswerAndMoveToNextQuestion(3) // Those were all the questions I had!
-//
-//    // Verify that we're on the second-to-last state of the second session.
-//    verify(mockCurrentQuestionLiveDataObserver, atLeastOnce()).onChanged(currentQuestionResultCaptor.capture())
-//    assertThat(currentQuestionResultCaptor.value.isSuccess()).isTrue()
-//    val currentQuestion = currentQuestionResultCaptor.value.getOrThrow()
-//    assertThat(currentQuestion.ephemeralState.stateTypeCase).isEqualTo(PENDING_STATE)
-//    // This state is not in the other test session.
-//    assertThat(currentQuestion.ephemeralState.state.name).isEqualTo("End Card")
-//  }
-
-  private fun setUpTestApplicationComponent() {
-=======
     assertThat(answerOutcome.feedback.html).isEmpty()
   }
 
@@ -1479,7 +737,6 @@
 
   private fun setUpTestApplicationWithSeed(questionSeed: Long) {
     TestQuestionModule.questionSeed = questionSeed
->>>>>>> fa3b9220
     DaggerQuestionAssessmentProgressControllerTest_TestApplicationComponent.builder()
       .setApplication(ApplicationProvider.getApplicationContext())
       .build()
@@ -1544,34 +801,12 @@
   }
 
   @ExperimentalCoroutinesApi
-<<<<<<< HEAD
-  private fun moveToPreviousQuestion() {
-    questionAssessmentProgressController.moveToPreviousQuestion()
-=======
-  private fun endTrainingSession() {
-    questionTrainingController.stopQuestionTrainingSession()
->>>>>>> fa3b9220
-    testDispatcher.advanceUntilIdle()
-  }
-
-  @ExperimentalCoroutinesApi
-<<<<<<< HEAD
   private fun endTrainingSession() {
     questionTrainingController.stopQuestionTrainingSession()
     testDispatcher.advanceUntilIdle()
   }
 
-  private fun createMultipleChoiceAnswer(choiceIndex: Int): InteractionObject {
-    return InteractionObject.newBuilder().setNonNegativeInt(choiceIndex).build()
-  }
-
-  private fun createTextInputAnswer(textAnswer: String): InteractionObject {
-    return InteractionObject.newBuilder().setNormalizedString(textAnswer).build()
-  }
-
-  private fun createNumericInputAnswer(numericAnswer: Double): InteractionObject {
-    return InteractionObject.newBuilder().setReal(numericAnswer).build()
-=======
+  @ExperimentalCoroutinesApi
   private fun playThroughSessionWithSkillList2() {
     startTrainingSession(TEST_SKILL_ID_LIST_2)
     submitNumericInputAnswerAndMoveToNextQuestion(3.0)
@@ -1599,7 +834,6 @@
       .setAnswer(InteractionObject.newBuilder().setReal(numericAnswer).build())
       .setPlainAnswer(numericAnswer.toString())
       .build()
->>>>>>> fa3b9220
   }
 
   @Qualifier
