package org.oppia.domain.question

import android.app.Application
import android.content.Context
import androidx.arch.core.executor.testing.InstantTaskExecutorRule
import androidx.lifecycle.Observer
import androidx.test.core.app.ApplicationProvider
import androidx.test.ext.junit.runners.AndroidJUnit4
import com.google.common.truth.Truth.assertThat
import dagger.BindsInstance
import dagger.Component
import dagger.Module
import dagger.Provides
import kotlinx.coroutines.CoroutineDispatcher
import kotlinx.coroutines.Dispatchers
import kotlinx.coroutines.ExperimentalCoroutinesApi
import kotlinx.coroutines.ObsoleteCoroutinesApi
import kotlinx.coroutines.newSingleThreadContext
import kotlinx.coroutines.test.TestCoroutineDispatcher
import kotlinx.coroutines.test.resetMain
import kotlinx.coroutines.test.runBlockingTest
import kotlinx.coroutines.test.setMain
import org.junit.After
import org.junit.Before
import org.junit.Ignore
import org.junit.Rule
import org.junit.Test
import org.junit.runner.RunWith
import org.mockito.ArgumentCaptor
import org.mockito.Captor
import org.mockito.Mock
import org.mockito.Mockito.atLeastOnce
import org.mockito.Mockito.verify
import org.mockito.junit.MockitoJUnit
import org.mockito.junit.MockitoRule
<<<<<<< HEAD
import org.oppia.app.model.Question
=======
import org.oppia.app.model.EphemeralQuestion
>>>>>>> c581a576
import org.oppia.domain.classify.InteractionsModule
import org.oppia.domain.classify.rules.continueinteraction.ContinueModule
import org.oppia.domain.classify.rules.fractioninput.FractionInputModule
import org.oppia.domain.classify.rules.itemselectioninput.ItemSelectionInputModule
import org.oppia.domain.classify.rules.multiplechoiceinput.MultipleChoiceInputModule
import org.oppia.domain.classify.rules.numberwithunits.NumberWithUnitsRuleModule
import org.oppia.domain.classify.rules.numericinput.NumericInputRuleModule
import org.oppia.domain.classify.rules.textinput.TextInputRuleModule
import org.oppia.domain.topic.TEST_QUESTION_ID_0
import org.oppia.domain.topic.TEST_QUESTION_ID_1
import org.oppia.domain.topic.TEST_QUESTION_ID_3
import org.oppia.domain.topic.TEST_SKILL_ID_0
import org.oppia.domain.topic.TEST_SKILL_ID_1
import org.oppia.domain.topic.TEST_SKILL_ID_2
import org.oppia.util.data.AsyncResult
import org.oppia.util.logging.EnableConsoleLog
import org.oppia.util.logging.EnableFileLog
import org.oppia.util.logging.GlobalLogLevel
import org.oppia.util.logging.LogLevel
import org.oppia.util.threading.BackgroundDispatcher
import org.oppia.util.threading.BlockingDispatcher
import org.robolectric.annotation.Config
import javax.inject.Inject
import javax.inject.Qualifier
import javax.inject.Singleton
import kotlin.coroutines.EmptyCoroutineContext

/** Tests for [QuestionTrainingController]. */
@RunWith(AndroidJUnit4::class)
@Config(manifest = Config.NONE)
class QuestionTrainingControllerTest {
  @Rule
  @JvmField
  val mockitoRule: MockitoRule = MockitoJUnit.rule()

  @Rule
  @JvmField
  val executorRule = InstantTaskExecutorRule()

  @Inject lateinit var questionTrainingController: QuestionTrainingController

  @Inject lateinit var questionAssessmentProgressController: QuestionAssessmentProgressController

  @Mock
  lateinit var mockQuestionListObserver: Observer<AsyncResult<Any?>>

  @Mock
  lateinit var mockCurrentQuestionLiveDataObserver: Observer<AsyncResult<EphemeralQuestion>>

  @Captor
  lateinit var questionListResultCaptor: ArgumentCaptor<AsyncResult<Any?>>

  @Captor
  lateinit var currentQuestionResultCaptor: ArgumentCaptor<AsyncResult<EphemeralQuestion>>

  @Inject
  @field:TestDispatcher
  lateinit var testDispatcher: CoroutineDispatcher

  private val coroutineContext by lazy {
    EmptyCoroutineContext + testDispatcher
  }

  // https://kotlin.github.io/kotlinx.coroutines/kotlinx-coroutines-test/
  @ObsoleteCoroutinesApi
  private val testThread = newSingleThreadContext("TestMain")

  @Before
  @ExperimentalCoroutinesApi
  @ObsoleteCoroutinesApi
  fun setUp() {
    TestQuestionModule.questionSeed = 0
    Dispatchers.setMain(testThread)
    setUpTestApplicationComponent()
  }

  @After
  @ExperimentalCoroutinesApi
  @ObsoleteCoroutinesApi
  fun tearDown() {
    Dispatchers.resetMain()
    testThread.close()
  }

  private fun setUpTestApplicationComponent() {
    DaggerQuestionTrainingControllerTest_TestApplicationComponent.builder()
      .setApplication(ApplicationProvider.getApplicationContext())
      .build()
      .inject(this)
  }

  @Test
  @ExperimentalCoroutinesApi
  fun testController_startTrainingSession_succeeds() = runBlockingTest(coroutineContext) {
    val questionListLiveData = questionTrainingController.startQuestionTrainingSession(
      listOf(TEST_SKILL_ID_0, TEST_SKILL_ID_1)
    )
    advanceUntilIdle()

    questionListLiveData.observeForever(mockQuestionListObserver)
    verify(mockQuestionListObserver, atLeastOnce()).onChanged(questionListResultCaptor.capture())
    assertThat(questionListResultCaptor.value.isSuccess()).isTrue()
  }

  @Test
  @ExperimentalCoroutinesApi
  fun testController_startTrainingSession_sessionStartsWithInitialQuestion() = runBlockingTest(coroutineContext) {
    questionTrainingController.startQuestionTrainingSession(
      listOf(TEST_SKILL_ID_0, TEST_SKILL_ID_1)
    )
    advanceUntilIdle()

    val resultLiveData = questionAssessmentProgressController.getCurrentQuestion()
    resultLiveData.observeForever(mockCurrentQuestionLiveDataObserver)
    advanceUntilIdle()

    verify(mockCurrentQuestionLiveDataObserver).onChanged(currentQuestionResultCaptor.capture())
    assertThat(currentQuestionResultCaptor.value.isSuccess()).isTrue()
    assertThat(currentQuestionResultCaptor.value.getOrThrow().question.questionId).isEqualTo(TEST_QUESTION_ID_1)
  }

  @Test
  @ExperimentalCoroutinesApi
  fun testController_startTrainingSession_differentSeed_succeeds() = runBlockingTest(coroutineContext) {
    TestQuestionModule.questionSeed = 2
    setUpTestApplicationComponent() // Recreate with the new seed
    val questionListLiveData = questionTrainingController.startQuestionTrainingSession(
      listOf(TEST_SKILL_ID_0, TEST_SKILL_ID_1)
    )
    advanceUntilIdle()

    questionListLiveData.observeForever(mockQuestionListObserver)
    verify(mockQuestionListObserver, atLeastOnce()).onChanged(questionListResultCaptor.capture())
    assertThat(questionListResultCaptor.value.isSuccess()).isTrue()
  }

  @Test
  @ExperimentalCoroutinesApi
  fun testController_startTrainingSession_differentSeed_sessionStartsWithInitialQuestion() =
    runBlockingTest(coroutineContext) {
      TestQuestionModule.questionSeed = 2
      setUpTestApplicationComponent() // Recreate with the new seed
      questionTrainingController.startQuestionTrainingSession(
        listOf(TEST_SKILL_ID_0, TEST_SKILL_ID_1)
      )
      advanceUntilIdle()

      val resultLiveData = questionAssessmentProgressController.getCurrentQuestion()
      resultLiveData.observeForever(mockCurrentQuestionLiveDataObserver)
      advanceUntilIdle()

      verify(mockCurrentQuestionLiveDataObserver).onChanged(currentQuestionResultCaptor.capture())
      assertThat(currentQuestionResultCaptor.value.isSuccess()).isTrue()
      assertThat(currentQuestionResultCaptor.value.getOrThrow().question.questionId).isEqualTo(TEST_QUESTION_ID_0)
    }

  @Test
  @ExperimentalCoroutinesApi
  fun testController_startTrainingSession_differentSkills_succeeds() = runBlockingTest(coroutineContext) {
    val questionListLiveData = questionTrainingController.startQuestionTrainingSession(
      listOf(TEST_SKILL_ID_1, TEST_SKILL_ID_2)
    )
    advanceUntilIdle()

    questionListLiveData.observeForever(mockQuestionListObserver)
    verify(mockQuestionListObserver, atLeastOnce()).onChanged(questionListResultCaptor.capture())
    assertThat(questionListResultCaptor.value.isSuccess()).isTrue()
  }

  @Test
  @ExperimentalCoroutinesApi
  fun testController_startTrainingSession_differentSkills_sessionStartsWithInitialQuestion() =
    runBlockingTest(coroutineContext) {
      questionTrainingController.startQuestionTrainingSession(
        listOf(TEST_SKILL_ID_1, TEST_SKILL_ID_2)
      )
      advanceUntilIdle()

      val resultLiveData = questionAssessmentProgressController.getCurrentQuestion()
      resultLiveData.observeForever(mockCurrentQuestionLiveDataObserver)
      advanceUntilIdle()

      verify(mockCurrentQuestionLiveDataObserver).onChanged(currentQuestionResultCaptor.capture())
      assertThat(currentQuestionResultCaptor.value.isSuccess()).isTrue()
      assertThat(currentQuestionResultCaptor.value.getOrThrow().question.questionId).isEqualTo(TEST_QUESTION_ID_3)
    }

  @Test
  @ExperimentalCoroutinesApi
  fun testController_startTrainingSession_noSkills_fails() = runBlockingTest(coroutineContext) {
    val questionListLiveData = questionTrainingController.startQuestionTrainingSession(listOf())
    advanceUntilIdle()

    questionListLiveData.observeForever(mockQuestionListObserver)
    verify(mockQuestionListObserver, atLeastOnce()).onChanged(questionListResultCaptor.capture())
    assertThat(questionListResultCaptor.value.isFailure()).isTrue()
  }

  @Qualifier
  annotation class TestDispatcher

  // TODO(#89): Move this to a common test application component.
  @Module
  class TestModule {
    @Mock
    lateinit var questionTrainingConstantsProvider: QuestionTrainingConstantsProvider

    @Provides
    @Singleton
    fun provideContext(application: Application): Context {
      return application
    }

    @Provides
    @Singleton
    fun provideQuestionTrainingConstantsProvider(): QuestionTrainingConstantsProvider {
      MockitoAnnotations.initMocks(this)
      Mockito.`when`(
        questionTrainingConstantsProvider.getQuestionCountPerTrainingSession()
      ).thenReturn(10)
      return questionTrainingConstantsProvider
    }

    @ExperimentalCoroutinesApi
    @Singleton
    @Provides
    @TestDispatcher
    fun provideTestDispatcher(): CoroutineDispatcher {
      return TestCoroutineDispatcher()
    }

    @Singleton
    @Provides
    @BackgroundDispatcher
    fun provideBackgroundDispatcher(@TestDispatcher testDispatcher: CoroutineDispatcher): CoroutineDispatcher {
      return testDispatcher
    }

    @Singleton
    @Provides
    @BlockingDispatcher
    fun provideBlockingDispatcher(@TestDispatcher testDispatcher: CoroutineDispatcher): CoroutineDispatcher {
      return testDispatcher
    }

    // TODO(#59): Either isolate these to their own shared test module, or use the real logging
    // module in tests to avoid needing to specify these settings for tests.
    @EnableConsoleLog
    @Provides
    fun provideEnableConsoleLog(): Boolean = true

    @EnableFileLog
    @Provides
    fun provideEnableFileLog(): Boolean = false

    @GlobalLogLevel
    @Provides
    fun provideGlobalLogLevel(): LogLevel = LogLevel.VERBOSE
  }

  @Module
  class TestQuestionModule {
    companion object {
      var questionSeed = 0L
    }

    @Provides
    @QuestionCountPerTrainingSession
    fun provideQuestionCountPerTrainingSession(): Int = 3

    @Provides
    @QuestionTrainingSeed
    fun provideQuestionTrainingSeed(): Long = questionSeed
  }

  // TODO(#89): Move this to a common test application component.
  @Singleton
  @Component(modules = [
    TestModule::class, ContinueModule::class, FractionInputModule::class, ItemSelectionInputModule::class,
    MultipleChoiceInputModule::class, NumberWithUnitsRuleModule::class, NumericInputRuleModule::class,
    TextInputRuleModule::class, InteractionsModule::class, TestQuestionModule::class
  ])
  interface TestApplicationComponent {
    @Component.Builder
    interface Builder {
      @BindsInstance
      fun setApplication(application: Application): Builder

      fun build(): TestApplicationComponent
    }

    fun inject(questionTrainingControllerTest: QuestionTrainingControllerTest)
  }
}<|MERGE_RESOLUTION|>--- conflicted
+++ resolved
@@ -33,11 +33,7 @@
 import org.mockito.Mockito.verify
 import org.mockito.junit.MockitoJUnit
 import org.mockito.junit.MockitoRule
-<<<<<<< HEAD
-import org.oppia.app.model.Question
-=======
 import org.oppia.app.model.EphemeralQuestion
->>>>>>> c581a576
 import org.oppia.domain.classify.InteractionsModule
 import org.oppia.domain.classify.rules.continueinteraction.ContinueModule
 import org.oppia.domain.classify.rules.fractioninput.FractionInputModule
@@ -82,13 +78,13 @@
   @Inject lateinit var questionAssessmentProgressController: QuestionAssessmentProgressController
 
   @Mock
-  lateinit var mockQuestionListObserver: Observer<AsyncResult<Any?>>
+  lateinit var mockQuestionListObserver: Observer<AsyncResult<Any>>
 
   @Mock
   lateinit var mockCurrentQuestionLiveDataObserver: Observer<AsyncResult<EphemeralQuestion>>
 
   @Captor
-  lateinit var questionListResultCaptor: ArgumentCaptor<AsyncResult<Any?>>
+  lateinit var questionListResultCaptor: ArgumentCaptor<AsyncResult<Any>>
 
   @Captor
   lateinit var currentQuestionResultCaptor: ArgumentCaptor<AsyncResult<EphemeralQuestion>>
@@ -242,23 +238,10 @@
   // TODO(#89): Move this to a common test application component.
   @Module
   class TestModule {
-    @Mock
-    lateinit var questionTrainingConstantsProvider: QuestionTrainingConstantsProvider
-
     @Provides
     @Singleton
     fun provideContext(application: Application): Context {
       return application
-    }
-
-    @Provides
-    @Singleton
-    fun provideQuestionTrainingConstantsProvider(): QuestionTrainingConstantsProvider {
-      MockitoAnnotations.initMocks(this)
-      Mockito.`when`(
-        questionTrainingConstantsProvider.getQuestionCountPerTrainingSession()
-      ).thenReturn(10)
-      return questionTrainingConstantsProvider
     }
 
     @ExperimentalCoroutinesApi
