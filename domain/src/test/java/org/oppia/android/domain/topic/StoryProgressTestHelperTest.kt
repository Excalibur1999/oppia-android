--- conflicted
+++ resolved
@@ -499,17 +499,10 @@
   }
 
   @Test
-<<<<<<< HEAD
-  fun testProgressTestHelper_markFullProgressForAllTopics_getOngoingTopicListIsEmpty() {
-    storyProgressTestHelper.markFullProgressForAllTopics(
-      profileId,
-      /* timestampOlderThanAWeek= */ false
-=======
   fun testProgressTestHelper_markFullProgressForAllTopicsMoreThanOneWeek_ongoingTopicListEmpty() {
     storyProgressTestHelper.markFullProgressForAllTopics(
       profileId,
       /* timestampOlderThanOneWeek= */ true
->>>>>>> 057f9376
     )
     testCoroutineDispatchers.runCurrent()
 
@@ -521,16 +514,6 @@
     verifyGetOngoingTopicListSucceeded()
 
     val ongoingTopicList = ongoingTopicListResultCaptor.value.getOrThrow()
-<<<<<<< HEAD
-    assertThat(ongoingTopicList.topicList.size).isEqualTo(0)
-  }
-
-  @Test
-  fun testProgressTestHelper_markFullProgressForAllTopics_getCompletedStoryListIsCorrect() {
-    storyProgressTestHelper.markFullProgressForAllTopics(
-      profileId,
-      /* timestampOlderThanAWeek= */ false
-=======
     assertThat(ongoingTopicList.topicList).isEmpty()
   }
 
@@ -558,7 +541,6 @@
     storyProgressTestHelper.markFullProgressForAllTopics(
       profileId,
       /* timestampOlderThanOneWeek= */ true
->>>>>>> 057f9376
     )
     testCoroutineDispatchers.runCurrent()
 
@@ -569,16 +551,6 @@
     verifyGetCompletedStoryListSucceeded()
 
     val completedStoryList = completedStoryListResultCaptor.value.getOrThrow()
-<<<<<<< HEAD
-    assertThat(completedStoryList.completedStoryList.size).isEqualTo(6)
-  }
-
-  @Test
-  fun testProgressTestHelper_markFullProgressForAllTopics_getTopicListIsCorrect() {
-    storyProgressTestHelper.markFullProgressForAllTopics(
-      profileId,
-      /* timestampOlderThanAWeek= */ false
-=======
     assertThat(completedStoryList.completedStoryList).hasSize(6)
   }
 
@@ -623,7 +595,6 @@
     storyProgressTestHelper.markFullProgressForAllTopics(
       profileId,
       /* timestampOlderThanOneWeek= */ false
->>>>>>> 057f9376
     )
     testCoroutineDispatchers.runCurrent()
 
