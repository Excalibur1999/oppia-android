--- conflicted
+++ resolved
@@ -274,13 +274,10 @@
       RobolectricModule::class, FakeOppiaClockModule::class, CachingTestModule::class,
       HintsAndSolutionConfigModule::class, HintsAndSolutionProdModule::class,
       NetworkConnectionUtilDebugModule::class, AssetModule::class, LocaleProdModule::class,
-<<<<<<< HEAD
-      PlatformParameterModule::class, PlatformParameterSingletonModule::class,
-      LoggingIdentifierModule::class, SyncStatusModule::class
-=======
       NumericExpressionInputModule::class, AlgebraicExpressionInputModule::class,
-      MathEquationInputModule::class
->>>>>>> 84e277a4
+      MathEquationInputModule::class, PlatformParameterModule::class,
+      PlatformParameterSingletonModule::class, LoggingIdentifierModule::class,
+      SyncStatusModule::class
     ]
   )
   interface TestApplicationComponent : DataProvidersInjector {
