package org.oppia.android.domain.classify

import android.app.Application
import android.content.Context
import androidx.test.core.app.ApplicationProvider
import androidx.test.ext.junit.runners.AndroidJUnit4
import com.google.common.truth.Truth.assertThat
import dagger.BindsInstance
import dagger.Component
import dagger.Module
import dagger.Provides
import org.junit.Before
import org.junit.Test
import org.junit.runner.RunWith
import org.oppia.android.app.model.AnswerGroup
import org.oppia.android.app.model.HtmlTranslationList
import org.oppia.android.app.model.Interaction
import org.oppia.android.app.model.InteractionObject
import org.oppia.android.app.model.Misconception
import org.oppia.android.app.model.NumberUnit
import org.oppia.android.app.model.NumberWithUnits
import org.oppia.android.app.model.Outcome
import org.oppia.android.app.model.RuleSpec
import org.oppia.android.app.model.SubtitledHtml
import org.oppia.android.app.model.Translation
import org.oppia.android.app.model.WrittenTranslationContext
import org.oppia.android.domain.classify.InteractionObjectTestBuilder.createFraction
import org.oppia.android.domain.classify.InteractionObjectTestBuilder.createMixedNumber
import org.oppia.android.domain.classify.InteractionObjectTestBuilder.createNonNegativeInt
import org.oppia.android.domain.classify.InteractionObjectTestBuilder.createReal
import org.oppia.android.domain.classify.InteractionObjectTestBuilder.createSetOfTranslatableHtmlContentIds
import org.oppia.android.domain.classify.InteractionObjectTestBuilder.createString
import org.oppia.android.domain.classify.InteractionObjectTestBuilder.createTranslatableSetOfNormalizedString
import org.oppia.android.domain.classify.rules.algebraicexpressioninput.AlgebraicExpressionInputModule
import org.oppia.android.domain.classify.rules.continueinteraction.ContinueModule
import org.oppia.android.domain.classify.rules.dragAndDropSortInput.DragDropSortInputModule
import org.oppia.android.domain.classify.rules.fractioninput.FractionInputModule
import org.oppia.android.domain.classify.rules.imageClickInput.ImageClickInputModule
import org.oppia.android.domain.classify.rules.itemselectioninput.ItemSelectionInputModule
import org.oppia.android.domain.classify.rules.mathequationinput.MathEquationInputModule
import org.oppia.android.domain.classify.rules.multiplechoiceinput.MultipleChoiceInputModule
import org.oppia.android.domain.classify.rules.numberwithunits.NumberWithUnitsRuleModule
import org.oppia.android.domain.classify.rules.numericexpressioninput.NumericExpressionInputModule
import org.oppia.android.domain.classify.rules.numericinput.NumericInputRuleModule
import org.oppia.android.domain.classify.rules.ratioinput.RatioInputModule
import org.oppia.android.domain.classify.rules.textinput.TextInputRuleModule
import org.oppia.android.domain.oppialogger.LogStorageModule
import org.oppia.android.domain.oppialogger.LoggingIdentifierModule
import org.oppia.android.domain.platformparameter.PlatformParameterModule
import org.oppia.android.domain.platformparameter.PlatformParameterSingletonModule
import org.oppia.android.testing.TestLogReportingModule
import org.oppia.android.testing.assertThrows
import org.oppia.android.testing.robolectric.RobolectricModule
import org.oppia.android.testing.threading.TestDispatcherModule
import org.oppia.android.testing.time.FakeOppiaClockModule
import org.oppia.android.util.caching.AssetModule
import org.oppia.android.util.locale.LocaleProdModule
import org.oppia.android.util.logging.LoggerModule
import org.oppia.android.util.logging.SyncStatusModule
import org.oppia.android.util.networking.NetworkConnectionUtilDebugModule
import org.robolectric.annotation.Config
import org.robolectric.annotation.LooperMode
import javax.inject.Inject
import javax.inject.Singleton

// For context:
// https://github.com/oppia/oppia/blob/37285a/extensions/interactions/Continue/directives/oppia-interactive-continue.directive.ts.
private const val DEFAULT_CONTINUE_INTERACTION_TEXT_ANSWER = "Please continue."

/** Tests for [AnswerClassificationController]. */
// FunctionName: test names are conventionally named with underscores.
@Suppress("FunctionName")
@RunWith(AndroidJUnit4::class)
@LooperMode(LooperMode.Mode.PAUSED)
@Config(manifest = Config.NONE)
class AnswerClassificationControllerTest {
  companion object {
    private val TEST_STRING_0 = createString(value = "Test string 0")
    private val TEST_STRING_1 = createString(value = "Test string 1")
    private val TEST_STRING_2 = createString(value = "Other string")
    private const val TEST_STRING_3_ENGLISH = "other string 2"
    private const val TEST_STRING_3_PORTUGUESE = "alguma corda 2"
    private const val TEST_STRING_3_CONTENT_ID = "test_content_id"
    private val TEST_STRING_INPUT_SET_0 = createTranslatableSetOfNormalizedString("Test string 0")
    private val TEST_STRING_INPUT_SET_1 = createTranslatableSetOfNormalizedString("Test string 1")
    private val TEST_STRING_INPUT_SET_TEST = createTranslatableSetOfNormalizedString("Test")
    private val TEST_STRING_INPUT_SET_2_WITH_CONTENT_ID =
      createTranslatableSetOfNormalizedString(
        TEST_STRING_3_ENGLISH, contentId = TEST_STRING_3_CONTENT_ID
      )

    private val TEST_FRACTION_0 = createFraction(isNegative = false, numerator = 1, denominator = 2)
    private val TEST_FRACTION_1 =
      createMixedNumber(isNegative = true, wholeNumber = 5, numerator = 1, denominator = 2)

    private val TEST_ITEM_SELECTION_SET_0 =
      createSetOfTranslatableHtmlContentIds("content_id_0", "content_id_1")
    private val TEST_ITEM_SELECTION_SET_1 =
      createSetOfTranslatableHtmlContentIds("content_id_0", "content_id_2", "content_id_3")

    private val TEST_MULTIPLE_CHOICE_OPTION_0 = createNonNegativeInt(value = 0)
    private val TEST_MULTIPLE_CHOICE_OPTION_1 = createNonNegativeInt(value = 1)

    private val TEST_NUMBER_WITH_UNITS_0 = InteractionObject.newBuilder()
      .setNumberWithUnits(
        NumberWithUnits.newBuilder().setReal(1.0).addUnit(NumberUnit.newBuilder().setUnit("cm"))
      )
      .build()
    private val TEST_NUMBER_WITH_UNITS_1 = InteractionObject.newBuilder()
      .setNumberWithUnits(
        NumberWithUnits.newBuilder().setReal(1.0).addUnit(NumberUnit.newBuilder().setUnit("m"))
      )
      .build()

    private val TEST_NUMBER_0 = createReal(value = 1.0)
    private val TEST_NUMBER_1 = createReal(value = -3.5)

    private val CONTINUE_ANSWER = InteractionObject.newBuilder()
      .setNormalizedString(DEFAULT_CONTINUE_INTERACTION_TEXT_ANSWER)
      .build()

    private val DEFAULT_OUTCOME = Outcome.newBuilder()
      .setDestStateName("Default state dest")
      .setFeedback(
        SubtitledHtml.newBuilder().setContentId("content_id_def").setHtml("Default feedback.")
      )
      .build()

    private val OUTCOME_0 = Outcome.newBuilder()
      .setDestStateName("First state")
      .setFeedback(SubtitledHtml.newBuilder().setContentId("content_id_0").setHtml("Feedback 1"))
      .build()
    private val OUTCOME_1 = Outcome.newBuilder()
      .setDestStateName("Second state")
      .setFeedback(SubtitledHtml.newBuilder().setContentId("content_id_1").setHtml("Feedback 2"))
      .build()

    private const val TEST_SKILL_ID_0 = "test-skill-id-0"
    private const val TEST_MISCONCEPTION_ID_0 = "test-misconception-id-0"
  }

  @Inject
  lateinit var answerClassificationController: AnswerClassificationController

  @Before
  fun setUp() {
    setUpTestApplicationComponent()
  }

  @Test
  fun testClassify_forUnknownInteraction_throwsException() {
    val interaction = Interaction.getDefaultInstance()

    val exception = assertThrows(IllegalStateException::class) {
      answerClassificationController.classify(
        interaction,
        TEST_STRING_0,
        writtenTranslationContext = WrittenTranslationContext.getDefaultInstance()
      ).outcome
    }

    assertThat(exception).hasMessageThat().contains("Encountered unknown interaction type")
  }

  @Test
  fun testClassify_forUnknownRuleType_throwsException() {
    val interaction = Interaction.newBuilder()
      .setId("TextInput")
      .addAnswerGroups(AnswerGroup.newBuilder().addRuleSpecs(RuleSpec.getDefaultInstance()))
      .build()

    val exception = assertThrows(IllegalStateException::class) {
      answerClassificationController.classify(
        interaction,
        TEST_STRING_0,
        writtenTranslationContext = WrittenTranslationContext.getDefaultInstance()
      ).outcome
    }

    assertThat(exception).hasMessageThat()
      .contains("Expected interaction TextInput to have classifier for rule type")
  }

  @Test
  fun testClassify_forNoAnswerGroups_returnsFeedbackAndDestOfDefaultOutcome() {
    val interaction = Interaction.newBuilder()
      .setId("TextInput")
      .setDefaultOutcome(DEFAULT_OUTCOME)
      .build()

    val outcome =
      answerClassificationController.classify(
        interaction,
        TEST_STRING_0,
        writtenTranslationContext = WrittenTranslationContext.getDefaultInstance()
      ).outcome

    assertThat(outcome).isEqualTo(DEFAULT_OUTCOME)
  }

  @Test
  fun testClassify_forOneAnswerGroup_oneRuleSpec_doesNotMatch_returnsDefaultOutcome() {
    val interaction = Interaction.newBuilder()
      .setId("TextInput")
      .setDefaultOutcome(DEFAULT_OUTCOME)
      .addAnswerGroups(
        AnswerGroup.newBuilder()
          .addRuleSpecs(
            RuleSpec.newBuilder().putInput("x", TEST_STRING_INPUT_SET_1).setRuleType("Equals")
          )
          .setOutcome(OUTCOME_0)
      )
      .build()

    val outcome =
      answerClassificationController.classify(
        interaction,
        TEST_STRING_0,
        writtenTranslationContext = WrittenTranslationContext.getDefaultInstance()
      ).outcome

    // The test string does not match the rule spec.
    assertThat(outcome).isEqualTo(DEFAULT_OUTCOME)
  }

  @Test
  fun testClassify_interactionWithDefaultOutcome_returnOutcomeOnlyWithNoMisconceptionId() {
    val interaction = Interaction.newBuilder()
      .setId("Continue")
      .setDefaultOutcome(DEFAULT_OUTCOME)
      .build()

    val classificationResult =
      answerClassificationController.classify(
        interaction,
        CONTINUE_ANSWER,
        writtenTranslationContext = WrittenTranslationContext.getDefaultInstance()
      )

    // The continue interaction always returns the default outcome because it has no rule
    // classifiers.
    assertThat(classificationResult.outcome).isEqualTo(DEFAULT_OUTCOME)
    // Classification result should return no tagged skill misconception ID
    assertThat(classificationResult).isInstanceOf(ClassificationResult.OutcomeOnly::class.java)
  }

  @Test
  fun testClassify_nonDefaultOutcome_noMisconception_returnOutcomeOnlyWithNoMisconceptionId() {
    val interaction = Interaction.newBuilder()
      .setId("ItemSelectionInput")
      .addAnswerGroups(
        AnswerGroup.newBuilder()
          .addRuleSpecs(
            RuleSpec.newBuilder().setRuleType("Equals").putInput("x", TEST_ITEM_SELECTION_SET_0)
          )
          .setOutcome(OUTCOME_0)
      )
      .setDefaultOutcome(DEFAULT_OUTCOME)
      .build()

    val classificationResult =
      answerClassificationController.classify(
        interaction,
        TEST_ITEM_SELECTION_SET_0,
        writtenTranslationContext = WrittenTranslationContext.getDefaultInstance()
      )

    // The first group should match.
    assertThat(classificationResult.outcome).isEqualTo(OUTCOME_0)
    // Classification result should return no tagged skill misconception ID
    assertThat(classificationResult).isInstanceOf(ClassificationResult.OutcomeOnly::class.java)
  }

  @Test
  fun testClassify_nonDefaultOutcome_withMisconception_returnOutcomeWithMisconceptionId() {
    val interaction = Interaction.newBuilder().apply {
      id = "ItemSelectionInput"
      addAnswerGroups(
        AnswerGroup.newBuilder().apply {
          addRuleSpecs(
            RuleSpec.newBuilder().setRuleType("Equals").putInput("x", TEST_ITEM_SELECTION_SET_0)
          )
          outcome = OUTCOME_0
          taggedSkillMisconception = Misconception.newBuilder().apply {
            skillId = TEST_SKILL_ID_0
            misconceptionId = TEST_MISCONCEPTION_ID_0
          }.build()
        }
      )
      defaultOutcome = DEFAULT_OUTCOME
    }.build()

    val classificationResult =
      answerClassificationController.classify(
        interaction,
        TEST_ITEM_SELECTION_SET_0,
        writtenTranslationContext = WrittenTranslationContext.getDefaultInstance()
      )

    // The first group should match.
    assertThat(classificationResult.outcome).isEqualTo(OUTCOME_0)
    // Classification result should return a tagged skill misconception ID
    assertThat(classificationResult)
      .isInstanceOf(ClassificationResult.OutcomeWithMisconception::class.java)
    // Verify that the correct misconception is returned
    assertThat(
      (classificationResult as ClassificationResult.OutcomeWithMisconception)
        .taggedSkillId
    ).isEqualTo(TEST_SKILL_ID_0)
    assertThat(classificationResult.taggedMisconceptionId).isEqualTo(TEST_MISCONCEPTION_ID_0)
  }

  @Test
  fun testClassify_forContinueInteraction_returnsDefaultOutcome() {
    val interaction = Interaction.newBuilder()
      .setId("Continue")
      .setDefaultOutcome(DEFAULT_OUTCOME)
      .build()

    val outcome =
      answerClassificationController.classify(
        interaction,
        CONTINUE_ANSWER,
        writtenTranslationContext = WrittenTranslationContext.getDefaultInstance()
      ).outcome

    // The continue interaction always returns the default outcome because it has no rule
    // classifiers.
    assertThat(outcome).isEqualTo(DEFAULT_OUTCOME)
  }

  @Test
  fun testClassify_forFractionInput_matches_returnAnswerGroup() {
    val interaction = Interaction.newBuilder()
      .setId("FractionInput")
      .addAnswerGroups(
        AnswerGroup.newBuilder()
          .addRuleSpecs(
            RuleSpec.newBuilder().setRuleType("IsEquivalentTo").putInput("f", TEST_FRACTION_0)
          )
          .setOutcome(OUTCOME_0)
      )
      .setDefaultOutcome(DEFAULT_OUTCOME)
      .build()

    val outcome =
      answerClassificationController.classify(
        interaction,
        TEST_FRACTION_0,
        writtenTranslationContext = WrittenTranslationContext.getDefaultInstance()
      ).outcome

    // The first group should match.
    assertThat(outcome).isEqualTo(OUTCOME_0)
  }

  @Test
  fun testClassify_forFractionInput_doesNotMatch_returnDefaultOutcome() {
    val interaction = Interaction.newBuilder()
      .setId("FractionInput")
      .addAnswerGroups(
        AnswerGroup.newBuilder()
          .addRuleSpecs(
            RuleSpec.newBuilder().setRuleType("IsEquivalentTo").putInput("f", TEST_FRACTION_0)
          )
          .setOutcome(OUTCOME_0)
      )
      .setDefaultOutcome(DEFAULT_OUTCOME)
      .build()

    val outcome =
      answerClassificationController.classify(
        interaction,
        TEST_FRACTION_1,
        writtenTranslationContext = WrittenTranslationContext.getDefaultInstance()
      ).outcome

    // The default outcome should be returned since the answer didn't match.
    assertThat(outcome).isEqualTo(DEFAULT_OUTCOME)
  }

  @Test
  fun testClassify_forItemSelectionInput_matches_returnAnswerGroup() {
    val interaction = Interaction.newBuilder()
      .setId("ItemSelectionInput")
      .addAnswerGroups(
        AnswerGroup.newBuilder()
          .addRuleSpecs(
            RuleSpec.newBuilder().setRuleType("Equals").putInput("x", TEST_ITEM_SELECTION_SET_0)
          )
          .setOutcome(OUTCOME_0)
      )
      .setDefaultOutcome(DEFAULT_OUTCOME)
      .build()

    val outcome =
      answerClassificationController.classify(
        interaction,
        TEST_ITEM_SELECTION_SET_0,
        writtenTranslationContext = WrittenTranslationContext.getDefaultInstance()
      ).outcome

    // The first group should match.
    assertThat(outcome).isEqualTo(OUTCOME_0)
  }

  @Test
  fun testClassify_forItemSelectionInput_doesNotMatch_returnDefaultOutcome() {
    val interaction = Interaction.newBuilder()
      .setId("ItemSelectionInput")
      .addAnswerGroups(
        AnswerGroup.newBuilder()
          .addRuleSpecs(
            RuleSpec.newBuilder().setRuleType("Equals").putInput("x", TEST_ITEM_SELECTION_SET_0)
          )
          .setOutcome(OUTCOME_0)
      )
      .setDefaultOutcome(DEFAULT_OUTCOME)
      .build()

    val outcome =
      answerClassificationController.classify(
        interaction,
        TEST_ITEM_SELECTION_SET_1,
        writtenTranslationContext = WrittenTranslationContext.getDefaultInstance()
      ).outcome

    // The default outcome should be returned since the answer didn't match.
    assertThat(outcome).isEqualTo(DEFAULT_OUTCOME)
  }

  @Test
  fun testClassify_forMultipleChoiceInput_matches_returnAnswerGroup() {
    val interaction = Interaction.newBuilder()
      .setId("MultipleChoiceInput")
      .addAnswerGroups(
        AnswerGroup.newBuilder()
          .addRuleSpecs(
            RuleSpec.newBuilder().setRuleType("Equals").putInput("x", TEST_MULTIPLE_CHOICE_OPTION_0)
          )
          .setOutcome(OUTCOME_0)
      )
      .setDefaultOutcome(DEFAULT_OUTCOME)
      .build()

    val outcome =
      answerClassificationController.classify(
        interaction,
        TEST_MULTIPLE_CHOICE_OPTION_0,
        writtenTranslationContext = WrittenTranslationContext.getDefaultInstance()
      ).outcome

    // The first group should match.
    assertThat(outcome).isEqualTo(OUTCOME_0)
  }

  @Test
  fun testClassify_forMultipleChoiceInput_doesNotMatch_returnDefaultOutcome() {
    val interaction = Interaction.newBuilder()
      .setId("MultipleChoiceInput")
      .addAnswerGroups(
        AnswerGroup.newBuilder()
          .addRuleSpecs(
            RuleSpec.newBuilder().setRuleType("Equals").putInput("x", TEST_MULTIPLE_CHOICE_OPTION_0)
          )
          .setOutcome(OUTCOME_0)
      )
      .setDefaultOutcome(DEFAULT_OUTCOME)
      .build()

    val outcome =
      answerClassificationController.classify(
        interaction,
        TEST_MULTIPLE_CHOICE_OPTION_1,
        writtenTranslationContext = WrittenTranslationContext.getDefaultInstance()
      ).outcome

    // The default outcome should be returned since the answer didn't match.
    assertThat(outcome).isEqualTo(DEFAULT_OUTCOME)
  }

  @Test
  fun testClassify_forNumberWithUnits_matches_returnAnswerGroup() {
    val interaction = Interaction.newBuilder()
      .setId("NumberWithUnits")
      .addAnswerGroups(
        AnswerGroup.newBuilder()
          .addRuleSpecs(
            RuleSpec.newBuilder().setRuleType("IsEqualTo").putInput("f", TEST_NUMBER_WITH_UNITS_0)
          )
          .setOutcome(OUTCOME_0)
      )
      .setDefaultOutcome(DEFAULT_OUTCOME)
      .build()

    val outcome =
      answerClassificationController.classify(
        interaction,
        TEST_NUMBER_WITH_UNITS_0,
        writtenTranslationContext = WrittenTranslationContext.getDefaultInstance()
      ).outcome

    // The first group should match.
    assertThat(outcome).isEqualTo(OUTCOME_0)
  }

  @Test
  fun testClassify_forNumberWithUnits_doesNotMatch_returnDefaultOutcome() {
    val interaction = Interaction.newBuilder()
      .setId("NumberWithUnits")
      .addAnswerGroups(
        AnswerGroup.newBuilder()
          .addRuleSpecs(
            RuleSpec.newBuilder().setRuleType("IsEqualTo").putInput("f", TEST_NUMBER_WITH_UNITS_0)
          )
          .setOutcome(OUTCOME_0)
      )
      .setDefaultOutcome(DEFAULT_OUTCOME)
      .build()

    val outcome =
      answerClassificationController.classify(
        interaction,
        TEST_NUMBER_WITH_UNITS_1,
        writtenTranslationContext = WrittenTranslationContext.getDefaultInstance()
      ).outcome

    // The default outcome should be returned since the answer didn't match.
    assertThat(outcome).isEqualTo(DEFAULT_OUTCOME)
  }

  @Test
  fun testClassify_forNumericInput_matches_returnAnswerGroup() {
    val interaction = Interaction.newBuilder()
      .setId("NumericInput")
      .addAnswerGroups(
        AnswerGroup.newBuilder()
          .addRuleSpecs(RuleSpec.newBuilder().setRuleType("Equals").putInput("x", TEST_NUMBER_0))
          .setOutcome(OUTCOME_0)
      )
      .setDefaultOutcome(DEFAULT_OUTCOME)
      .build()

    val outcome =
      answerClassificationController.classify(
        interaction,
        TEST_NUMBER_0,
        writtenTranslationContext = WrittenTranslationContext.getDefaultInstance()
      ).outcome

    // The first group should match.
    assertThat(outcome).isEqualTo(OUTCOME_0)
  }

  @Test
  fun testClassify_forNumericInput_doesNotMatch_returnDefaultOutcome() {
    val interaction = Interaction.newBuilder()
      .setId("NumericInput")
      .addAnswerGroups(
        AnswerGroup.newBuilder()
          .addRuleSpecs(RuleSpec.newBuilder().setRuleType("Equals").putInput("x", TEST_NUMBER_0))
          .setOutcome(OUTCOME_0)
      )
      .setDefaultOutcome(DEFAULT_OUTCOME)
      .build()

    val outcome =
      answerClassificationController.classify(
        interaction,
        TEST_NUMBER_1,
        writtenTranslationContext = WrittenTranslationContext.getDefaultInstance()
      ).outcome

    // The default outcome should be returned since the answer didn't match.
    assertThat(outcome).isEqualTo(DEFAULT_OUTCOME)
  }

  @Test
  fun testClassify_forTextInput_matches_returnAnswerGroup() {
    val interaction = Interaction.newBuilder()
      .setId("TextInput")
      .addAnswerGroups(
        AnswerGroup.newBuilder()
          .addRuleSpecs(
            RuleSpec.newBuilder().setRuleType("Equals").putInput("x", TEST_STRING_INPUT_SET_0)
          )
          .setOutcome(OUTCOME_0)
      )
      .setDefaultOutcome(DEFAULT_OUTCOME)
      .build()

    val outcome =
      answerClassificationController.classify(
        interaction,
        TEST_STRING_0,
        writtenTranslationContext = WrittenTranslationContext.getDefaultInstance()
      ).outcome

    // The first group should match.
    assertThat(outcome).isEqualTo(OUTCOME_0)
  }

  @Test
  fun testClassify_forTextInput_doesNotMatch_returnDefaultOutcome() {
    val interaction = Interaction.newBuilder()
      .setId("TextInput")
      .addAnswerGroups(
        AnswerGroup.newBuilder()
          .addRuleSpecs(
            RuleSpec.newBuilder().setRuleType("Equals").putInput("x", TEST_STRING_INPUT_SET_0)
          )
          .setOutcome(OUTCOME_0)
      )
      .setDefaultOutcome(DEFAULT_OUTCOME)
      .build()

    val outcome =
      answerClassificationController.classify(
        interaction,
        TEST_STRING_1,
        writtenTranslationContext = WrittenTranslationContext.getDefaultInstance()
      ).outcome

    // The default outcome should be returned since the answer didn't match.
    assertThat(outcome).isEqualTo(DEFAULT_OUTCOME)
  }

  @Test
  fun testClassify_forTextInput_localizedRuleInput_matchingContext_returnsAnswerGroup() {
    val interaction = Interaction.newBuilder()
      .setId("TextInput")
      .addAnswerGroups(
        AnswerGroup.newBuilder()
          .addRuleSpecs(
            RuleSpec.newBuilder()
              .setRuleType("Equals")
              .putInput("x", TEST_STRING_INPUT_SET_2_WITH_CONTENT_ID)
          )
          .setOutcome(OUTCOME_0)
      )
      .setDefaultOutcome(DEFAULT_OUTCOME)
      .build()

    val outcome =
      answerClassificationController.classify(
        interaction,
        createString(TEST_STRING_3_PORTUGUESE),
        writtenTranslationContext = WrittenTranslationContext.newBuilder().apply {
          putTranslations(
            TEST_STRING_3_CONTENT_ID,
            Translation.newBuilder().apply {
              htmlList = HtmlTranslationList.newBuilder().apply {
                addHtml(TEST_STRING_3_PORTUGUESE)
              }.build()
            }.build()
          )
        }.build()
      ).outcome

    // The answer group should match since the translation context provides a mapping between
    // Portuguese and the expected string.
    assertThat(outcome).isEqualTo(OUTCOME_0)
  }

  @Test
  fun testClassify_forTextInput_localizedRuleInput_mismatchingContext_returnsDefaultOutcome() {
    val interaction = Interaction.newBuilder()
      .setId("TextInput")
      .addAnswerGroups(
        AnswerGroup.newBuilder()
          .addRuleSpecs(
            RuleSpec.newBuilder()
              .setRuleType("Equals")
              .putInput("x", TEST_STRING_INPUT_SET_2_WITH_CONTENT_ID)
          )
          .setOutcome(OUTCOME_0)
      )
      .setDefaultOutcome(DEFAULT_OUTCOME)
      .build()

    val outcome =
      answerClassificationController.classify(
        interaction,
        createString(TEST_STRING_3_PORTUGUESE),
        writtenTranslationContext = WrittenTranslationContext.getDefaultInstance()
      ).outcome

    // The mapping didn't include the needing association, so the Portuguese answer can't be matched
    // to the expected string.
    assertThat(outcome).isEqualTo(DEFAULT_OUTCOME)
  }

  @Test
  fun testClassify_multipleAnswerGroups_matchesOneRuleSpec_returnsAnswerGroupOutcome() {
    val interaction = Interaction.newBuilder()
      .setId("TextInput")
      .addAnswerGroups(
        AnswerGroup.newBuilder()
          .addRuleSpecs(
            RuleSpec.newBuilder().setRuleType("Equals").putInput("x", TEST_STRING_INPUT_SET_0)
          )
          .setOutcome(OUTCOME_0)
      )
      .addAnswerGroups(
        AnswerGroup.newBuilder()
          .addRuleSpecs(
            RuleSpec.newBuilder().setRuleType("Equals").putInput("x", TEST_STRING_INPUT_SET_1)
          )
          .setOutcome(OUTCOME_1)
      )
      .setDefaultOutcome(DEFAULT_OUTCOME)
      .build()

    val outcome =
      answerClassificationController.classify(
        interaction,
        TEST_STRING_1,
        writtenTranslationContext = WrittenTranslationContext.getDefaultInstance()
      ).outcome

    // The outcome of the singly matched answer group should be returned.
    assertThat(outcome).isEqualTo(OUTCOME_1)
  }

  @Test
  fun testClassify_multipleAnswerGroups_matchesMultipleRuleSpecs_returnsAnswerGroupOutcome() {
    val interaction = Interaction.newBuilder()
      .setId("TextInput")
      .addAnswerGroups(
        AnswerGroup.newBuilder()
          .addRuleSpecs(
            RuleSpec.newBuilder().setRuleType("Equals").putInput("x", TEST_STRING_INPUT_SET_0)
          )
          .addRuleSpecs(
            RuleSpec.newBuilder().setRuleType("Contains").putInput("x", TEST_STRING_INPUT_SET_TEST)
          )
          .setOutcome(OUTCOME_0)
      )
      .addAnswerGroups(
        AnswerGroup.newBuilder()
          .addRuleSpecs(
            RuleSpec.newBuilder().setRuleType("Equals").putInput("x", TEST_STRING_INPUT_SET_1)
          )
          .setOutcome(OUTCOME_1)
      )
      .setDefaultOutcome(DEFAULT_OUTCOME)
      .build()

    val outcome =
      answerClassificationController.classify(
        interaction,
        TEST_STRING_0,
        writtenTranslationContext = WrittenTranslationContext.getDefaultInstance()
      ).outcome

    // The outcome of the singly matched answer group should be returned. Matching multiple rule
    // specs doesn't matter.
    assertThat(outcome).isEqualTo(OUTCOME_0)
  }

  @Test
  fun testClassify_multipleAnswerGroups_matchesMultipleGroups_returnsFirstMatchedGroupOutcome() {
    val interaction = Interaction.newBuilder()
      .setId("TextInput")
      .addAnswerGroups(
        AnswerGroup.newBuilder()
          .addRuleSpecs(
            RuleSpec.newBuilder().setRuleType("Equals").putInput("x", TEST_STRING_INPUT_SET_0)
          )
          .setOutcome(OUTCOME_0)
      )
      .addAnswerGroups(
        AnswerGroup.newBuilder()
          .addRuleSpecs(
            RuleSpec.newBuilder().setRuleType("Contains").putInput("x", TEST_STRING_INPUT_SET_TEST)
          )
          .setOutcome(OUTCOME_1)
      )
      .setDefaultOutcome(DEFAULT_OUTCOME)
      .build()

    val outcome =
      answerClassificationController.classify(
        interaction,
        TEST_STRING_0,
        writtenTranslationContext = WrittenTranslationContext.getDefaultInstance()
      ).outcome

    // The first matched group should be returned even though multiple groups are matching.
    assertThat(outcome).isEqualTo(OUTCOME_0)
  }

  @Test
  fun testClassify_multipleAnswerGroups_matchesNone_returnsDefaultOutcome() {
    val interaction = Interaction.newBuilder()
      .setId("TextInput")
      .addAnswerGroups(
        AnswerGroup.newBuilder()
          .addRuleSpecs(
            RuleSpec.newBuilder().setRuleType("Equals").putInput("x", TEST_STRING_INPUT_SET_0)
          )
          .setOutcome(OUTCOME_0)
      )
      .addAnswerGroups(
        AnswerGroup.newBuilder()
          .addRuleSpecs(
            RuleSpec.newBuilder().setRuleType("Contains").putInput("x", TEST_STRING_INPUT_SET_TEST)
          )
          .setOutcome(OUTCOME_1)
      )
      .setDefaultOutcome(DEFAULT_OUTCOME)
      .build()

    val outcome =
      answerClassificationController.classify(
        interaction,
        TEST_STRING_2,
        writtenTranslationContext = WrittenTranslationContext.getDefaultInstance()
      ).outcome

    // No matching groups should always yield the default outcome.
    assertThat(outcome).isEqualTo(DEFAULT_OUTCOME)
  }

  private fun setUpTestApplicationComponent() {
    DaggerAnswerClassificationControllerTest_TestApplicationComponent.builder()
      .setApplication(ApplicationProvider.getApplicationContext())
      .build()
      .inject(this)
  }

  // TODO(#89): Move this to a common test application component.
  @Module
  class TestModule {
    @Provides
    @Singleton
    fun provideContext(application: Application): Context {
      return application
    }
  }

  // TODO(#89): Move this to a common test application component.
  @Singleton
  @Component(
    modules = [
      TestModule::class, ContinueModule::class,
      FractionInputModule::class, ItemSelectionInputModule::class,
      MultipleChoiceInputModule::class, NumberWithUnitsRuleModule::class,
      NumericInputRuleModule::class, TextInputRuleModule::class,
      DragDropSortInputModule::class, InteractionsModule::class,
      ImageClickInputModule::class, RatioInputModule::class, LocaleProdModule::class,
      FakeOppiaClockModule::class, LoggerModule::class, TestDispatcherModule::class,
      LogStorageModule::class, NetworkConnectionUtilDebugModule::class,
      TestLogReportingModule::class, AssetModule::class, RobolectricModule::class,
<<<<<<< HEAD
      PlatformParameterModule::class, PlatformParameterSingletonModule::class,
      LoggingIdentifierModule::class, SyncStatusModule::class
=======
      NumericExpressionInputModule::class, AlgebraicExpressionInputModule::class,
      MathEquationInputModule::class
>>>>>>> 84e277a4
    ]
  )
  interface TestApplicationComponent {
    @Component.Builder
    interface Builder {
      @BindsInstance
      fun setApplication(application: Application): Builder

      fun build(): TestApplicationComponent
    }

    fun inject(answerClassificationControllerTest: AnswerClassificationControllerTest)
  }
}<|MERGE_RESOLUTION|>--- conflicted
+++ resolved
@@ -852,13 +852,10 @@
       FakeOppiaClockModule::class, LoggerModule::class, TestDispatcherModule::class,
       LogStorageModule::class, NetworkConnectionUtilDebugModule::class,
       TestLogReportingModule::class, AssetModule::class, RobolectricModule::class,
-<<<<<<< HEAD
-      PlatformParameterModule::class, PlatformParameterSingletonModule::class,
-      LoggingIdentifierModule::class, SyncStatusModule::class
-=======
       NumericExpressionInputModule::class, AlgebraicExpressionInputModule::class,
-      MathEquationInputModule::class
->>>>>>> 84e277a4
+      MathEquationInputModule::class, PlatformParameterModule::class,
+      PlatformParameterSingletonModule::class, LoggingIdentifierModule::class,
+      SyncStatusModule::class
     ]
   )
   interface TestApplicationComponent {
