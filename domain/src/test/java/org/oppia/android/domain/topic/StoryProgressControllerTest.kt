package org.oppia.android.domain.topic

import android.app.Application
import android.content.Context
import androidx.lifecycle.Observer
import androidx.test.core.app.ApplicationProvider
import androidx.test.ext.junit.runners.AndroidJUnit4
import com.google.common.truth.Truth.assertThat
import dagger.BindsInstance
import dagger.Component
import dagger.Module
import dagger.Provides
import org.junit.Before
import org.junit.Rule
import org.junit.Test
import org.junit.runner.RunWith
import org.mockito.ArgumentCaptor
import org.mockito.Captor
import org.mockito.Mock
import org.mockito.Mockito.atLeastOnce
import org.mockito.Mockito.reset
import org.mockito.Mockito.verify
import org.mockito.junit.MockitoJUnit
import org.mockito.junit.MockitoRule
import org.oppia.android.app.model.ChapterPlayState
import org.oppia.android.app.model.ProfileId
import org.oppia.android.domain.oppialogger.LogStorageModule
import org.oppia.android.domain.oppialogger.LoggingIdentifierModule
import org.oppia.android.domain.platformparameter.PlatformParameterModule
import org.oppia.android.domain.platformparameter.PlatformParameterSingletonModule
import org.oppia.android.testing.TestLogReportingModule
import org.oppia.android.testing.profile.ProfileTestHelper
import org.oppia.android.testing.robolectric.RobolectricModule
import org.oppia.android.testing.threading.TestCoroutineDispatchers
import org.oppia.android.testing.threading.TestDispatcherModule
import org.oppia.android.testing.time.FakeOppiaClock
import org.oppia.android.testing.time.FakeOppiaClockModule
import org.oppia.android.util.caching.CacheAssetsLocally
import org.oppia.android.util.data.AsyncResult
import org.oppia.android.util.data.DataProviders.Companion.toLiveData
import org.oppia.android.util.data.DataProvidersInjector
import org.oppia.android.util.data.DataProvidersInjectorProvider
import org.oppia.android.util.locale.LocaleProdModule
import org.oppia.android.util.logging.EnableConsoleLog
import org.oppia.android.util.logging.EnableFileLog
import org.oppia.android.util.logging.GlobalLogLevel
import org.oppia.android.util.logging.LogLevel
import org.oppia.android.util.networking.NetworkConnectionUtilDebugModule
import org.robolectric.annotation.Config
import org.robolectric.annotation.LooperMode
import javax.inject.Inject
import javax.inject.Singleton
import org.oppia.android.domain.oppialogger.LoggingIdentifierModule
import org.oppia.android.domain.platformparameter.PlatformParameterModule
import org.oppia.android.domain.platformparameter.PlatformParameterSingletonModule
import org.oppia.android.util.logging.SyncStatusModule

/** Tests for [StoryProgressController]. */
@RunWith(AndroidJUnit4::class)
@LooperMode(LooperMode.Mode.PAUSED)
@Config(application = StoryProgressControllerTest.TestApplication::class)
class StoryProgressControllerTest {

  @Rule
  @JvmField
  val mockitoRule: MockitoRule = MockitoJUnit.rule()

  @Inject
  lateinit var testCoroutineDispatchers: TestCoroutineDispatchers

  @Inject
  lateinit var context: Context

  @Inject
  lateinit var storyProgressController: StoryProgressController

  @Inject
  lateinit var profileTestHelper: ProfileTestHelper

  @Inject
  lateinit var fakeOppiaClock: FakeOppiaClock

  @Mock
  lateinit var mockRecordProgressObserver: Observer<AsyncResult<Any?>>

  @Captor
  lateinit var recordProgressResultCaptor: ArgumentCaptor<AsyncResult<Any?>>

  @Mock
  lateinit var mockRetrieveChapterPlayStateObserver: Observer<AsyncResult<ChapterPlayState>>

  @Captor
  lateinit var retrieveChapterPlayStateCaptor: ArgumentCaptor<AsyncResult<ChapterPlayState>>

  private lateinit var profileId: ProfileId

  @Before
  fun setUp() {
    profileId = ProfileId.newBuilder().setInternalId(0).build()
    setUpTestApplicationComponent()
  }

  private fun setUpTestApplicationComponent() {
    ApplicationProvider.getApplicationContext<TestApplication>().inject(this)
  }

  @Test
  fun testStoryProgressController_recordCompletedChapter_isSuccessful() {
    storyProgressController.recordCompletedChapter(
      profileId,
      FRACTIONS_TOPIC_ID,
      FRACTIONS_STORY_ID_0,
      FRACTIONS_EXPLORATION_ID_0,
      fakeOppiaClock.getCurrentTimeMs()
    ).toLiveData().observeForever(mockRecordProgressObserver)
    testCoroutineDispatchers.runCurrent()

    verifyRecordProgressSucceeded()
  }

  @Test
  fun testStoryProgressController_recordChapterAsInProgressSaved_isSuccessful() {
    storyProgressController.recordChapterAsInProgressSaved(
      profileId,
      FRACTIONS_TOPIC_ID,
      FRACTIONS_STORY_ID_0,
      FRACTIONS_EXPLORATION_ID_0,
      fakeOppiaClock.getCurrentTimeMs()
    ).toLiveData().observeForever(mockRecordProgressObserver)
    testCoroutineDispatchers.runCurrent()

    verifyRecordProgressSucceeded()
  }

  @Test
  fun testStoryProgressController_chapterCompleted_markChapterAsSaved_playStateIsCompleted() {
    storyProgressController.recordCompletedChapter(
      profileId,
      FRACTIONS_TOPIC_ID,
      FRACTIONS_STORY_ID_0,
      FRACTIONS_EXPLORATION_ID_0,
      fakeOppiaClock.getCurrentTimeMs()
    ).toLiveData().observeForever(mockRecordProgressObserver)
    testCoroutineDispatchers.runCurrent()

    verifyRecordProgressSucceeded()

    storyProgressController.recordChapterAsInProgressSaved(
      profileId,
      FRACTIONS_TOPIC_ID,
      FRACTIONS_STORY_ID_0,
      FRACTIONS_EXPLORATION_ID_0,
      fakeOppiaClock.getCurrentTimeMs()
    ).toLiveData().observeForever(mockRecordProgressObserver)
    testCoroutineDispatchers.runCurrent()

    verifyRecordProgressSucceeded()
    verifyChapterPlayStateIsCorrect(
      profileId,
      FRACTIONS_TOPIC_ID,
      FRACTIONS_STORY_ID_0,
      FRACTIONS_EXPLORATION_ID_0,
      ChapterPlayState.COMPLETED
    )
  }

  @Test
  fun testStoryProgressController_chapterNotStarted_markChapterAsSaved_playStateIsSaved() {
    storyProgressController.recordChapterAsInProgressSaved(
      profileId,
      FRACTIONS_TOPIC_ID,
      FRACTIONS_STORY_ID_0,
      FRACTIONS_EXPLORATION_ID_0,
      fakeOppiaClock.getCurrentTimeMs()
    ).toLiveData().observeForever(mockRecordProgressObserver)
    testCoroutineDispatchers.runCurrent()

    verifyRecordProgressSucceeded()
    verifyChapterPlayStateIsCorrect(
      profileId,
      FRACTIONS_TOPIC_ID,
      FRACTIONS_STORY_ID_0,
      FRACTIONS_EXPLORATION_ID_0,
      ChapterPlayState.IN_PROGRESS_SAVED
    )
  }

  @Test
  fun testStoryProgressController_markChapterAsNotSaved_markChapterAsSaved_playStateIsSaved() {
    storyProgressController.recordChapterAsInProgressNotSaved(
      profileId,
      FRACTIONS_TOPIC_ID,
      FRACTIONS_STORY_ID_0,
      FRACTIONS_EXPLORATION_ID_0,
      fakeOppiaClock.getCurrentTimeMs()
    ).toLiveData().observeForever(mockRecordProgressObserver)
    testCoroutineDispatchers.runCurrent()

    verifyRecordProgressSucceeded()

    storyProgressController.recordChapterAsInProgressSaved(
      profileId,
      FRACTIONS_TOPIC_ID,
      FRACTIONS_STORY_ID_0,
      FRACTIONS_EXPLORATION_ID_0,
      fakeOppiaClock.getCurrentTimeMs()
    ).toLiveData().observeForever(mockRecordProgressObserver)
    testCoroutineDispatchers.runCurrent()

    verifyRecordProgressSucceeded()
    verifyChapterPlayStateIsCorrect(
      profileId,
      FRACTIONS_TOPIC_ID,
      FRACTIONS_STORY_ID_0,
      FRACTIONS_EXPLORATION_ID_0,
      ChapterPlayState.IN_PROGRESS_SAVED
    )
  }

  @Test
  fun testStoryProgressController_recordChapterAsNotSaved_isSuccessful() {
    storyProgressController.recordChapterAsInProgressNotSaved(
      profileId,
      FRACTIONS_TOPIC_ID,
      FRACTIONS_STORY_ID_0,
      FRACTIONS_EXPLORATION_ID_0,
      fakeOppiaClock.getCurrentTimeMs()
    ).toLiveData().observeForever(mockRecordProgressObserver)
    testCoroutineDispatchers.runCurrent()

    verifyRecordProgressSucceeded()
  }

  @Test
  fun testStoryProgressController_chapterCompleted_markChapterAsNotSaved_playStateIsCompleted() {
    storyProgressController.recordCompletedChapter(
      profileId,
      FRACTIONS_TOPIC_ID,
      FRACTIONS_STORY_ID_0,
      FRACTIONS_EXPLORATION_ID_0,
      fakeOppiaClock.getCurrentTimeMs()
    ).toLiveData().observeForever(mockRecordProgressObserver)
    testCoroutineDispatchers.runCurrent()

    verifyRecordProgressSucceeded()

    storyProgressController.recordChapterAsInProgressNotSaved(
      profileId,
      FRACTIONS_TOPIC_ID,
      FRACTIONS_STORY_ID_0,
      FRACTIONS_EXPLORATION_ID_0,
      fakeOppiaClock.getCurrentTimeMs()
    ).toLiveData().observeForever(mockRecordProgressObserver)
    testCoroutineDispatchers.runCurrent()

    verifyRecordProgressSucceeded()
    verifyChapterPlayStateIsCorrect(
      profileId,
      FRACTIONS_TOPIC_ID,
      FRACTIONS_STORY_ID_0,
      FRACTIONS_EXPLORATION_ID_0,
      ChapterPlayState.COMPLETED
    )
  }

  @Test
  fun testStoryProgressController_chapterNotStarted_markChapterAsSaved_playStateIsNotSaved() {
    storyProgressController.recordChapterAsInProgressNotSaved(
      profileId,
      FRACTIONS_TOPIC_ID,
      FRACTIONS_STORY_ID_0,
      FRACTIONS_EXPLORATION_ID_0,
      fakeOppiaClock.getCurrentTimeMs()
    ).toLiveData().observeForever(mockRecordProgressObserver)
    testCoroutineDispatchers.runCurrent()

    verifyRecordProgressSucceeded()
    verifyChapterPlayStateIsCorrect(
      profileId,
      FRACTIONS_TOPIC_ID,
      FRACTIONS_STORY_ID_0,
      FRACTIONS_EXPLORATION_ID_0,
      ChapterPlayState.IN_PROGRESS_NOT_SAVED
    )
  }

  @Test
  fun testStoryProgressController_markChapterAsSaved_markChapterAsNotSaved_playStateIsNotSaved() {
    storyProgressController.recordChapterAsInProgressSaved(
      profileId,
      FRACTIONS_TOPIC_ID,
      FRACTIONS_STORY_ID_0,
      FRACTIONS_EXPLORATION_ID_0,
      fakeOppiaClock.getCurrentTimeMs()
    ).toLiveData().observeForever(mockRecordProgressObserver)
    testCoroutineDispatchers.runCurrent()

    verifyRecordProgressSucceeded()

    storyProgressController.recordChapterAsInProgressNotSaved(
      profileId,
      FRACTIONS_TOPIC_ID,
      FRACTIONS_STORY_ID_0,
      FRACTIONS_EXPLORATION_ID_0,
      fakeOppiaClock.getCurrentTimeMs()
    ).toLiveData().observeForever(mockRecordProgressObserver)
    testCoroutineDispatchers.runCurrent()

    verifyRecordProgressSucceeded()
    verifyChapterPlayStateIsCorrect(
      profileId,
      FRACTIONS_TOPIC_ID,
      FRACTIONS_STORY_ID_0,
      FRACTIONS_EXPLORATION_ID_0,
      ChapterPlayState.IN_PROGRESS_NOT_SAVED
    )
  }

  private fun verifyChapterPlayStateIsCorrect(
    profileId: ProfileId,
    topicId: String,
    storyId: String,
    explorationId: String,
    chapterPlayState: ChapterPlayState
  ) {
    storyProgressController.retrieveChapterPlayStateByExplorationId(
      profileId,
      topicId,
      storyId,
      explorationId
    ).toLiveData().observeForever(mockRetrieveChapterPlayStateObserver)

    testCoroutineDispatchers.runCurrent()

    verify(mockRetrieveChapterPlayStateObserver, atLeastOnce())
      .onChanged(retrieveChapterPlayStateCaptor.capture())

    assertThat(retrieveChapterPlayStateCaptor.value.isSuccess()).isTrue()
    assertThat(retrieveChapterPlayStateCaptor.value.getOrThrow()).isEqualTo(chapterPlayState)
  }

  private fun verifyRecordProgressSucceeded() {
    verify(mockRecordProgressObserver, atLeastOnce())
      .onChanged(recordProgressResultCaptor.capture())
    assertThat(recordProgressResultCaptor.value.isSuccess()).isTrue()
    reset(mockRecordProgressObserver)
  }

  // TODO(#89): Move this to a common test application component.
  @Module
  class TestModule {
    @Provides
    @Singleton
    fun provideContext(application: Application): Context {
      return application
    }

    // TODO(#59): Either isolate these to their own shared test module, or use the real logging
    //  module in tests to avoid needing to specify these settings for tests.
    @EnableConsoleLog
    @Provides
    fun provideEnableConsoleLog(): Boolean = true

    @EnableFileLog
    @Provides
    fun provideEnableFileLog(): Boolean = false

    @GlobalLogLevel
    @Provides
    fun provideGlobalLogLevel(): LogLevel = LogLevel.VERBOSE

    @CacheAssetsLocally
    @Provides
    fun provideCacheAssetsLocally(): Boolean = false
  }

  // TODO(#89): Move this to a common test application component.
  @Singleton
  @Component(
    modules = [
      TestModule::class, TestLogReportingModule::class, LogStorageModule::class,
      TestDispatcherModule::class, RobolectricModule::class, FakeOppiaClockModule::class,
<<<<<<< HEAD
      NetworkConnectionUtilDebugModule::class, LocaleProdModule::class,
      PlatformParameterModule::class, PlatformParameterSingletonModule::class,
      LoggingIdentifierModule::class
=======
      NetworkConnectionUtilDebugModule::class, LocaleProdModule::class, SyncStatusModule::class,
      PlatformParameterModule::class, LoggingIdentifierModule::class,
      PlatformParameterSingletonModule::class
>>>>>>> a84e6797
    ]
  )
  interface TestApplicationComponent : DataProvidersInjector {
    @Component.Builder
    interface Builder {
      @BindsInstance
      fun setApplication(application: Application): Builder

      fun build(): TestApplicationComponent
    }

    fun inject(storyProgressControllerTest: StoryProgressControllerTest)
  }

  class TestApplication : Application(), DataProvidersInjectorProvider {
    private val component: TestApplicationComponent by lazy {
      DaggerStoryProgressControllerTest_TestApplicationComponent.builder()
        .setApplication(this)
        .build()
    }

    fun inject(storyProgressControllerTest: StoryProgressControllerTest) {
      component.inject(storyProgressControllerTest)
    }

    override fun getDataProvidersInjector(): DataProvidersInjector = component
  }
}<|MERGE_RESOLUTION|>--- conflicted
+++ resolved
@@ -380,15 +380,9 @@
     modules = [
       TestModule::class, TestLogReportingModule::class, LogStorageModule::class,
       TestDispatcherModule::class, RobolectricModule::class, FakeOppiaClockModule::class,
-<<<<<<< HEAD
       NetworkConnectionUtilDebugModule::class, LocaleProdModule::class,
       PlatformParameterModule::class, PlatformParameterSingletonModule::class,
-      LoggingIdentifierModule::class
-=======
-      NetworkConnectionUtilDebugModule::class, LocaleProdModule::class, SyncStatusModule::class,
-      PlatformParameterModule::class, LoggingIdentifierModule::class,
-      PlatformParameterSingletonModule::class
->>>>>>> a84e6797
+      LoggingIdentifierModule::class, SyncStatusModule::class
     ]
   )
   interface TestApplicationComponent : DataProvidersInjector {
