# TODO(#1532): Rename file to 'BUILD' post-Gradle.
'''
This library contains the app's core source files and functionality.

Note that:
 - Most files should be built inside of app library. However, listener files, annotation
files, view files, view model files, and binding adapter files need to be manually added. The
documentation below specifies where these files should be added.
- If your file uses Data-binding views or Kotlin synthetic imports these must be removed in
order to build with Bazel.
- All binding adapters must be written in Java.
'''
load("@rules_jvm_external//:defs.bzl", "artifact")
load("@dagger//:workspace_defs.bzl", "dagger_rules")
load("@tools_android//tools/crashlytics:defs.bzl", "crashlytics_android_library")
load("@tools_android//tools/googleservices:defs.bzl", "google_services_xml")
load("@io_bazel_rules_kotlin//kotlin:kotlin.bzl", "kt_android_library")
load("//app:app_test.bzl", "app_test")
load("//app:test_with_resources.bzl", "test_with_resources")

'''
Source files for the annotations library. The files inside the annotations library are dependencies
for all other libraries in app module, except the listeners library.

Place your file here if:
 - A view, view model, or layout file depends on it
 - It is an annotation or helper file of some kind
 - It is not considered a listener
 - It does not depend on any other file not included in this list
'''
ANNOTATIONS = [
    "src/main/java/org/oppia/app/activity/ActivityScope.kt",
    "src/main/java/org/oppia/app/fragment/FragmentScope.kt",
    "src/main/java/org/oppia/app/utility/KeyboardHelper.kt",
]

'''
Source files for the listeners library. The files inside the listeners library are dependencies for
all other libraries in app module, except the annotations library.

Place your file here if:
 - A view, view model, or layout file depends on it
 - It is either a listener, an interface, or a direct dependency of one in this list
'''
LISTENERS = [
    "src/main/java/org/oppia/app/administratorcontrols/RouteToAppVersionListener.kt",
    "src/main/java/org/oppia/app/administratorcontrols/RouteToProfileListListener.kt",
    "src/main/java/org/oppia/app/drawer/RouteToProfileProgressListener.kt",
    "src/main/java/org/oppia/app/help/faq/RouteToFAQSingleListener.kt",
    "src/main/java/org/oppia/app/help/RouteToFAQListListener.kt",
    "src/main/java/org/oppia/app/home/recentlyplayed/OngoingStoryClickListener.kt",
    "src/main/java/org/oppia/app/home/RouteToRecentlyPlayedListener.kt",
    "src/main/java/org/oppia/app/home/RouteToTopicPlayStoryListener.kt",
    "src/main/java/org/oppia/app/home/topiclist/TopicSummaryClickListener.kt",
    "src/main/java/org/oppia/app/onboarding/OnboardingNavigationListener.kt",
    "src/main/java/org/oppia/app/onboarding/RouteToProfileListListener.kt",
    "src/main/java/org/oppia/app/options/RouteToAppLanguageListListener.kt",
    "src/main/java/org/oppia/app/options/RouteToAudioLanguageListListener.kt",
    "src/main/java/org/oppia/app/options/RouteToStoryTextSizeListener.kt",
    "src/main/java/org/oppia/app/player/audio/LanguageInterface.kt",
    "src/main/java/org/oppia/app/player/state/answerhandling/InteractionAnswerErrorOrAvailabilityCheckReceiver.kt",
    "src/main/java/org/oppia/app/player/state/answerhandling/InteractionAnswerHandler.kt",
    "src/main/java/org/oppia/app/player/state/listener/ContinueNavigationButtonListener.kt",
    "src/main/java/org/oppia/app/player/state/listener/NextNavigationButtonListener.kt",
    "src/main/java/org/oppia/app/player/state/listener/PreviousNavigationButtonListener.kt",
    "src/main/java/org/oppia/app/player/state/listener/PreviousResponsesHeaderClickListener.kt",
    "src/main/java/org/oppia/app/player/state/listener/ReplayButtonListener.kt",
    "src/main/java/org/oppia/app/player/state/listener/ReturnToTopicNavigationButtonListener.kt",
    "src/main/java/org/oppia/app/player/state/listener/RouteToHintsAndSolutionListener.kt",
    "src/main/java/org/oppia/app/player/state/listener/StateKeyboardButtonListener.kt",
    "src/main/java/org/oppia/app/player/state/listener/SubmitNavigationButtonListener.kt",
    "src/main/java/org/oppia/app/profile/RouteToAdminPinListener.kt",
    "src/main/java/org/oppia/app/profileprogress/ProfilePictureClickListener.kt",
    "src/main/java/org/oppia/app/profileprogress/RouteToCompletedStoryListListener.kt",
    "src/main/java/org/oppia/app/profileprogress/RouteToOngoingTopicListListener.kt",
    "src/main/java/org/oppia/app/recyclerview/OnDragEndedListener.kt",
    "src/main/java/org/oppia/app/recyclerview/OnItemDragListener.kt",
    "src/main/java/org/oppia/app/story/ExplorationSelectionListener.kt",
    "src/main/java/org/oppia/app/topic/lessons/StorySummarySelector.kt",
    "src/main/java/org/oppia/app/topic/revision/RevisionSubtopicSelector.kt",
    "src/main/java/org/oppia/app/topic/revisioncard/ReturnToTopicClickListener.kt",
    "src/main/java/org/oppia/app/topic/RouteToRevisionCardListener.kt",
    "src/main/java/org/oppia/app/utility/OnClickableAreaClickedListener.kt",
    "src/main/java/org/oppia/app/utility/RegionClickEvent.kt",
    "src/main/java/org/oppia/app/walkthrough/end/WalkthroughEndPageChanger.kt",
    "src/main/java/org/oppia/app/walkthrough/WalkthroughActivityListener.kt",
    "src/main/java/org/oppia/app/walkthrough/WalkthroughFragmentChangeListener.kt",
    "src/main/java/org/oppia/app/walkthrough/WalkthroughPageChanger.kt",
]

'''
Source files for the databinding_resources library.

The files inside this list include all layout files. Please note that layouts MUST NOT depend on
presenters or fragments. Instead, they should depend on a listener or interface as an abstraction.
'''
DATABINDING_LAYOUTS = ["src/main/res/layout*/**"]

# View Models

# TODO(#1617): Remove genrules post-gradle
'''
Source files for the view_models library that import resources.

Place your file here if:
 - It is a view model
 - It imports resources (ex: `import org.oppia.app.R`)
'''
<<<<<<< HEAD
ALTERED_VIEW_MODELS = [
=======
VIEW_MODELS_WITH_RESOURCE_IMPORTS = [
>>>>>>> 55baa6ca
    "src/main/java/org/oppia/app/administratorcontrols/administratorcontrolsitemviewmodel/AdministratorControlsAccountActionsViewModel.kt",
    "src/main/java/org/oppia/app/help/faq/FAQListViewModel.kt",
    "src/main/java/org/oppia/app/help/HelpItemViewModel.kt",
    "src/main/java/org/oppia/app/help/HelpListViewModel.kt",
    "src/main/java/org/oppia/app/onboarding/OnboadingSlideViewModel.kt",
    "src/main/java/org/oppia/app/onboarding/OnboardingViewModel.kt",
    "src/main/java/org/oppia/app/parser/StringToFractionParser.kt",
    "src/main/java/org/oppia/app/parser/StringToNumberParser.kt",
    "src/main/java/org/oppia/app/player/state/itemviewmodel/FractionInteractionViewModel.kt",
    "src/main/java/org/oppia/app/player/state/itemviewmodel/ImageRegionSelectionInteractionViewModel.kt",
    "src/main/java/org/oppia/app/topic/info/TopicInfoViewModel.kt",
]

'''
Source files for the view_models library that DO NOT import resources.

Place your file here if:
 - It is a view model
 - It does not import resources
'''
VIEW_MODELS = [
    "src/main/java/org/oppia/app/administratorcontrols/administratorcontrolsitemviewmodel/AdministratorControlsAppInformationViewModel.kt",
    "src/main/java/org/oppia/app/administratorcontrols/administratorcontrolsitemviewmodel/AdministratorControlsDownloadPermissionsViewModel.kt",
    "src/main/java/org/oppia/app/administratorcontrols/administratorcontrolsitemviewmodel/AdministratorControlsGeneralViewModel.kt",
    "src/main/java/org/oppia/app/administratorcontrols/administratorcontrolsitemviewmodel/AdministratorControlsItemViewModel.kt",
    "src/main/java/org/oppia/app/administratorcontrols/administratorcontrolsitemviewmodel/AdministratorControlsProfileViewModel.kt",
    "src/main/java/org/oppia/app/administratorcontrols/AdministratorControlsViewModel.kt",
    "src/main/java/org/oppia/app/administratorcontrols/appversion/AppVersionViewModel.kt",
    "src/main/java/org/oppia/app/completedstorylist/CompletedStoryItemViewModel.kt",
    "src/main/java/org/oppia/app/completedstorylist/CompletedStoryListViewModel.kt",
    "src/main/java/org/oppia/app/drawer/NavigationDrawerFooterViewModel.kt",
    "src/main/java/org/oppia/app/drawer/NavigationDrawerHeaderViewModel.kt",
    "src/main/java/org/oppia/app/help/faq/faqItemViewModel/FAQContentViewModel.kt",
    "src/main/java/org/oppia/app/help/faq/faqItemViewModel/FAQHeaderViewModel.kt",
    "src/main/java/org/oppia/app/help/faq/faqItemViewModel/FAQItemViewModel.kt",
    "src/main/java/org/oppia/app/help/HelpItems.kt",
    "src/main/java/org/oppia/app/hintsandsolution/HintsAndSolutionItemViewModel.kt",
    "src/main/java/org/oppia/app/hintsandsolution/HintsViewModel.kt",
    "src/main/java/org/oppia/app/hintsandsolution/SolutionViewModel.kt",
    "src/main/java/org/oppia/app/home/HomeItemViewModel.kt",
    "src/main/java/org/oppia/app/home/recentlyplayed/OngoingStoryViewModel.kt",
    "src/main/java/org/oppia/app/home/recentlyplayed/RecentlyPlayedItemViewModel.kt",
    "src/main/java/org/oppia/app/home/recentlyplayed/SectionTitleViewModel.kt",
    "src/main/java/org/oppia/app/home/topiclist/AllTopicsViewModel.kt",
    "src/main/java/org/oppia/app/home/topiclist/PromotedStoryListViewModel.kt",
    "src/main/java/org/oppia/app/home/topiclist/PromotedStoryViewModel.kt",
    "src/main/java/org/oppia/app/home/topiclist/TopicSummaryViewModel.kt",
    "src/main/java/org/oppia/app/home/UserAppHistoryViewModel.kt",
    "src/main/java/org/oppia/app/home/WelcomeViewModel.kt",
    "src/main/java/org/oppia/app/onboarding/OnboardingSlideFinalViewModel.kt",
    "src/main/java/org/oppia/app/onboarding/ViewPagerSlide.kt",
    "src/main/java/org/oppia/app/ongoingtopiclist/OngoingTopicItemViewModel.kt",
    "src/main/java/org/oppia/app/ongoingtopiclist/OngoingTopicListViewModel.kt",
    "src/main/java/org/oppia/app/options/OptionControlsViewModel.kt",
    "src/main/java/org/oppia/app/options/OptionsAppLanguageViewModel.kt",
    "src/main/java/org/oppia/app/options/OptionsAudioLanguageViewModel.kt",
    "src/main/java/org/oppia/app/options/OptionsItemViewModel.kt",
    "src/main/java/org/oppia/app/options/OptionsStoryTextSizeViewModel.kt",
    "src/main/java/org/oppia/app/player/audio/AudioViewModel.kt",
    "src/main/java/org/oppia/app/player/exploration/ExplorationViewModel.kt",
    "src/main/java/org/oppia/app/player/state/itemviewmodel/ContentViewModel.kt",
    "src/main/java/org/oppia/app/player/state/itemviewmodel/ContinueInteractionViewModel.kt",
    "src/main/java/org/oppia/app/player/state/itemviewmodel/ContinueNavigationButtonViewModel.kt",
    "src/main/java/org/oppia/app/player/state/itemviewmodel/DragAndDropSortInteractionViewModel.kt",
    "src/main/java/org/oppia/app/player/state/itemviewmodel/DragDropInteractionContentViewModel.kt",
    "src/main/java/org/oppia/app/player/state/itemviewmodel/FeedbackViewModel.kt",
    "src/main/java/org/oppia/app/player/state/itemviewmodel/NextButtonViewModel.kt",
    "src/main/java/org/oppia/app/player/state/itemviewmodel/NumericInputViewModel.kt",
    "src/main/java/org/oppia/app/player/state/itemviewmodel/PreviousButtonViewModel.kt",
    "src/main/java/org/oppia/app/player/state/itemviewmodel/PreviousResponsesHeaderViewModel.kt",
    "src/main/java/org/oppia/app/player/state/itemviewmodel/ReplayButtonViewModel.kt",
    "src/main/java/org/oppia/app/player/state/itemviewmodel/ReturnToTopicButtonViewModel.kt",
    "src/main/java/org/oppia/app/player/state/itemviewmodel/SelectionInteractionContentViewModel.kt",
    "src/main/java/org/oppia/app/player/state/itemviewmodel/SelectionInteractionViewModel.kt",
    "src/main/java/org/oppia/app/player/state/itemviewmodel/StateItemViewModel.kt",
    "src/main/java/org/oppia/app/player/state/itemviewmodel/SubmitButtonViewModel.kt",
    "src/main/java/org/oppia/app/player/state/itemviewmodel/SubmittedAnswerViewModel.kt",
    "src/main/java/org/oppia/app/player/state/itemviewmodel/TextInputViewModel.kt",
    "src/main/java/org/oppia/app/player/state/StateViewModel.kt",
    "src/main/java/org/oppia/app/player/state/testing/StateFragmentTestViewModel.kt",
    "src/main/java/org/oppia/app/profile/AddProfileViewModel.kt",
    "src/main/java/org/oppia/app/profile/AdminAuthViewModel.kt",
    "src/main/java/org/oppia/app/profile/AdminPinViewModel.kt",
    "src/main/java/org/oppia/app/profile/AdminSettingsViewModel.kt",
    "src/main/java/org/oppia/app/profile/PinPasswordViewModel.kt",
    "src/main/java/org/oppia/app/profile/ProfileChooserViewModel.kt",
    "src/main/java/org/oppia/app/profile/ResetPinViewModel.kt",
    "src/main/java/org/oppia/app/profileprogress/ProfilePictureActivityViewModel.kt",
    "src/main/java/org/oppia/app/profileprogress/ProfileProgressHeaderViewModel.kt",
    "src/main/java/org/oppia/app/profileprogress/ProfileProgressItemViewModel.kt",
    "src/main/java/org/oppia/app/profileprogress/ProfileProgressViewModel.kt",
    "src/main/java/org/oppia/app/profileprogress/RecentlyPlayedStorySummaryViewModel.kt",
    "src/main/java/org/oppia/app/recyclerview/BindableAdapter.kt",
    "src/main/java/org/oppia/app/recyclerview/DividerItemDecorator.kt",
    "src/main/java/org/oppia/app/recyclerview/DragAndDropItemFacilitator.kt",
    "src/main/java/org/oppia/app/settings/profile/ProfileEditViewModel.kt",
    "src/main/java/org/oppia/app/settings/profile/ProfileListViewModel.kt",
    "src/main/java/org/oppia/app/settings/profile/ProfileRenameViewModel.kt",
    "src/main/java/org/oppia/app/settings/profile/ProfileResetPinViewModel.kt",
    "src/main/java/org/oppia/app/shim/IntentFactoryShim.kt",
    "src/main/java/org/oppia/app/story/StoryFragmentScroller.kt",
    "src/main/java/org/oppia/app/story/storyitemviewmodel/StoryChapterSummaryViewModel.kt",
    "src/main/java/org/oppia/app/story/storyitemviewmodel/StoryHeaderViewModel.kt",
    "src/main/java/org/oppia/app/story/storyitemviewmodel/StoryItemViewModel.kt",
    "src/main/java/org/oppia/app/story/StoryViewModel.kt",
    "src/main/java/org/oppia/app/testing/BindableAdapterTestViewModel.kt",
    "src/main/java/org/oppia/app/topic/conceptcard/ConceptCardViewModel.kt",
    "src/main/java/org/oppia/app/topic/lessons/StorySummaryViewModel.kt",
    "src/main/java/org/oppia/app/topic/lessons/TopicLessonsItemViewModel.kt",
    "src/main/java/org/oppia/app/topic/lessons/TopicLessonsTitleViewModel.kt",
    "src/main/java/org/oppia/app/topic/practice/practiceitemviewmodel/TopicPracticeFooterViewModel.kt",
    "src/main/java/org/oppia/app/topic/practice/practiceitemviewmodel/TopicPracticeHeaderViewModel.kt",
    "src/main/java/org/oppia/app/topic/practice/practiceitemviewmodel/TopicPracticeItemViewModel.kt",
    "src/main/java/org/oppia/app/topic/practice/practiceitemviewmodel/TopicPracticeSubtopicViewModel.kt",
    "src/main/java/org/oppia/app/topic/practice/TopicPracticeViewModel.kt",
    "src/main/java/org/oppia/app/topic/questionplayer/QuestionPlayerViewModel.kt",
    "src/main/java/org/oppia/app/topic/revision/revisionitemviewmodel/TopicRevisionItemViewModel.kt",
    "src/main/java/org/oppia/app/topic/revision/TopicRevisionViewModel.kt",
    "src/main/java/org/oppia/app/topic/revisioncard/RevisionCardViewModel.kt",
    "src/main/java/org/oppia/app/topic/TopicViewModel.kt",
    "src/main/java/org/oppia/app/viewmodel/ObservableArrayList.kt",
    "src/main/java/org/oppia/app/viewmodel/ObservableViewModel.kt",
    "src/main/java/org/oppia/app/walkthrough/end/WalkthroughFinalViewModel.kt",
    "src/main/java/org/oppia/app/walkthrough/topiclist/topiclistviewmodel/WalkthroughTopicHeaderViewModel.kt",
    "src/main/java/org/oppia/app/walkthrough/topiclist/topiclistviewmodel/WalkthroughTopicSummaryViewModel.kt",
    "src/main/java/org/oppia/app/walkthrough/topiclist/WalkthroughTopicItemViewModel.kt",
    "src/main/java/org/oppia/app/walkthrough/topiclist/WalkthroughTopicViewModel.kt",
    "src/main/java/org/oppia/app/walkthrough/WalkthroughViewModel.kt",
    "src/main/java/org/oppia/app/walkthrough/welcome/WalkthroughWelcomeViewModel.kt",
] + [
    "update_" + view_models_with_resource_imports[0:-3]
    for view_models_with_resource_imports in VIEW_MODELS_WITH_RESOURCE_IMPORTS
]

# TODO(#1617): Remove genrules post-gradle
'''
Genrule for source files in the view_models library.

Because each databinding library must have a unique package name and manifest, resources must be
imported using the proper package name when building with Bazel. This genrule alters those imports
in order to keep Gradle building.
'''
[genrule(
    name = "update_" + file[0:-3],
    srcs = [file],
    outs = [file[0:-3] + "_updated.kt"],
    cmd = '''
    cat $(SRCS) |
    sed 's/import org.oppia.app.R/import org.oppia.app.view.models.R/g' > $(OUTS)
    ''',
)
for file in VIEW_MODELS_WITH_RESOURCE_IMPORTS]

# Views

# TODO(#1617): Remove genrules post-gradle
'''
Source files for the views library import resources.

Place your file here if:
 - It is a view file
 - It imports resources (ex: `import org.oppia.app.R`)
'''
VIEWS_WITH_RESOURCE_IMPORTS = [
    "src/main/java/org/oppia/app/customview/LessonThumbnailImageView.kt",
    "src/main/java/org/oppia/app/customview/SegmentedCircularProgressView.kt",
    "src/main/java/org/oppia/app/profile/ProfileInputView.kt",
    "src/main/java/org/oppia/app/utility/ClickableAreasImage.kt",
]

'''
Source files for the views library that DO NOT import resources.

Place your file here if:
 - It is a view file
 - It does not import resources
'''
VIEWS = [
    "src/main/java/org/oppia/app/customview/interaction/FractionInputInteractionView.kt",
    "src/main/java/org/oppia/app/customview/interaction/NumericInputInteractionView.kt",
    "src/main/java/org/oppia/app/customview/interaction/TextInputInteractionView.kt",
    "src/main/java/org/oppia/app/player/state/DragDropSortInteractionView.kt",
    "src/main/java/org/oppia/app/player/state/ImageRegionSelectionInteractionView.kt",
    "src/main/java/org/oppia/app/player/state/SelectionInteractionView.kt",
    "src/main/java/org/oppia/app/shim/ViewBindingShim.kt",
    "src/main/java/org/oppia/app/shim/ViewComponentFactory.kt",
    "src/main/java/org/oppia/app/view/ViewComponent.kt",
    "src/main/java/org/oppia/app/view/ViewScope.kt",
] + [
    "update_" + views_with_resource_imports[0:-3]
    for views_with_resource_imports in VIEWS_WITH_RESOURCE_IMPORTS
]

# TODO(#1617): Remove genrules post-gradle
'''
Genrule for source files in the views library.

Because each databinding library must have a unique package name and manifest, resources must be
imported using the proper package name when building with Bazel. This genrule alters those imports
in order to keep Gradle building.
'''
[genrule(
     name = "update_" + file[0:-3],
     srcs = [file],
     outs = [file[0:-3] + "_updated.kt"],
     cmd = '''
     cat $(SRCS) |
     sed 's/import org.oppia.app.R/import org.oppia.app.views.R/g' > $(OUTS)
     ''',
 )
for file in VIEWS_WITH_RESOURCE_IMPORTS]

# Binding Adapters

# TODO(#1617): Remove genrules post-gradle
'''
<<<<<<< HEAD
Adapter files to be processed by genrules. Adapter files should be processed if they import resource
or binding files of any kind.

Binding adapter files under the org/oppia/app/databinding folder that need to be altered by the
databinding binding adapter genrule.

Please note that binding adapters have been split up into two types based on their location:
databinding_adapters can be found under org/oppia/app/databinding and recyclerview_adapters can be
found under org/oppia/app/recyclerview. Note that a genrule has not been created for
recyclerview_adapters as it is not currently needed.
=======
Binding adapter files that import resources.
>>>>>>> 55baa6ca

Place your file here if:
 - It is a binding adapter
 - It imports resources (ex: `import org.oppia.app.R`)
'''
BINDING_ADAPTERS_WITH_RESOURCE_IMPORTS = [
    "src/main/java/org/oppia/app/databinding/DrawableBindingAdapters.java",
    "src/main/java/org/oppia/app/databinding/ImageViewBindingAdapters.java",
    "src/main/java/org/oppia/app/databinding/TextViewBindingAdapters.java",
]

'''
Binding adapter files that DO NOT import resources.

Place your file here if:
 - It is a binding adapter
 - It does not import resources
'''
BINDING_ADAPTERS = [
    "src/main/java/org/oppia/app/databinding/EditTextBindingAdapters.java",
    "src/main/java/org/oppia/app/databinding/GuidelineBindingAdapters.java",
    "src/main/java/org/oppia/app/databinding/MarginBindingAdapters.java",
    "src/main/java/org/oppia/app/databinding/StateAssemblerMarginBindingAdapters.java",
    "src/main/java/org/oppia/app/databinding/StateAssemblerPaddingBindingAdapters.java",
    "src/main/java/org/oppia/app/databinding/ViewBindingAdapters.java",
    "src/main/java/org/oppia/app/recyclerview/RecyclerViewBindingAdapter.java"
] + [
    "update_" + binding_adapters_with_resource_imports[0:-5]
    for binding_adapters_with_resource_imports in BINDING_ADAPTERS_WITH_RESOURCE_IMPORTS
]

# TODO(#1617): Remove genrules post-gradle
'''
Genrule for source files in the binding_adapters library.

Because each databinding library must have a unique package name and manifest, resources must be
imported using the proper package name when building with Bazel. This genrule alters those imports
in order to keep Gradle building.
'''
[genrule(
     name = "update_" + file[0:-5],
     srcs = [file],
     outs = [file[0:-5] + "_updated.java"],
     cmd = '''
     cat $(SRCS) |
     sed 's/import org.oppia.app.R/import org.oppia.app.databinding.adapters.R/g' |
     sed 's/BindingAdapters {/BindingAdapters_updated {/g' > $(OUTS)
     ''',
 ) for file in BINDING_ADAPTERS_WITH_RESOURCE_IMPORTS]

'''
Files to be excluded from the source list for the app library. This list includes all the files
built by the following libraries:
- view_models
- views
- listeners
- annotations
- binding_adapters
'''
EXCLUDED_APP_LIB_FILES = VIEW_MODELS + VIEW_MODELS_WITH_RESOURCE_IMPORTS + VIEWS + VIEWS_WITH_RESOURCE_IMPORTS + BINDING_ADAPTERS + BINDING_ADAPTERS_WITH_RESOURCE_IMPORTS + LISTENERS + ANNOTATIONS

'''
Files to be built by the app library. All of these files are assumed to have resource import and
will be processed by the app library genrule regardless in order to avoid any import issues.
'''
APP_FILES_WITH_RESOURCE_IMPORTS = glob(["src/main/java/org/oppia/app/**/*.kt"], exclude = EXCLUDED_APP_LIB_FILES)

'''
Genrule for source files in the app library.

Because each databinding library must have a unique package name and manifest, resources must be
imported using the proper package name when building with Bazel. This genrule alters those imports
in order to keep Gradle building.
'''
[genrule(
     name = "update_" + file[0:-3],
     srcs = [file[0:-3] + ".kt"],
     outs = [file[0:-3] + "_updated.kt"],
     cmd = '''
     cat $(SRCS) |
     sed 's/import org.oppia.app.R/import org.oppia.app.ui.R/g' |
     sed 's/import org.oppia.app.databinding./import org.oppia.app.databinding.databinding./g' > $(OUTS)
     ''',
 )
for file in APP_FILES_WITH_RESOURCE_IMPORTS]

# Files to be built by the app library.
APP_FILES = [] + [
    "update_" + app_files_with_resource_imports[0:-3]
    for app_files_with_resource_imports in APP_FILES_WITH_RESOURCE_IMPORTS
]

# Library for non-layout resource files
android_library(
    name = "resources",
    custom_package = "org.oppia.app",
    manifest = "src/main/AndroidManifest.xml",
    resource_files = glob(["src/main/res/**",], exclude = DATABINDING_LAYOUTS),
    exports_manifest = True,
    deps = [
        artifact("com.google.android.material:material"),
    ],
    visibility = ["//visibility:private"],
)

# Library for layout resource files
android_library(
    name = "databinding_resources",
    custom_package = "org.oppia.app.databinding",
    manifest = "src/main/DatabindingResourcesManifest.xml",
    srcs = BINDING_ADAPTERS,
    resource_files = glob(DATABINDING_LAYOUTS),
    enable_data_binding = True,
    exports_manifest = True,
    deps = [
        ":annotations",
        ":binding_adapters",
        ":resources",
        ":view_models",
        ":views",
        "//model",
        "@circularimageview//circularimageview:circular_image_view",
        artifact("androidx.annotation:annotation"),
        artifact("androidx.constraintlayout:constraintlayout"),
        artifact("androidx.core:core:1.0.1"),
        artifact("androidx.databinding:databinding-adapters"),
        artifact("androidx.databinding:databinding-common"),
        artifact("androidx.databinding:databinding-runtime"),
        artifact("androidx.lifecycle:lifecycle-livedata-core:jar:2.0.0-alpha1"),
        artifact("androidx.recyclerview:recyclerview:1.0.0"),
        artifact("androidx.viewpager:viewpager:1.0.0"),
        artifact("com.chaos.view:pinview:1.4.3"),
        artifact("com.google.android.material:material"),
        artifact("de.hdodenhof:circleimageview:3.0.1"),
        artifact("javax.annotation:javax.annotation-api"),
    ],
)

# Library for listener files required to build views and view_model libraries
kt_android_library(
    name = "listeners",
    custom_package = "org.oppia.app",
    srcs = LISTENERS,
    deps = [
        ":dagger",
        "//model",
        artifact("androidx.recyclerview:recyclerview:1.0.0"),
    ],
    visibility = ["//visibility:private"],
)

# Library for all view files required to build layout files
kt_android_library(
    name = "views",
    custom_package = "org.oppia.app.views",
    manifest = "src/main/ViewsManifest.xml",
    srcs = VIEWS,
    deps = [
        ":annotations",
        ":listeners",
        ":resources",
        ":view_models",
        "//model",
        "@circularimageview//circularimageview:circular_image_view",
        artifact("androidx.appcompat:appcompat"),
        artifact("androidx.core:core-ktx"),
        artifact("androidx.databinding:databinding-common"),
        artifact("androidx.databinding:databinding-runtime"),
    ],
    visibility = ["//visibility:private"],
)

# Library for scope annotations required to build views and view_model libraries
kt_android_library(
    name = "annotations",
    custom_package = "org.oppia.app",
    srcs = ANNOTATIONS,
    deps = [
        ":dagger",
        "//model",
    ],
    visibility = ["//visibility:private"],
)

# Library for all view model files
kt_android_library(
    name = "view_models",
    custom_package = "org.oppia.app.view.models",
    srcs = VIEW_MODELS,
    enable_data_binding = True,
    manifest = "src/main/ViewModelsManifest.xml",
    deps = [
        ":annotations",
        ":dagger",
        ":listeners",
        ":resources",
        "//domain",
        "//model",
        "//utility",
        artifact("androidx.databinding:databinding-common"),
        artifact("androidx.databinding:databinding-runtime"),
    ],
    visibility = ["//visibility:private"],
)

# TODO(#1639): Translate binding adapters back to Kotlin post-Bazel modularization.
# Library for all custom data-binding adapters under org/oppia/app/databinding
android_library(
    name = "binding_adapters",
    custom_package = "org.oppia.app.databinding.adapters",
    srcs = BINDING_ADAPTERS,
    enable_data_binding = True,
    manifest = "src/main/DatabindingAdaptersManifest.xml",
    deps = [
        ":dagger",
        ":resources",
        ":view_models",
        "//model",
        "//utility",
        "@circularimageview//circularimageview:circular_image_view",
        artifact("androidx.annotation:annotation"),
        artifact("androidx.constraintlayout:constraintlayout:1.1.3"),
        artifact("androidx.lifecycle:lifecycle-livedata-core:jar:2.0.0-alpha1"),
        artifact("androidx.lifecycle:lifecycle-livedata-ktx"),
    ],
    visibility = ["//visibility:private"],
)

# App library
kt_android_library(
    name = "app",
    custom_package = "org.oppia.app.ui",
    srcs = APP_FILES,
    enable_data_binding = 1,
    manifest = "src/main/AppAndroidManifest.xml",
    deps = [
        ":binding_adapters",
        ":dagger",
        ":databinding_resources",
        ":resources",
        ":view_models",
        ":views",
        "//model",
        "//utility",
        artifact("androidx.databinding:databinding-adapters"),
        artifact("androidx.databinding:databinding-common"),
        artifact("androidx.databinding:databinding-runtime"),
        artifact("androidx.lifecycle:lifecycle-extensions:2.2.0"),
        artifact("androidx.lifecycle:lifecycle-livedata-core:2.2.0"),
        artifact("androidx.lifecycle:lifecycle-livedata-ktx:2.2.0"),
        artifact("androidx.multidex:multidex:2.0.1"),
        artifact("androidx.navigation:navigation-fragment-ktx:2.0.0"),
        artifact("androidx.navigation:navigation-fragment:2.0.0"),
        artifact("androidx.navigation:navigation-ui-ktx:2.0.0"),
        artifact("androidx.navigation:navigation-ui:2.0.0"),
        artifact("androidx.viewpager:viewpager:1.0.0"),
        artifact("com.caverock:androidsvg-aar"),
        artifact("javax.annotation:javax.annotation-api:jar"),
    ],
    visibility = ["//visibility:public"],
)

'''
Library that builds test-only source files.

All app-specific files that are only used for testing
purposes but are not tests should be included in this list. These files should not be included in
the app library or the final binary but should be dependencies for tests.

Place your file here if:
 - It is not a test file
 - Only test files depend on it
'''
kt_android_library(
    name = "test_deps",
    srcs = [
        "src/sharedTest/java/org/oppia/app/parser/RichTextViewMatcher.kt",
        "src/sharedTest/java/org/oppia/app/recyclerview/RecyclerViewMatcher.kt",
        "src/sharedTest/java/org/oppia/app/utility/ClickActions.kt",
        "src/sharedTest/java/org/oppia/app/utility/DragViewAction.kt",
        "src/sharedTest/java/org/oppia/app/utility/DrawableMatcher.kt",
        "src/sharedTest/java/org/oppia/app/utility/EspressoTestsMatchers.kt",
        "src/sharedTest/java/org/oppia/app/utility/FontSizeMatcher.kt",
        "src/sharedTest/java/org/oppia/app/utility/MockitoKotlinHelper.kt",
        "src/sharedTest/java/org/oppia/app/utility/OrientationChangeAction.kt",
        "src/sharedTest/java/org/oppia/app/utility/ProgressMatcher.kt",
        "src/sharedTest/java/org/oppia/app/utility/TabMatcher.kt",
    ],
    deps = [
        ":app",
        "//testing",
        artifact("org.mockito:mockito-core"),
    ],
    testonly = True,
)

TEST_DEPS = [
    ":app",
    ":dagger",
    ":resources",
    ":test_deps",
    "//domain",
    "//testing",
    "//utility",
    "@robolectric//bazel:android-all",
    artifact("androidx.annotation:annotation"),
    artifact("androidx.databinding:databinding-adapters"),
    artifact("androidx.databinding:databinding-common"),
    artifact("androidx.databinding:databinding-compiler"),
    artifact("androidx.databinding:databinding-runtime"),
    artifact("androidx.test.espresso:espresso-contrib:3.1.0"),
    artifact("androidx.test.espresso:espresso-core:3.2.0"),
    artifact("androidx.test.espresso:espresso-intents:3.1.0"),
    artifact("androidx.test.ext:junit"),
    artifact("androidx.test:runner:1.2.0"),
    artifact("com.google.truth:truth"),
    artifact("org.jetbrains.kotlin:kotlin-reflect"),
    artifact("org.jetbrains.kotlinx:kotlinx-coroutines-test:1.2.2"),
    artifact("org.mockito:mockito-core"),
    artifact("org.robolectric:annotations:4.3"),
]

'''
Test files for ap module that need to be altered by the test genrule.

Place your file here if:
 - It is a test file
 - It imports resources or depends on bindings
'''
ALTERED_TESTS = [
    "src/sharedTest/java/org/oppia/app/administratorcontrols/AdministratorControlsActivityTest.kt",
    "src/sharedTest/java/org/oppia/app/administratorcontrols/AppVersionActivityTest.kt",
    "src/sharedTest/java/org/oppia/app/completedstorylist/CompletedStoryListActivityTest.kt",
    "src/sharedTest/java/org/oppia/app/faq/FAQListFragmentTest.kt",
    "src/sharedTest/java/org/oppia/app/faq/FAQSingleActivityTest.kt",
    "src/sharedTest/java/org/oppia/app/help/HelpFragmentTest.kt",
    "src/sharedTest/java/org/oppia/app/home/HomeActivityTest.kt",
    "src/sharedTest/java/org/oppia/app/home/RecentlyPlayedFragmentTest.kt",
    "src/sharedTest/java/org/oppia/app/mydownloads/MyDownloadsFragmentTest.kt",
    "src/sharedTest/java/org/oppia/app/onboarding/OnboardingFragmentTest.kt",
    "src/sharedTest/java/org/oppia/app/ongoingtopiclist/OngoingTopicListActivityTest.kt",
    "src/sharedTest/java/org/oppia/app/options/OptionsFragmentTest.kt",
    "src/sharedTest/java/org/oppia/app/parser/HtmlParserTest.kt",
    "src/sharedTest/java/org/oppia/app/player/audio/AudioFragmentTest.kt",
    "src/sharedTest/java/org/oppia/app/player/exploration/ExplorationActivityTest.kt",
    "src/sharedTest/java/org/oppia/app/player/state/StateFragmentTest.kt",
    "src/sharedTest/java/org/oppia/app/profile/AddProfileActivityTest.kt",
    "src/sharedTest/java/org/oppia/app/profile/AdminAuthActivityTest.kt",
    "src/sharedTest/java/org/oppia/app/profile/AdminPinActivityTest.kt",
    "src/sharedTest/java/org/oppia/app/profile/PinPasswordActivityTest.kt",
    "src/sharedTest/java/org/oppia/app/profile/ProfileChooserFragmentTest.kt",
    "src/sharedTest/java/org/oppia/app/profileprogress/ProfilePictureActivityTest.kt",
    "src/sharedTest/java/org/oppia/app/profileprogress/ProfileProgressFragmentTest.kt",
    "src/sharedTest/java/org/oppia/app/recyclerview/BindableAdapterTest.kt",
    "src/sharedTest/java/org/oppia/app/settings/profile/ProfileEditActivityTest.kt",
    "src/sharedTest/java/org/oppia/app/settings/profile/ProfileListActivityTest.kt",
    "src/sharedTest/java/org/oppia/app/settings/profile/ProfileRenameActivityTest.kt",
    "src/sharedTest/java/org/oppia/app/settings/profile/ProfileResetPinActivityTest.kt",
    "src/sharedTest/java/org/oppia/app/splash/SplashActivityTest.kt",
    "src/sharedTest/java/org/oppia/app/story/StoryActivityTest.kt",
    "src/sharedTest/java/org/oppia/app/story/StoryFragmentTest.kt",
    "src/sharedTest/java/org/oppia/app/testing/DragDropTestActivityTest.kt",
    "src/sharedTest/java/org/oppia/app/testing/ImageRegionSelectionInteractionViewTest.kt",
    "src/sharedTest/java/org/oppia/app/testing/InputInteractionViewTestActivityTest.kt",
    "src/sharedTest/java/org/oppia/app/testing/NavigationDrawerTestActivityTest.kt",
    "src/sharedTest/java/org/oppia/app/testing/TestFontScaleConfigurationUtilActivityTest.kt",
    "src/sharedTest/java/org/oppia/app/testing/TopicTestActivityForStoryTest.kt",
    "src/sharedTest/java/org/oppia/app/topic/conceptcard/ConceptCardFragmentTest.kt",
    "src/sharedTest/java/org/oppia/app/topic/info/TopicInfoFragmentTest.kt",
    "src/sharedTest/java/org/oppia/app/topic/lessons/TopicLessonsFragmentTest.kt",
    "src/sharedTest/java/org/oppia/app/topic/practice/TopicPracticeFragmentTest.kt",
    "src/sharedTest/java/org/oppia/app/topic/questionplayer/QuestionPlayerActivityTest.kt",
    "src/sharedTest/java/org/oppia/app/topic/revision/TopicRevisionFragmentTest.kt",
    "src/sharedTest/java/org/oppia/app/topic/revisioncard/RevisionCardFragmentTest.kt",
    "src/sharedTest/java/org/oppia/app/topic/TopicFragmentTest.kt",
    "src/sharedTest/java/org/oppia/app/walkthrough/WalkthroughActivityTest.kt",
    "src/sharedTest/java/org/oppia/app/walkthrough/WalkthroughFinalFragmentTest.kt",
    "src/sharedTest/java/org/oppia/app/walkthrough/WalkthroughTopicListFragmentTest.kt",
    "src/sharedTest/java/org/oppia/app/walkthrough/WalkthroughWelcomeFragmentTest.kt",
    "src/test/java/org/oppia/app/player/state/StateFragmentLocalTest.kt",
    "src/test/java/org/oppia/app/testing/CompletedStoryListSpanTest.kt",
    "src/test/java/org/oppia/app/testing/OngoingTopicListSpanTest.kt",
    "src/test/java/org/oppia/app/testing/player/state/StateFragmentAccessibilityTest.kt",
    "src/test/java/org/oppia/app/testing/TopicRevisionSpanTest.kt",
]

'''
Genrule for test files.

Because each databinding library must have a unique package name and manifest, resources must be
imported using the proper package name when building with Bazel. This genrule alters those imports
in order to keep Gradle building.
'''
[genrule(
     name = "update_" + file[0:-3],
     srcs = [file[0:-3] + ".kt"],
     outs = [file[0:-3] + "_updated.kt"],
     cmd = '''
     cat $(SRCS) |
     sed 's/import org.oppia.app.R/import org.oppia.app.test.R/g' |
     sed 's/import org.oppia.app.databinding./import org.oppia.app.databinding.databinding./g' > $(OUTS)
     ''',
 )
for file in ALTERED_TESTS]

# TODO(#973): Fix app module tests for Roboelectric.
''' App module tests'''

app_test(
    name = "HomeActivityLocalTest",
    srcs = ["src/test/java/org/oppia/app/home/HomeActivityLocalTest.kt"],
    test_class = "org.oppia.app.home.HomeActivityLocalTest",
    deps = TEST_DEPS,
)

# TODO(#973): Fix app module tests for Roboelectric.
app_test(
    name = "ExplorationActivityLocalTest",
    srcs = ["src/test/java/org/oppia/app/player/exploration/ExplorationActivityLocalTest.kt"],
    test_class = "org.oppia.app.player.exploration.ExplorationActivityLocalTest",
    deps = TEST_DEPS,
)

app_test(
    name = "StateFragmentLocalTest",
    srcs = [test_with_resources("src/test/java/org/oppia/app/player/state/StateFragmentLocalTest.kt")],
    test_class = "org.oppia.app.player.state.StateFragmentLocalTest",
    deps = TEST_DEPS,
)

app_test(
    name = "ProfileChooserFragmentLocalTest",
    srcs = ["src/test/java/org/oppia/app/profile/ProfileChooserFragmentLocalTest.kt"],
    test_class = "org.oppia.app.profile.ProfileChooserFragmentLocalTest",
    deps = TEST_DEPS,
)

app_test(
    name = "StoryActivityLocalTest",
    srcs = ["src/test/java/org/oppia/app/story/StoryActivityLocalTest.kt"],
    test_class = "org.oppia.app.story.StoryActivityLocalTest",
    deps = TEST_DEPS,
)

app_test(
    name = "CompletedStoryListSpanTest",
    srcs = ["update_src/test/java/org/oppia/app/testing/CompletedStoryListSpanTest"],
    test_class = "org.oppia.app.testing.CompletedStoryListSpanTest",
    deps = TEST_DEPS,
)

app_test(
    name = "OngoingTopicListSpanTest",
    srcs = ["update_src/test/java/org/oppia/app/testing/OngoingTopicListSpanTest"],
    test_class = "org.oppia.app.testing.OngoingTopicListSpanTest",
    deps = TEST_DEPS,
)

app_test(
    name = "ProfileChooserSpanTest",
    srcs = ["src/test/java/org/oppia/app/testing/ProfileChooserSpanTest.kt"],
    test_class = "org.oppia.app.testing.ProfileChooserSpanTest",
    deps = TEST_DEPS,
)

app_test(
    name = "TopicRevisionSpanTest",
    srcs = ["update_src/test/java/org/oppia/app/testing/TopicRevisionSpanTest"],
    test_class = "org.oppia.app.testing.TopicRevisionSpanTest",
    deps = TEST_DEPS,
)

app_test(
    name = "PlayerSplitScreenTesting",
    srcs = ["src/test/java/org/oppia/app/testing/player/split/PlayerSplitScreenTesting.kt"],
    test_class = "org.oppia.app.testing.player.split.PlayerSplitScreenTesting",
    deps = TEST_DEPS,
)

app_test(
    name = "StateFragmentAccessibilityTest",
    srcs = ["update_src/test/java/org/oppia/app/testing/player/state/StateFragmentAccessibilityTest"],
    test_class = "org.oppia.app.testing.player.state.StateFragmentAccessibilityTest",
    deps = TEST_DEPS,
)

app_test(
    name = "TopicInfoFragmentLocalTest",
    srcs = ["src/test/java/org/oppia/app/topic/info/TopicInfoFragmentLocalTest.kt"],
    test_class = "org.oppia.app.topic.info.TopicInfoFragmentLocalTest",
    deps = TEST_DEPS,
)

app_test(
    name = "TopicLessonsFragmentLocalTest",
    srcs = ["src/test/java/org/oppia/app/topic/lessons/TopicLessonsFragmentLocalTest.kt"],
    test_class = "org.oppia.app.topic.lessons.TopicLessonsFragmentLocalTest",
    deps = TEST_DEPS,
)

app_test(
    name = "RevisionCardActivityLocalTest",
    srcs = ["src/test/java/org/oppia/app/topic/revisioncard/RevisionCardActivityLocalTest.kt"],
    test_class = "org.oppia.app.topic.revisioncard.RevisionCardActivityLocalTest",
    deps = TEST_DEPS,
)

''' App Module Shared Tests '''

# TODO(#973): Fix app module tests for Roboelectric.
app_test(
    name = "AdministratorControlsActivityTest",
    srcs = ["update_src/sharedTest/java/org/oppia/app/administratorcontrols/AdministratorControlsActivityTest"],
    test_class = "org.oppia.app.administratorcontrols.AdministratorControlsActivityTest",
    deps = TEST_DEPS,
)

# TODO(#973): Fix app module tests for Roboelectric.
app_test(
    name = "AppVersionActivityTest",
    srcs = ["update_src/sharedTest/java/org/oppia/app/administratorcontrols/AppVersionActivityTest"],
    test_class = "org.oppia.app.administratorcontrols.AppVersionActivityTest",
    deps = TEST_DEPS,
)

# TODO(#973): Fix app module tests for Roboelectric.
app_test(
    name = "CompletedStoryListActivityTest",
    srcs = ["update_src/sharedTest/java/org/oppia/app/completedstorylist/CompletedStoryListActivityTest"],
    test_class = "org.oppia.app.completedstorylist.CompletedStoryListActivityTest",
    deps = TEST_DEPS,
)

app_test(
    name = "FAQListFragmentTest",
    srcs = ["update_src/sharedTest/java/org/oppia/app/faq/FAQListFragmentTest"],
    test_class = "org.oppia.app.faq.FAQListFragmentTest",
    deps = TEST_DEPS,
)

app_test(
    name = "FAQSingleActivityTest",
    srcs = ["update_src/sharedTest/java/org/oppia/app/faq/FAQSingleActivityTest"],
    test_class = "org.oppia.app.faq.FAQSingleActivityTest",
    deps = TEST_DEPS,
)

app_test(
    name = "HelpFragmentTest",
    srcs = ["update_src/sharedTest/java/org/oppia/app/help/HelpFragmentTest"],
    test_class = "org.oppia.app.help.HelpFragmentTest",
    deps = TEST_DEPS,
)

# TODO(#973): Fix app module tests for Roboelectric.
app_test(
    name = "HomeActivityTest",
    srcs = ["update_src/sharedTest/java/org/oppia/app/home/HomeActivityTest"],
    test_class = "org.oppia.app.home.HomeActivityTest",
    deps = TEST_DEPS,
)

# TODO(#973): Fix app module tests for Roboelectric.
app_test(
    name = "RecentlyPlayedFragmentTest",
    srcs = ["update_src/sharedTest/java/org/oppia/app/home/RecentlyPlayedFragmentTest"],
    test_class = "org.oppia.app.home.RecentlyPlayedFragmentTest",
    deps = TEST_DEPS,
)

app_test(
    name = "MyDownloadsFragmentTest",
    srcs = ["update_src/sharedTest/java/org/oppia/app/mydownloads/MyDownloadsFragmentTest"],
    test_class = "org.oppia.app.mydownloads.MyDownloadsFragmentTest",
    deps = TEST_DEPS,
)

# TODO(#973): Fix app module tests for Roboelectric.
app_test(
    name = "OnboardingFragmentTest",
    srcs = ["update_src/sharedTest/java/org/oppia/app/onboarding/OnboardingFragmentTest"],
    test_class = "org.oppia.app.onboarding.OnboardingFragmentTest",
    deps = TEST_DEPS,
)

# TODO(#973): Fix app module tests for Roboelectric.
app_test(
    name = "OngoingTopicListActivityTest",
    srcs = ["update_src/sharedTest/java/org/oppia/app/ongoingtopiclist/OngoingTopicListActivityTest"],
    test_class = "org.oppia.app.ongoingtopiclist.OngoingTopicListActivityTest",
    deps = TEST_DEPS,
)

# TODO(#973): Fix app module tests for Roboelectric.
app_test(
    name = "OptionsFragmentTest",
    srcs = ["update_src/sharedTest/java/org/oppia/app/options/OptionsFragmentTest"],
    test_class = "org.oppia.app.options.OptionsFragmentTest",
    deps = TEST_DEPS,
)

# TODO(#973): Fix app module tests for Roboelectric.
app_test(
    name = "HtmlParserTest",
    srcs = ["update_src/sharedTest/java/org/oppia/app/parser/HtmlParserTest"],
    test_class = "org.oppia.app.parser.HtmlParserTest",
    deps = TEST_DEPS,
)

# TODO(#973): Fix app module tests for Roboelectric.
app_test(
    name = "AudioFragmentTest",
    srcs = ["update_src/sharedTest/java/org/oppia/app/player/audio/AudioFragmentTest"],
    test_class = "org.oppia.app.player.audio.AudioFragmentTest",
    deps = TEST_DEPS,
)

# TODO(#973): Fix app module tests for Roboelectric.
app_test(
    name = "ExplorationActivityTest",
    srcs = ["update_src/sharedTest/java/org/oppia/app/player/exploration/ExplorationActivityTest"],
    test_class = "org.oppia.app.player.exploration.ExplorationActivityTest",
    deps = TEST_DEPS,
)

# TODO(#973): Fix app module tests for Roboelectric.
app_test(
    name = "StateFragmentTest",
    srcs = ["update_src/sharedTest/java/org/oppia/app/player/state/StateFragmentTest"],
    test_class = "org.oppia.app.player.state.StateFragmentTest",
    deps = TEST_DEPS,
)

# TODO(#973): Fix app module tests for Roboelectric.
app_test(
    name = "AddProfileActivityTest",
    srcs = ["update_src/sharedTest/java/org/oppia/app/profile/AddProfileActivityTest"],
    test_class = "org.oppia.app.profile.AddProfileActivityTest",
    deps = TEST_DEPS,
)

# TODO(#973): Fix app module tests for Roboelectric.
app_test(
    name = "AdminAuthActivityTest",
    srcs = ["update_src/sharedTest/java/org/oppia/app/profile/AdminAuthActivityTest"],
    test_class = "org.oppia.app.profile.AdminAuthActivityTest",
    deps = TEST_DEPS,
)

# TODO(#973): Fix app module tests for Roboelectric.
app_test(
    name = "AdminPinActivityTest",
    srcs = ["update_src/sharedTest/java/org/oppia/app/profile/AdminPinActivityTest"],
    test_class = "org.oppia.app.profile.AdminPinActivityTest",
    deps = TEST_DEPS,
)

# TODO(#973): Fix app module tests for Roboelectric.
app_test(
    name = "PinPasswordActivityTest",
    srcs = ["update_src/sharedTest/java/org/oppia/app/profile/PinPasswordActivityTest"],
    test_class = "org.oppia.app.profile.PinPasswordActivityTest",
    deps = TEST_DEPS,
)

# TODO(#973): Fix app module tests for Roboelectric.
app_test(
    name = "ProfileChooserFragmentTest",
    srcs = ["update_src/sharedTest/java/org/oppia/app/profile/ProfileChooserFragmentTest"],
    test_class = "org.oppia.app.profile.ProfileChooserFragmentTest",
    deps = TEST_DEPS,
)

app_test(
    name = "ProfilePictureActivityTest",
    srcs = ["update_src/sharedTest/java/org/oppia/app/profileprogress/ProfilePictureActivityTest"],
    test_class = "org.oppia.app.profileprogress.ProfilePictureActivityTest",
    deps = TEST_DEPS,
)

app_test(
    name = "ProfileProgressFragmentTest",
    srcs = ["update_src/sharedTest/java/org/oppia/app/profileprogress/ProfileProgressFragmentTest"],
    test_class = "org.oppia.app.profileprogress.ProfileProgressFragmentTest",
    deps = TEST_DEPS,
)

app_test(
    name = "BindableAdapterTest",
    srcs = ["update_src/sharedTest/java/org/oppia/app/recyclerview/BindableAdapterTest"],
    test_class = "org.oppia.app.recyclerview.BindableAdapterTest",
    deps = TEST_DEPS,
)

# TODO(#973): Fix app module tests for Roboelectric.
app_test(
    name = "ProfileEditActivityTest",
    srcs = ["update_src/sharedTest/java/org/oppia/app/settings/profile/ProfileEditActivityTest"],
    test_class = "org.oppia.app.settings.profile.ProfileEditActivityTest",
    deps = TEST_DEPS,
)

app_test(
    name = "ProfileListActivityTest",
    srcs = ["update_src/sharedTest/java/org/oppia/app/settings/profile/ProfileListActivityTest"],
    test_class = "org.oppia.app.settings.profile.ProfileListActivityTest",
    deps = TEST_DEPS,
)

# TODO(#973): Fix app module tests for Roboelectric.
app_test(
    name = "ProfileRenameActivityTest",
    srcs = ["update_src/sharedTest/java/org/oppia/app/settings/profile/ProfileRenameActivityTest"],
    test_class = "org.oppia.app.settings.profile.ProfileRenameActivityTest",
    deps = TEST_DEPS,
)

# TODO(#973): Fix app module tests for Roboelectric.
app_test(
    name = "ProfileResetPinActivityTest",
    srcs = ["update_src/sharedTest/java/org/oppia/app/settings/profile/ProfileResetPinActivityTest"],
    test_class = "org.oppia.app.settings.profile.ProfileResetPinActivityTest",
    deps = TEST_DEPS,
)

app_test(
    name = "SplashActivityTest",
    srcs = ["update_src/sharedTest/java/org/oppia/app/splash/SplashActivityTest"],
    test_class = "org.oppia.app.splash.SplashActivityTest",
    deps = TEST_DEPS,
)

app_test(
    name = "StoryActivityTest",
    srcs = ["update_src/sharedTest/java/org/oppia/app/story/StoryActivityTest"],
    test_class = "org.oppia.app.story.StoryActivityTest",
    deps = TEST_DEPS,
)

app_test(
    name = "StoryFragmentTest",
    srcs = ["update_src/sharedTest/java/org/oppia/app/story/StoryFragmentTest"],
    test_class = "org.oppia.app.story.StoryFragmentTest",
    deps = TEST_DEPS,
)

app_test(
    name = "DragDropTestActivityTest",
    srcs = ["update_src/sharedTest/java/org/oppia/app/testing/DragDropTestActivityTest"],
    test_class = "org.oppia.app.testing.DragDropTestActivityTest",
    deps = TEST_DEPS,
)

# TODO(#973): Fix app module tests for Roboelectric.
app_test(
    name = "ImageRegionSelectionInteractionViewTest",
    srcs = ["update_src/sharedTest/java/org/oppia/app/testing/ImageRegionSelectionInteractionViewTest"],
    test_class = "org.oppia.app.testing.ImageRegionSelectionInteractionViewTest",
    deps = TEST_DEPS,
)

# TODO(#973): Fix app module tests for Roboelectric.
app_test(
    name = "InputInteractionViewTestActivityTest",
    srcs = ["update_src/sharedTest/java/org/oppia/app/testing/InputInteractionViewTestActivityTest"],
    test_class = "org.oppia.app.testing.InputInteractionViewTestActivityTest",
    deps = TEST_DEPS,
)

# TODO(#973): Fix app module tests for Roboelectric.
app_test(
    name = "NavigationDrawerTestActivityTest",
    srcs = ["update_src/sharedTest/java/org/oppia/app/testing/NavigationDrawerTestActivityTest"],
    test_class = "org.oppia.app.testing.NavigationDrawerTestActivityTest",
    deps = TEST_DEPS,
)

# TODO(#973): Fix app module tests for Roboelectric.
app_test(
    name = "TestFontScaleConfigurationUtilActivityTest",
    srcs = ["update_src/sharedTest/java/org/oppia/app/testing/TestFontScaleConfigurationUtilActivityTest"],
    test_class = "org.oppia.app.testing.TestFontScaleConfigurationUtilActivityTest",
    deps = TEST_DEPS,
)

# TODO(#973): Fix app module tests for Roboelectric.
app_test(
    name = "TopicTestActivityForStoryTest",
    srcs = ["update_src/sharedTest/java/org/oppia/app/testing/TopicTestActivityForStoryTest"],
    test_class = "org.oppia.app.testing.TopicTestActivityForStoryTest",
    deps = TEST_DEPS,
)

# TODO(#973): Fix app module tests for Roboelectric.
app_test(
    name = "TopicFragmentTest",
    srcs = ["update_src/sharedTest/java/org/oppia/app/topic/TopicFragmentTest"],
    test_class = "org.oppia.app.topic.TopicFragmentTest",
    deps = TEST_DEPS,
)

# TODO(#973): Fix app module tests for Roboelectric.
app_test(
    name = "ConceptCardFragmentTest",
    srcs = ["update_src/sharedTest/java/org/oppia/app/topic/conceptcard/ConceptCardFragmentTest"],
    test_class = "org.oppia.app.topic.conceptcard.ConceptCardFragmentTest",
    deps = TEST_DEPS,
)

# TODO(#973): Fix app module tests for Roboelectric.
app_test(
    name = "TopicInfoFragmentTest",
    srcs = ["update_src/sharedTest/java/org/oppia/app/topic/info/TopicInfoFragmentTest"],
    test_class = "org.oppia.app.topic.info.TopicInfoFragmentTest",
    deps = TEST_DEPS,
)

# TODO(#973): Fix app module tests for Roboelectric.
app_test(
    name = "TopicLessonsFragmentTest",
    srcs = ["update_src/sharedTest/java/org/oppia/app/topic/lessons/TopicLessonsFragmentTest"],
    test_class = "org.oppia.app.topic.lessons.TopicLessonsFragmentTest",
    deps = TEST_DEPS,
)

# TODO(#973): Fix app module tests for Roboelectric.
app_test(
    name = "TopicPracticeFragmentTest",
    srcs = ["update_src/sharedTest/java/org/oppia/app/topic/practice/TopicPracticeFragmentTest"],
    test_class = "org.oppia.app.topic.practice.TopicPracticeFragmentTest",
    deps = TEST_DEPS,
)

app_test(
    name = "QuestionPlayerActivityTest",
    srcs = ["update_src/sharedTest/java/org/oppia/app/topic/questionplayer/QuestionPlayerActivityTest"],
    test_class = "org.oppia.app.topic.questionplayer.QuestionPlayerActivityTest",
    deps = TEST_DEPS,
)

# TODO(#973): Fix app module tests for Roboelectric.
app_test(
    name = "TopicRevisionFragmentTest",
    srcs = ["update_src/sharedTest/java/org/oppia/app/topic/revision/TopicRevisionFragmentTest"],
    test_class = "org.oppia.app.topic.revision.TopicRevisionFragmentTest",
    deps = TEST_DEPS,
)

app_test(
    name = "RevisionCardFragmentTest",
    srcs = ["update_src/sharedTest/java/org/oppia/app/topic/revisioncard/RevisionCardFragmentTest"],
    test_class = "org.oppia.app.topic.revisioncard.RevisionCardFragmentTest",
    deps = TEST_DEPS,
)

# TODO(#973): Fix app module tests for Roboelectric.
app_test(
    name = "WalkthroughActivityTest",
    srcs = ["update_src/sharedTest/java/org/oppia/app/walkthrough/WalkthroughActivityTest"],
    test_class = "org.oppia.app.walkthrough.WalkthroughActivityTest",
    deps = TEST_DEPS,
)

# TODO(#973): Fix app module tests for Roboelectric.
app_test(
    name = "WalkthroughFinalFragmentTest",
    srcs = ["update_src/sharedTest/java/org/oppia/app/walkthrough/WalkthroughFinalFragmentTest"],
    test_class = "org.oppia.app.walkthrough.WalkthroughFinalFragmentTest",
    deps = TEST_DEPS,
)

# TODO(#973): Fix app module tests for Roboelectric.
app_test(
    name = "WalkthroughTopicListFragmentTest",
    srcs = ["update_src/sharedTest/java/org/oppia/app/walkthrough/WalkthroughTopicListFragmentTest"],
    test_class = "org.oppia.app.walkthrough.WalkthroughTopicListFragmentTest",
    deps = TEST_DEPS,
)

app_test(
    name = "WalkthroughWelcomeFragmentTest",
    srcs = ["update_src/sharedTest/java/org/oppia/app/walkthrough/WalkthroughWelcomeFragmentTest"],
    test_class = "org.oppia.app.walkthrough.WalkthroughWelcomeFragmentTest",
    deps = TEST_DEPS,
)

# TODO(#1566): Move Firebase rules to their own package & remove default visibility
'''
Package for all Firebase dependencies.
To reference these dependencies, add '//app:crashlytics' and '//app:crashlytics_deps'
to your build rule's dependency list.
'''
package(default_visibility = ["//visibility:public"])

GOOGLE_SERVICES_RESOURCES = google_services_xml(
    package_name = "org.oppia.app",
    google_services_json = "google-services.json",
)

crashlytics_android_library(
    name = "crashlytics",
    package_name = "org.oppia.app",
    build_id = "48fc9d17-e102-444c-8e0d-638d75ec0942",
    resource_files = GOOGLE_SERVICES_RESOURCES,
)

android_library(
    name = "crashlytics_deps",
    exports = [
        artifact("com.crashlytics.sdk.android:crashlytics"),
        artifact("io.fabric.sdk.android:fabric"),
        artifact("com.google.firebase:firebase-analytics"),
        artifact("com.google.firebase:firebase-crashlytics"),
    ],
)

dagger_rules()<|MERGE_RESOLUTION|>--- conflicted
+++ resolved
@@ -106,11 +106,7 @@
  - It is a view model
  - It imports resources (ex: `import org.oppia.app.R`)
 '''
-<<<<<<< HEAD
-ALTERED_VIEW_MODELS = [
-=======
 VIEW_MODELS_WITH_RESOURCE_IMPORTS = [
->>>>>>> 55baa6ca
     "src/main/java/org/oppia/app/administratorcontrols/administratorcontrolsitemviewmodel/AdministratorControlsAccountActionsViewModel.kt",
     "src/main/java/org/oppia/app/help/faq/FAQListViewModel.kt",
     "src/main/java/org/oppia/app/help/HelpItemViewModel.kt",
@@ -327,20 +323,7 @@
 
 # TODO(#1617): Remove genrules post-gradle
 '''
-<<<<<<< HEAD
-Adapter files to be processed by genrules. Adapter files should be processed if they import resource
-or binding files of any kind.
-
-Binding adapter files under the org/oppia/app/databinding folder that need to be altered by the
-databinding binding adapter genrule.
-
-Please note that binding adapters have been split up into two types based on their location:
-databinding_adapters can be found under org/oppia/app/databinding and recyclerview_adapters can be
-found under org/oppia/app/recyclerview. Note that a genrule has not been created for
-recyclerview_adapters as it is not currently needed.
-=======
 Binding adapter files that import resources.
->>>>>>> 55baa6ca
 
 Place your file here if:
  - It is a binding adapter
