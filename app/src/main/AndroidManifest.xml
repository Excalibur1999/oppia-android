<?xml version="1.0" encoding="utf-8"?>
<manifest xmlns:android="http://schemas.android.com/apk/res/android"
  package="org.oppia.app">
<<<<<<< HEAD
  <!-- TODO(#56): Reenable landscape support. -->
=======

  <uses-permission android:name="android.permission.ACCESS_NETWORK_STATE" />
>>>>>>> 6cd6ebf6
  <uses-permission android:name="android.permission.INTERNET" />
  <!-- TODO(#56): Reenable landscape support. -->
  <application
    android:name=".application.OppiaApplication"
    android:allowBackup="true"
    android:icon="@mipmap/ic_launcher"
    android:label="@string/app_name"
    android:roundIcon="@mipmap/ic_launcher_round"
    android:supportsRtl="true"
    android:theme="@style/OppiaTheme">
    <activity
<<<<<<< HEAD
      android:name=".home.continueplaying.ContinuePlayingActivity"
      android:screenOrientation="portrait"
      android:theme="@style/OppiaThemeWithoutActionBar" />
=======
      android:name=".administratorcontrols.AdministratorControlsActivity"
      android:theme="@style/OppiaThemeWithoutActionBar" />
    <activity
      android:name=".administratorcontrols.appversion.AppVersionActivity"
      android:theme="@style/OppiaThemeWithoutActionBar" />
    <activity
      android:name=".completedstorylist.CompletedStoryListActivity"
      android:theme="@style/OppiaThemeWithoutActionBar" />
    <activity
      android:name=".help.faq.FAQListActivity"
      android:theme="@style/OppiaThemeWithoutActionBar" />
    <activity
      android:name=".help.faq.faqsingle.FAQSingleActivity"
      android:screenOrientation="portrait"
      android:theme="@style/OppiaThemeWithoutActionBar" />
    <activity
      android:name=".help.HelpActivity"
      android:theme="@style/OppiaThemeWithoutActionBar" />
>>>>>>> 6cd6ebf6
    <activity
      android:name=".home.HomeActivity"
      android:theme="@style/OppiaThemeWithoutActionBar" />
    <activity
      android:name=".home.recentlyplayed.RecentlyPlayedActivity"
      android:theme="@style/OppiaThemeWithoutActionBar" />
    <activity
      android:name=".mydownloads.MyDownloadsActivity"
      android:screenOrientation="portrait"
      android:theme="@style/OppiaThemeWithoutActionBar" />
    <activity
      android:name=".onboarding.OnboardingActivity"
      android:theme="@style/OppiaThemeWithoutActionBar" />
    <activity
      android:name=".ongoingtopiclist.OngoingTopicListActivity"
      android:theme="@style/OppiaThemeWithoutActionBar" />
    <activity
      android:name=".options.AppLanguageActivity"
      android:theme="@style/OppiaThemeWithoutActionBar" />
    <activity
      android:name=".options.DefaultAudioActivity"
      android:theme="@style/OppiaThemeWithoutActionBar" />
    <activity
      android:name=".options.OptionsActivity"
      android:theme="@style/OppiaThemeWithoutActionBar" />
    <activity
      android:name=".options.StoryTextSizeActivity"
      android:theme="@style/OppiaThemeWithoutActionBar" />
    <activity
      android:name=".player.exploration.ExplorationActivity"
<<<<<<< HEAD
      android:screenOrientation="portrait"
      android:theme="@style/OppiaThemeWithoutActionBar"
      android:windowSoftInputMode="adjustResize" />
    <activity android:name=".player.state.testing.StateFragmentTestActivity" />
=======
      android:screenOrientation="portrait"
      android:theme="@style/OppiaThemeWithoutActionBar"
      android:windowSoftInputMode="adjustResize" />
    <activity android:name=".profile.AddProfileActivity" />
    <activity
      android:name=".profile.AdminAuthActivity"
      android:theme="@style/OppiaThemeWithoutActionBar"
      android:windowSoftInputMode="adjustResize" />
    <activity android:name=".profile.AdminPinActivity" />
    <activity
      android:name=".profile.PinPasswordActivity"
      android:screenOrientation="portrait"
      android:theme="@style/OppiaThemeWithoutActionBar"
      android:windowSoftInputMode="adjustResize" />
>>>>>>> 6cd6ebf6
    <activity
      android:name=".profile.ProfileActivity"
      android:theme="@style/OppiaThemeWithoutActionBar" />
    <activity
      android:name=".profileprogress.ProfilePictureActivity"
      android:theme="@style/OppiaThemeWithoutActionBar" />
    <activity
      android:name=".profileprogress.ProfileProgressActivity"
      android:theme="@style/OppiaThemeWithoutActionBar" />
    <activity android:name=".settings.profile.ProfileEditActivity" />
    <activity
      android:name=".settings.profile.ProfileListActivity"
      android:theme="@style/OppiaThemeWithoutActionBar" />
    <activity
      android:name=".settings.profile.ProfileRenameActivity"
      android:theme="@style/OppiaThemeWithoutActionBar" />
    <activity
      android:name=".settings.profile.ProfileResetPinActivity"
      android:theme="@style/OppiaThemeWithoutActionBar" />
    <activity
      android:name=".splash.SplashActivity"
      android:screenOrientation="portrait"
      android:theme="@style/SplashScreenTheme">
      <intent-filter>
        <action android:name="android.intent.action.MAIN" />
        <category android:name="android.intent.category.LAUNCHER" />
      </intent-filter>
      <intent-filter>
        <action android:name="android.intent.action.VIEW" />
        <category android:name="android.intent.category.DEFAULT" />
      </intent-filter>
    </activity>
    <activity
      android:name=".story.StoryActivity"
<<<<<<< HEAD
      android:screenOrientation="portrait"
      android:theme="@style/OppiaThemeWithoutActionBar" />
    <activity android:name=".story.testing.StoryFragmentTestActivity" />
    <activity android:name=".testing.BindableAdapterTestActivity" />
    <activity android:name=".testing.ContinuePlayingFragmentTestActivity" />
=======
      android:theme="@style/OppiaThemeWithoutActionBar" />
    <activity android:name=".testing.AudioFragmentTestActivity" />
    <activity android:name=".testing.BindableAdapterTestActivity" />
    <activity android:name=".testing.ConceptCardFragmentTestActivity" />
    <activity android:name=".testing.ContentCardTestActivity" />
    <activity android:name=".testing.ExplorationInjectionActivity" />
    <activity android:name=".testing.ExplorationTestActivity" />
>>>>>>> 6cd6ebf6
    <activity android:name=".testing.HtmlParserTestActivity" />
    <activity android:name=".testing.InputInteractionViewTestActivity" />
    <activity
      android:name=".testing.NavigationDrawerTestActivity"
      android:theme="@style/OppiaThemeWithoutActionBar" />
    <activity
      android:name=".testing.StoryFragmentTestActivity"
      android:theme="@style/OppiaThemeWithoutActionBar" />
    <activity
      android:name=".testing.TopicTestActivity"
      android:theme="@style/OppiaThemeWithoutActionBar" />
    <activity
      android:name=".testing.TopicTestActivityForStory"
      android:theme="@style/OppiaThemeWithoutActionBar" />
    <activity
      android:name=".topic.questionplayer.QuestionPlayerActivity"
      android:screenOrientation="portrait" />
    <activity
      android:name=".topic.revisioncard.RevisionCardActivity"
      android:screenOrientation="portrait"
      android:theme="@style/OppiaThemeWithoutActionBar" />
    <activity
      android:name=".topic.TopicActivity"
<<<<<<< HEAD
      android:screenOrientation="portrait"
=======
      android:theme="@style/OppiaThemeWithoutActionBar" />
    <activity
      android:name=".walkthrough.WalkthroughActivity"
>>>>>>> 6cd6ebf6
      android:theme="@style/OppiaThemeWithoutActionBar" />
  </application>
</manifest><|MERGE_RESOLUTION|>--- conflicted
+++ resolved
@@ -1,12 +1,7 @@
 <?xml version="1.0" encoding="utf-8"?>
 <manifest xmlns:android="http://schemas.android.com/apk/res/android"
   package="org.oppia.app">
-<<<<<<< HEAD
-  <!-- TODO(#56): Reenable landscape support. -->
-=======
-
   <uses-permission android:name="android.permission.ACCESS_NETWORK_STATE" />
->>>>>>> 6cd6ebf6
   <uses-permission android:name="android.permission.INTERNET" />
   <!-- TODO(#56): Reenable landscape support. -->
   <application
@@ -18,11 +13,6 @@
     android:supportsRtl="true"
     android:theme="@style/OppiaTheme">
     <activity
-<<<<<<< HEAD
-      android:name=".home.continueplaying.ContinuePlayingActivity"
-      android:screenOrientation="portrait"
-      android:theme="@style/OppiaThemeWithoutActionBar" />
-=======
       android:name=".administratorcontrols.AdministratorControlsActivity"
       android:theme="@style/OppiaThemeWithoutActionBar" />
     <activity
@@ -41,7 +31,6 @@
     <activity
       android:name=".help.HelpActivity"
       android:theme="@style/OppiaThemeWithoutActionBar" />
->>>>>>> 6cd6ebf6
     <activity
       android:name=".home.HomeActivity"
       android:theme="@style/OppiaThemeWithoutActionBar" />
@@ -72,12 +61,6 @@
       android:theme="@style/OppiaThemeWithoutActionBar" />
     <activity
       android:name=".player.exploration.ExplorationActivity"
-<<<<<<< HEAD
-      android:screenOrientation="portrait"
-      android:theme="@style/OppiaThemeWithoutActionBar"
-      android:windowSoftInputMode="adjustResize" />
-    <activity android:name=".player.state.testing.StateFragmentTestActivity" />
-=======
       android:screenOrientation="portrait"
       android:theme="@style/OppiaThemeWithoutActionBar"
       android:windowSoftInputMode="adjustResize" />
@@ -92,7 +75,6 @@
       android:screenOrientation="portrait"
       android:theme="@style/OppiaThemeWithoutActionBar"
       android:windowSoftInputMode="adjustResize" />
->>>>>>> 6cd6ebf6
     <activity
       android:name=".profile.ProfileActivity"
       android:theme="@style/OppiaThemeWithoutActionBar" />
@@ -127,13 +109,6 @@
     </activity>
     <activity
       android:name=".story.StoryActivity"
-<<<<<<< HEAD
-      android:screenOrientation="portrait"
-      android:theme="@style/OppiaThemeWithoutActionBar" />
-    <activity android:name=".story.testing.StoryFragmentTestActivity" />
-    <activity android:name=".testing.BindableAdapterTestActivity" />
-    <activity android:name=".testing.ContinuePlayingFragmentTestActivity" />
-=======
       android:theme="@style/OppiaThemeWithoutActionBar" />
     <activity android:name=".testing.AudioFragmentTestActivity" />
     <activity android:name=".testing.BindableAdapterTestActivity" />
@@ -141,7 +116,6 @@
     <activity android:name=".testing.ContentCardTestActivity" />
     <activity android:name=".testing.ExplorationInjectionActivity" />
     <activity android:name=".testing.ExplorationTestActivity" />
->>>>>>> 6cd6ebf6
     <activity android:name=".testing.HtmlParserTestActivity" />
     <activity android:name=".testing.InputInteractionViewTestActivity" />
     <activity
@@ -165,13 +139,9 @@
       android:theme="@style/OppiaThemeWithoutActionBar" />
     <activity
       android:name=".topic.TopicActivity"
-<<<<<<< HEAD
-      android:screenOrientation="portrait"
-=======
       android:theme="@style/OppiaThemeWithoutActionBar" />
     <activity
       android:name=".walkthrough.WalkthroughActivity"
->>>>>>> 6cd6ebf6
       android:theme="@style/OppiaThemeWithoutActionBar" />
   </application>
 </manifest>