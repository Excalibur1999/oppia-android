package org.oppia.android.app.home.topiclist

import android.graphics.Color
import androidx.annotation.ColorInt
import androidx.appcompat.app.AppCompatActivity
import org.oppia.android.R
import org.oppia.android.app.home.HomeItemViewModel
import org.oppia.android.app.model.TopicSummary

// TODO(#206): Remove the color darkening computation and properly set up the topic thumbnails.
// These values were roughly computed based on the mocks. They won't produce the same colors since darker colors in the
// mocks were not consistently darker. An alternative would be to specify both background colors together to ensure
// proper contrast with readable elements.
const val DARKEN_VALUE_MULTIPLIER: Float = 0.9f
const val DARKEN_SATURATION_MULTIPLIER: Float = 1.2f

/** The view model corresponding to individual topic summaries in the topic summary RecyclerView. */
class TopicSummaryViewModel(
  private val activity: AppCompatActivity,
  val topicSummary: TopicSummary,
  val entityType: String,
  private val topicSummaryClickListener: TopicSummaryClickListener,
  private val position: Int
) : HomeItemViewModel() {
  val name: String = topicSummary.name
  val totalChapterCount: Int = topicSummary.totalChapterCount

  @ColorInt
  val backgroundColor: Int = retrieveBackgroundColor()

  @ColorInt
  val darkerBackgroundOverlayColor: Int = computeDarkerBackgroundColor()
<<<<<<< HEAD
  private val marginTopBottom = activity.resources
    .getDimensionPixelSize(R.dimen.topic_list_item_margin_top_bottom)
  private val marginMax by lazy {
    activity.resources.getDimensionPixelSize(R.dimen.home_margin_max)
  }
  private val marginMin by lazy {
    activity.resources.getDimensionPixelSize(R.dimen.home_margin_min)
=======
  private val outerMargin by lazy {
    activity.resources.getDimensionPixelSize(R.dimen.home_outer_margin)
  }
  private val innerMargin by lazy {
    activity.resources.getDimensionPixelSize(R.dimen.home_inner_margin)
>>>>>>> 057f9376
  }
  private val spanCount by lazy {
    activity.resources.getInteger(R.integer.home_span_count)
  }

  /** Callback from data-binding for when the summary tile is clicked. */
  fun clickOnSummaryTile() {
    topicSummaryClickListener.onTopicSummaryClicked(topicSummary)
  }

<<<<<<< HEAD
  fun computeTopMargin(): Int {
    return marginTopBottom
  }

  fun computeBottomMargin(): Int {
    return marginTopBottom
  }

  fun computeStartMargin(): Int {
    return when (spanCount) {
      2 -> {
        when (position % spanCount) {
          0 -> marginMax
          else -> marginMin
        }
      }
      3 -> {
        when (position % spanCount) {
          0 -> marginMax
          1 -> marginMin
          2 -> 0
          else -> 0
        }
      }
      4 -> {
        when (position % spanCount) {
          0 -> marginMax
          1 -> marginMin
          2 -> marginMin / 2
          3 -> 0
          else -> 0
        }
=======
  /**
   * Determines the start margin for an individual TopicSummary relative to the grid columns laid out on the
   * HomeActivity. GridLayout columns are evenly spread out across the entire activity screen but the
   * Topic Summaries are positioned towards the center, so start margins are calculated to stagger inside each
   * fixed column but centered on the activity's layout, as shown below.
   *
   *  |        _____|      _____   |   _____      |_____        |
   *  |       |     |     |     |  |  |     |     |     |       |
   *  |       |     |     |     |  |  |     |     |     |       |
   *  |       |_____|     |_____|  |  |_____|     |_____|       |
   *  |             |              |              |             |
   *  |        _____       _____       _____       _____        |
   *  |       |     |     |     |     |     |     |     |       |
   *  |       |     |     |     |     |     |     |     |       |
   *  |       |_____|     |_____|     |_____|     |_____|       |
   *  |                                                         |
   */
  fun computeStartMargin(): Int {
    return when (spanCount) {
      2 -> when (position % spanCount) {
        0 -> outerMargin
        else -> innerMargin
      }
      3 -> when (position % spanCount) {
        0 -> outerMargin
        1 -> innerMargin
        2 -> 0
        else -> 0
      }
      4 -> when (position % spanCount) {
        0 -> outerMargin
        1 -> innerMargin
        2 -> innerMargin / 2
        3 -> 0
        else -> 0
>>>>>>> 057f9376
      }
      else -> 0
    }
  }

<<<<<<< HEAD
  fun computeEndMargin(): Int {
    return when (spanCount) {
      2 -> when (position % spanCount) {
        0 -> marginMin
        else -> marginMax
      }
      3 -> when (position % spanCount) {
        0 -> 0
        1 -> marginMin
        2 -> marginMax
=======
  /**
   * Determines the end margin for an individual TopicSummary relative to the grid columns laid out on the
   * HomeActivity. The end margins are calculated to stagger inside each fixed column but centered on the
   * activity's layout (see [computeStartMargin]).
   */
  fun computeEndMargin(): Int {
    return when (spanCount) {
      2 -> when (position % spanCount) {
        0 -> innerMargin
        else -> outerMargin
      }
      3 -> when (position % spanCount) {
        0 -> 0
        1 -> innerMargin
        2 -> outerMargin
>>>>>>> 057f9376
        else -> 0
      }
      4 -> when (position % spanCount) {
        0 -> 0
<<<<<<< HEAD
        1 -> marginMin / 2
        2 -> marginMin
        3 -> marginMax
=======
        1 -> innerMargin / 2
        2 -> innerMargin
        3 -> outerMargin
>>>>>>> 057f9376
        else -> 0
      }
      else -> 0
    }
  }

  @ColorInt
  private fun retrieveBackgroundColor(): Int {
    return topicSummary.topicThumbnail.backgroundColorRgb
  }

  /** Returns a version of [backgroundColor] that is slightly darker. */
  private fun computeDarkerBackgroundColor(): Int {
    val hsv = floatArrayOf(0f, 0f, 0f)
    Color.colorToHSV(backgroundColor, hsv)
    hsv[1] = (hsv[1] * DARKEN_SATURATION_MULTIPLIER).coerceIn(0f, 1f)
    hsv[2] = (hsv[2] * DARKEN_VALUE_MULTIPLIER).coerceIn(0f, 1f)
    return Color.HSVToColor(hsv)
  }
}<|MERGE_RESOLUTION|>--- conflicted
+++ resolved
@@ -30,21 +30,11 @@
 
   @ColorInt
   val darkerBackgroundOverlayColor: Int = computeDarkerBackgroundColor()
-<<<<<<< HEAD
-  private val marginTopBottom = activity.resources
-    .getDimensionPixelSize(R.dimen.topic_list_item_margin_top_bottom)
-  private val marginMax by lazy {
-    activity.resources.getDimensionPixelSize(R.dimen.home_margin_max)
-  }
-  private val marginMin by lazy {
-    activity.resources.getDimensionPixelSize(R.dimen.home_margin_min)
-=======
   private val outerMargin by lazy {
     activity.resources.getDimensionPixelSize(R.dimen.home_outer_margin)
   }
   private val innerMargin by lazy {
     activity.resources.getDimensionPixelSize(R.dimen.home_inner_margin)
->>>>>>> 057f9376
   }
   private val spanCount by lazy {
     activity.resources.getInteger(R.integer.home_span_count)
@@ -55,40 +45,6 @@
     topicSummaryClickListener.onTopicSummaryClicked(topicSummary)
   }
 
-<<<<<<< HEAD
-  fun computeTopMargin(): Int {
-    return marginTopBottom
-  }
-
-  fun computeBottomMargin(): Int {
-    return marginTopBottom
-  }
-
-  fun computeStartMargin(): Int {
-    return when (spanCount) {
-      2 -> {
-        when (position % spanCount) {
-          0 -> marginMax
-          else -> marginMin
-        }
-      }
-      3 -> {
-        when (position % spanCount) {
-          0 -> marginMax
-          1 -> marginMin
-          2 -> 0
-          else -> 0
-        }
-      }
-      4 -> {
-        when (position % spanCount) {
-          0 -> marginMax
-          1 -> marginMin
-          2 -> marginMin / 2
-          3 -> 0
-          else -> 0
-        }
-=======
   /**
    * Determines the start margin for an individual TopicSummary relative to the grid columns laid out on the
    * HomeActivity. GridLayout columns are evenly spread out across the entire activity screen but the
@@ -124,24 +80,11 @@
         2 -> innerMargin / 2
         3 -> 0
         else -> 0
->>>>>>> 057f9376
       }
       else -> 0
     }
   }
 
-<<<<<<< HEAD
-  fun computeEndMargin(): Int {
-    return when (spanCount) {
-      2 -> when (position % spanCount) {
-        0 -> marginMin
-        else -> marginMax
-      }
-      3 -> when (position % spanCount) {
-        0 -> 0
-        1 -> marginMin
-        2 -> marginMax
-=======
   /**
    * Determines the end margin for an individual TopicSummary relative to the grid columns laid out on the
    * HomeActivity. The end margins are calculated to stagger inside each fixed column but centered on the
@@ -157,20 +100,13 @@
         0 -> 0
         1 -> innerMargin
         2 -> outerMargin
->>>>>>> 057f9376
         else -> 0
       }
       4 -> when (position % spanCount) {
         0 -> 0
-<<<<<<< HEAD
-        1 -> marginMin / 2
-        2 -> marginMin
-        3 -> marginMax
-=======
         1 -> innerMargin / 2
         2 -> innerMargin
         3 -> outerMargin
->>>>>>> 057f9376
         else -> 0
       }
       else -> 0
