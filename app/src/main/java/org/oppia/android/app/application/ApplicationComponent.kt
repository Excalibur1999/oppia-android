--- conflicted
+++ resolved
@@ -98,13 +98,8 @@
     ExplorationStorageModule::class, DeveloperOptionsStarterModule::class,
     DeveloperOptionsModule::class, PlatformParameterSyncUpWorkerModule::class,
     NetworkConnectionUtilDebugModule::class, NetworkConfigProdModule::class, AssetModule::class,
-<<<<<<< HEAD
     LocaleProdModule::class, ActivityRecreatorProdModule::class, LoggingIdentifierModule::class,
-    ApplicationLifecycleModule::class,
-=======
-    LocaleProdModule::class, ActivityRecreatorProdModule::class,
-    UserIdProdModule::class, ApplicationLifecycleModule::class,
->>>>>>> a84e6797
+    ApplicationLifecycleModule::class, UserIdProdModule::class,
     // TODO(#59): Remove this module once we completely migrate to Bazel from Gradle as we can then
     //  directly exclude debug files from the build and thus won't be requiring this module.
     NetworkConnectionDebugUtilModule::class, LoggingIdentifierModule::class, SyncStatusModule::class
