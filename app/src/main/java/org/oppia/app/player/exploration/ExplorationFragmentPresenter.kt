package org.oppia.app.player.exploration

import android.view.LayoutInflater
import android.view.View
import android.view.ViewGroup
import androidx.fragment.app.Fragment
import org.oppia.app.R
import org.oppia.app.databinding.ExplorationFragmentBinding
import org.oppia.app.fragment.FragmentScope
import org.oppia.app.player.state.StateFragment
import javax.inject.Inject

/** The presenter for [ExplorationFragment]. */
@FragmentScope
class ExplorationFragmentPresenter @Inject constructor(
  private val fragment: Fragment
) {
  fun handleCreateView(inflater: LayoutInflater, container: ViewGroup?): View? {
    val binding = ExplorationFragmentBinding.inflate(inflater, container, /* attachToRoot= */ false).root

    if (getStateFragment() == null) {
      val profileId = fragment.arguments!!.getInt(ExplorationActivity.EXPLORATION_ACTIVITY_PROFILE_ID_ARGUMENT_KEY, -1)
      val topicId = fragment.arguments!!.getString(ExplorationActivity.EXPLORATION_ACTIVITY_TOPIC_ID_ARGUMENT_KEY)
      checkNotNull(topicId) { "StateFragment must be created with an topic ID" }
      val storyId = fragment.arguments!!.getString(ExplorationActivity.EXPLORATION_ACTIVITY_STORY_ID_ARGUMENT_KEY)
      checkNotNull(storyId) { "StateFragment must be created with an story ID" }
      val explorationId =
        fragment.arguments!!.getString(ExplorationActivity.EXPLORATION_ACTIVITY_EXPLORATION_ID_ARGUMENT_KEY)
      checkNotNull(explorationId) { "StateFragment must be created with an exploration ID" }
      val stateFragment = StateFragment.newInstance(profileId, topicId, storyId, explorationId)
      fragment.childFragmentManager.beginTransaction().add(
        R.id.state_fragment_placeholder,
        stateFragment
      ).commitNow()
    }
    return binding
  }

  fun handlePlayAudio() {
    getStateFragment()?.handlePlayAudio()
  }

<<<<<<< HEAD
=======
  fun setAudioBarVisibility(isVisible: Boolean) = getStateFragment()?.setAudioBarVisibility(isVisible)

  fun scrollToTop() = getStateFragment()?.scrollToTop()

  private fun getStateFragment(): StateFragment? {
    return fragment.childFragmentManager.findFragmentById(R.id.state_fragment_placeholder) as StateFragment?
  }

>>>>>>> 361d664a
  fun onKeyboardAction() {
    getStateFragment()?.handleKeyboardAction()
  }

  private fun getStateFragment(): StateFragment? {
    return fragment.childFragmentManager.findFragmentById(R.id.state_fragment_placeholder) as StateFragment?
  }
}<|MERGE_RESOLUTION|>--- conflicted
+++ resolved
@@ -40,17 +40,10 @@
     getStateFragment()?.handlePlayAudio()
   }
 
-<<<<<<< HEAD
-=======
   fun setAudioBarVisibility(isVisible: Boolean) = getStateFragment()?.setAudioBarVisibility(isVisible)
 
   fun scrollToTop() = getStateFragment()?.scrollToTop()
 
-  private fun getStateFragment(): StateFragment? {
-    return fragment.childFragmentManager.findFragmentById(R.id.state_fragment_placeholder) as StateFragment?
-  }
-
->>>>>>> 361d664a
   fun onKeyboardAction() {
     getStateFragment()?.handleKeyboardAction()
   }
