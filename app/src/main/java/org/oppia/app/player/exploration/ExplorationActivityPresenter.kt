--- conflicted
+++ resolved
@@ -153,8 +153,6 @@
     return ephemeralStateResult.getOrDefault(Exploration.getDefaultInstance())
   }
 
-<<<<<<< HEAD
-=======
   private fun backPressActivitySelector(backflowScreen: Int?){
     when(backflowScreen){
       ParentActivityForExploration.BACKFLOW_SCREEN_STORY.value -> activity.startActivity(StoryActivity.createStoryActivityIntent(context, internalProfileId, topicId, storyId))
@@ -163,15 +161,6 @@
     }
   }
 
-  fun onKeyboardAction(actionCode: Int) {
-    if (actionCode == EditorInfo.IME_ACTION_DONE) {
-      val explorationFragment =
-        activity.supportFragmentManager.findFragmentByTag(TAG_EXPLORATION_FRAGMENT) as ExplorationFragment
-      explorationFragment.onKeyboardAction()
-    }
-  }
-
->>>>>>> f4b74672
   fun revealHint(saveUserChoice: Boolean, hintIndex: Int) {
     val explorationFragment =
       activity.supportFragmentManager.findFragmentByTag(TAG_EXPLORATION_FRAGMENT) as ExplorationFragment
