package org.oppia.app.player.state

import android.view.LayoutInflater
import android.view.View
import android.view.animation.AccelerateInterpolator
import android.view.animation.AlphaAnimation
import android.view.animation.AnimationSet
import android.view.animation.DecelerateInterpolator
import android.widget.TextView
import androidx.databinding.DataBindingUtil
import androidx.databinding.ObservableBoolean
import androidx.databinding.ObservableField
import androidx.databinding.ObservableList
import androidx.fragment.app.Fragment
import androidx.lifecycle.Observer
import kotlinx.coroutines.CoroutineDispatcher
import org.oppia.app.databinding.ContentItemBinding
import org.oppia.app.databinding.ContinueInteractionItemBinding
import org.oppia.app.databinding.ContinueNavigationButtonItemBinding
import org.oppia.app.databinding.FeedbackItemBinding
import org.oppia.app.databinding.FractionInteractionItemBinding
import org.oppia.app.databinding.NextButtonItemBinding
import org.oppia.app.databinding.NumericInputInteractionItemBinding
import org.oppia.app.databinding.PreviousButtonItemBinding
import org.oppia.app.databinding.PreviousResponsesHeaderItemBinding
import org.oppia.app.databinding.QuestionPlayerContentItemBinding
import org.oppia.app.databinding.ReplayButtonItemBinding
import org.oppia.app.databinding.ReturnToTopicButtonItemBinding
import org.oppia.app.databinding.SelectionInteractionItemBinding
import org.oppia.app.databinding.SubmitButtonItemBinding
import org.oppia.app.databinding.SubmittedAnswerItemBinding
import org.oppia.app.databinding.TextInputInteractionItemBinding
import org.oppia.app.model.AnswerAndResponse
import org.oppia.app.model.EphemeralState
import org.oppia.app.model.HelpIndex
import org.oppia.app.model.HelpIndex.IndexTypeCase.INDEXTYPE_NOT_SET
import org.oppia.app.model.Interaction
import org.oppia.app.model.PendingState
import org.oppia.app.model.State
import org.oppia.app.model.SubtitledHtml
import org.oppia.app.model.UserAnswer
import org.oppia.app.player.audio.AudioUiManager
import org.oppia.app.player.state.StatePlayerRecyclerViewAssembler.Builder.Factory
import org.oppia.app.player.state.answerhandling.InteractionAnswerErrorReceiver
import org.oppia.app.player.state.answerhandling.InteractionAnswerHandler
import org.oppia.app.player.state.answerhandling.InteractionAnswerReceiver
import org.oppia.app.player.state.itemviewmodel.ContentViewModel
import org.oppia.app.player.state.itemviewmodel.ContinueInteractionViewModel
import org.oppia.app.player.state.itemviewmodel.ContinueNavigationButtonViewModel
import org.oppia.app.player.state.itemviewmodel.FeedbackViewModel
import org.oppia.app.player.state.itemviewmodel.FractionInteractionViewModel
import org.oppia.app.player.state.itemviewmodel.InteractionViewModelFactory
import org.oppia.app.player.state.itemviewmodel.NextButtonViewModel
import org.oppia.app.player.state.itemviewmodel.NumericInputViewModel
import org.oppia.app.player.state.itemviewmodel.PreviousButtonViewModel
import org.oppia.app.player.state.itemviewmodel.PreviousResponsesHeaderViewModel
import org.oppia.app.player.state.itemviewmodel.ReplayButtonViewModel
import org.oppia.app.player.state.itemviewmodel.ReturnToTopicButtonViewModel
import org.oppia.app.player.state.itemviewmodel.SelectionInteractionViewModel
import org.oppia.app.player.state.itemviewmodel.StateItemViewModel
import org.oppia.app.player.state.itemviewmodel.SubmitButtonViewModel
import org.oppia.app.player.state.itemviewmodel.SubmittedAnswerViewModel
import org.oppia.app.player.state.itemviewmodel.TextInputViewModel
import org.oppia.app.player.state.listener.ContinueNavigationButtonListener
import org.oppia.app.player.state.listener.NextNavigationButtonListener
import org.oppia.app.player.state.listener.PreviousNavigationButtonListener
import org.oppia.app.player.state.listener.PreviousResponsesHeaderClickListener
import org.oppia.app.player.state.listener.ReplayButtonListener
import org.oppia.app.player.state.listener.ReturnToTopicNavigationButtonListener
import org.oppia.app.player.state.listener.ShowHintAvailabilityListener
import org.oppia.app.player.state.listener.SubmitNavigationButtonListener
import org.oppia.app.recyclerview.BindableAdapter
<<<<<<< HEAD
import org.oppia.app.topic.questionplayer.QuestionPlayerFragment
=======
import org.oppia.app.utility.LifecycleSafeTimerFactory
>>>>>>> bb934904
import org.oppia.util.parser.HtmlParser
import org.oppia.util.threading.BackgroundDispatcher
import javax.inject.Inject

private const val DELAY_SHOW_INITIAL_HINT_MS = 60_000L
private const val DELAY_SHOW_ADDITIONAL_HINTS_MS = 30_000L
private const val DELAY_SHOW_ADDITIONAL_HINTS_FROM_WRONG_ANSWER_MS = 10_000L
private typealias AudioUiManagerRetriever = () -> AudioUiManager?

/**
 * An assembler for generating the list of view models to bind to the state player recycler view.
 * This class also handles some non-recycler view feature management, such as the congratulations
 * message for a correct answer.
 *
 * One instance of this class should exist per fragment hosting the underlying recycler view. It's
 * expected that this class be reconstructed on configuration changes, as it nor its contents are
 * directly parcelable. The state loss from recreating this class will have the expected behavior so
 * long as the next assembler has the same feature set as the one being destroyed.
 *
 * This class should only be interacted on the main thread.
 *
 * Note that the fragment hosting this assembler is expected to implement the following interfaces:
 * - [InteractionAnswerReceiver] if interaction support is enabled
 * - [SubmitNavigationButtonListener] if interaction support is enabled
 * - [PreviousResponsesHeaderClickListener] if previous response collapsing is enabled
 * - [PreviousNavigationButtonListener] if previous state navigation is enabled
 * - [ContinueNavigationButtonListener] if next state navigation is enabled
 * - [NextNavigationButtonListener] if next state navigation is enabled
 * - [ReplayButtonListener] if replay support is enabled
 * - [ReturnToTopicNavigationButtonListener] if the return to topic button is enabled
 */
class StatePlayerRecyclerViewAssembler private constructor(
  val adapter: BindableAdapter<StateItemViewModel>, private val playerFeatureSet: PlayerFeatureSet,
  private val fragment: Fragment, private val congratulationsTextView: TextView?,
  private val canSubmitAnswer: ObservableField<Boolean>?,
  private val audioActivityId: String?,
  private val currentStateName: ObservableField<String>?,
  private val isAudioPlaybackEnabled: ObservableField<Boolean>?,
  private val audioUiManagerRetriever: AudioUiManagerRetriever?,
  private val interactionViewModelFactoryMap: Map<
    String, @JvmSuppressWildcards InteractionViewModelFactory>,
  backgroundCoroutineDispatcher: CoroutineDispatcher
) {
  /**
   * A list of view models corresponding to past view models that are hidden by default. These are
   * intentionally not retained upon configuration changes since the user can just re-expand the
   * list. Note that the first element of this list (when initialized), will always be the previous
   * answers header to help locate the items in the recycler view (when present).
   */
  private val previousAnswerViewModels: MutableList<StateItemViewModel> = mutableListOf()
  /**
   * Whether the previously submitted wrong answers should be expanded. This value is intentionally
   * not retained upon configuration changes since the user can just re-expand the list.
   */
  private var hasPreviousResponsesExpanded: Boolean = false

  private val lifecycleSafeTimerFactory = LifecycleSafeTimerFactory(backgroundCoroutineDispatcher)

  private val hintHandler = HintHandler(lifecycleSafeTimerFactory, fragment)

  /** The most recent content ID read by the audio system. */
  private var audioPlaybackContentId: String? = null

  /**
   * An ever-present [PreviousNavigationButtonListener] that can exist even if backward navigation
   * is disabled. This listener no-ops if backward navigation is enabled. This serves to allows the
   * host fragment to not need to implement [PreviousNavigationButtonListener] if backward
   * navigation is disabled.
   */
  private val previousNavigationButtonListener = object : PreviousNavigationButtonListener {
    override fun onPreviousButtonClicked() {
      if (playerFeatureSet.backwardNavigation) {
        (fragment as PreviousNavigationButtonListener).onPreviousButtonClicked()
      }
    }
  }

  /**
   * Computes a list of view models corresponding to the specified [EphemeralState] and the
   * configuration of this assembler, as well as the GCS entity ID that should be associated with
   * rich-text rendering for this state.
   */
  fun compute(ephemeralState: EphemeralState, gcsEntityId: String): List<StateItemViewModel> {
    val hasPreviousState = ephemeralState.hasPreviousState

    previousAnswerViewModels.clear()
    val pendingItemList = mutableListOf<StateItemViewModel>()
    if (playerFeatureSet.contentSupport) {
      addContentItem(pendingItemList, ephemeralState, gcsEntityId)
    }
    val interaction = ephemeralState.state.interaction
    if (ephemeralState.stateTypeCase == EphemeralState.StateTypeCase.PENDING_STATE) {
      addPreviousAnswers(pendingItemList, ephemeralState.pendingState.wrongAnswerList, gcsEntityId)
      if (playerFeatureSet.hintsAndSolutionsSupport) {
        hintHandler.maybeScheduleShowHint(ephemeralState.state, ephemeralState.pendingState)
      }
      if (playerFeatureSet.interactionSupport) {
        addInteractionForPendingState(pendingItemList, interaction, hasPreviousState, gcsEntityId)
      }
    } else if (ephemeralState.stateTypeCase == EphemeralState.StateTypeCase.COMPLETED_STATE) {
      addPreviousAnswers(pendingItemList, ephemeralState.completedState.answerList, gcsEntityId)
    }

    var canContinueToNextState = false
    var hasGeneralContinueButton = false
    if (ephemeralState.stateTypeCase != EphemeralState.StateTypeCase.TERMINAL_STATE) {
      if (ephemeralState.stateTypeCase == EphemeralState.StateTypeCase.COMPLETED_STATE
        && !ephemeralState.hasNextState
      ) {
        hasGeneralContinueButton = true
      } else if (ephemeralState.completedState.answerList.size > 0 && ephemeralState.hasNextState) {
        canContinueToNextState = true
      }
    }

    if (playerFeatureSet.supportAudioVoiceovers) {
      val processedStateName = ephemeralState.state.name
      val audioManager = getAudioUiManager()
      val activityId = checkNotNull(audioActivityId) {
        "Expected the audio activity ID to be set when voiceovers are enabled"
      }
      audioManager?.setStateAndExplorationId(ephemeralState.state, activityId)

      if (currentStateName?.get() != processedStateName) {
        audioPlaybackContentId = null
        currentStateName?.set(processedStateName)
        if (isAudioPlaybackEnabled()) {
          audioManager?.loadMainContentAudio(!canContinueToNextState)
        }
      }
    }

    maybeAddNavigationButtons(
      pendingItemList,
      hasPreviousState,
      canContinueToNextState,
      hasGeneralContinueButton,
      ephemeralState.stateTypeCase == EphemeralState.StateTypeCase.TERMINAL_STATE
    )

    return pendingItemList
  }

  private fun addInteractionForPendingState(
    pendingItemList: MutableList<StateItemViewModel>,
    interaction: Interaction,
    hasPreviousButton: Boolean,
    gcsEntityId: String
  ) {
    val interactionViewModelFactory = interactionViewModelFactoryMap.getValue(interaction.id)
    pendingItemList += interactionViewModelFactory(
      gcsEntityId,
      interaction,
      fragment as InteractionAnswerReceiver,
      fragment as InteractionAnswerErrorReceiver,
      hasPreviousButton
    )
  }

  private fun addContentItem(
    pendingItemList: MutableList<StateItemViewModel>,
    ephemeralState: EphemeralState,
    gcsEntityId: String
  ) {
    val contentSubtitledHtml: SubtitledHtml = ephemeralState.state.content
    pendingItemList += ContentViewModel(contentSubtitledHtml.html, gcsEntityId)
  }

  private fun addPreviousAnswers(
    pendingItemList: MutableList<StateItemViewModel>,
    answersAndResponses: List<AnswerAndResponse>,
    gcsEntityId: String
  ) {
    if (answersAndResponses.size > 1) {
      if (playerFeatureSet.wrongAnswerCollapsing) {
        PreviousResponsesHeaderViewModel(
          answersAndResponses.size - 1, ObservableBoolean(hasPreviousResponsesExpanded),
          fragment as PreviousResponsesHeaderClickListener
        ).let { viewModel ->
          pendingItemList += viewModel
          previousAnswerViewModels += viewModel
        }
      }
      // Only add previous answers if current responses are expanded, or if collapsing is disabled.
      val showPreviousAnswers = !playerFeatureSet.wrongAnswerCollapsing ||
        hasPreviousResponsesExpanded
      for (answerAndResponse in answersAndResponses.take(answersAndResponses.size - 1)) {
        if (playerFeatureSet.pastAnswerSupport) {
          createSubmittedAnswer(answerAndResponse.userAnswer, gcsEntityId).let { viewModel ->
            if (showPreviousAnswers) {
              pendingItemList += viewModel
            }
            previousAnswerViewModels += viewModel
          }
        }
        if (playerFeatureSet.feedbackSupport) {
          createFeedbackItem(answerAndResponse.feedback, gcsEntityId)?.let { viewModel ->
            if (showPreviousAnswers) {
              pendingItemList += viewModel
            }
            previousAnswerViewModels += viewModel
          }
        }
      }
    }
    answersAndResponses.lastOrNull()?.let { answerAndResponse ->
      if (playerFeatureSet.pastAnswerSupport) {
        pendingItemList += createSubmittedAnswer(answerAndResponse.userAnswer, gcsEntityId)
      }
      if (playerFeatureSet.feedbackSupport) {
        createFeedbackItem(answerAndResponse.feedback, gcsEntityId)?.let(pendingItemList::add)
      }
    }
  }

  /**
   * Toggles whether the previous answers should be shown based on the current state stored in
   * [PreviousResponsesHeaderViewModel] by transforming the current observable list of view models.
   *
   * This does not notify the underlying recycler view.
   */
  fun togglePreviousAnswers(itemList: ObservableList<StateItemViewModel>) {
    check(playerFeatureSet.wrongAnswerCollapsing) {
      "Cannot toggle previous answers for assembler that doesn't support wrong answer collapsing"
    }
    val headerModel = previousAnswerViewModels.first() as PreviousResponsesHeaderViewModel
    val expandPreviousAnswers = !headerModel.isExpanded.get()
    val headerIndex = itemList.indexOf(headerModel)
    val previousAnswersAndFeedbacks =
      previousAnswerViewModels.takeLast(previousAnswerViewModels.size - 1)
    if (expandPreviousAnswers) {
      // Add the pending view models to the recycler view to expand them.
      itemList.addAll(headerIndex + 1, previousAnswersAndFeedbacks)
    } else {
      // Remove the pending view models to collapse the list.
      itemList.removeAll(previousAnswersAndFeedbacks)
    }
    // Ensure the header matches the updated state.
    headerModel.isExpanded.set(expandPreviousAnswers)
    hasPreviousResponsesExpanded = expandPreviousAnswers
  }

  /**
   * Ensures that the previous responses, if any, are no longer expanded. This does not recompute
   * the recycler view adapter data--that requires another call to [compute]. If this is meant to
   * have an immediate UI effect, [togglePreviousAnswers] should be used, instead.
   */
  fun collapsePreviousResponses() {
    check(playerFeatureSet.wrongAnswerCollapsing) {
      "Cannot collapse previous answers for assembler that doesn't support wrong answer collapsing"
    }
    hasPreviousResponsesExpanded = false
  }

  /** Shows a congratulations message due to the learner having submitted a correct answer. */
  fun showCongratulationMessageOnCorrectAnswer() {
    check(playerFeatureSet.showCongratulationsOnCorrectAnswer) {
      "Cannot show congratulations message for assembler that doesn't support it"
    }
    val textView = checkNotNull(congratulationsTextView) {
      "Expected non-null reference to congratulations text view"
    }
    textView.visibility = View.VISIBLE

    val fadeIn = AlphaAnimation(0f, 1f)
    fadeIn.interpolator = DecelerateInterpolator()
    fadeIn.duration = 2000

    val fadeOut = AlphaAnimation(1f, 0f)
    fadeOut.interpolator = AccelerateInterpolator()
    fadeOut.startOffset = 1000
    fadeOut.duration = 1000

    val animation = AnimationSet(false)
    animation.addAnimation(fadeIn)
    animation.addAnimation(fadeOut)
    textView.animation = animation

    lifecycleSafeTimerFactory.createTimer(2000).observe(fragment, Observer {
      textView.clearAnimation()
      textView.visibility = View.INVISIBLE
    })
  }

  /**
   * Stops any pending hints from showing, e.g. due to the state being completed. This should only
   * be called if hints & solutions support has been enabled.
   */
  fun stopHintsFromShowing() = hintHandler.reset()

  /**
   * Toggles whether current audio playback is enabled. This should only be called if voiceover
   * support has been enabled.
   */
  fun toggleAudioPlaybackState() {
    if (playerFeatureSet.supportAudioVoiceovers) {
      val audioUiManager = getAudioUiManager()
      if (!isAudioPlaybackEnabled()) {
        audioUiManager?.enableAudioPlayback(audioPlaybackContentId)
      } else {
        audioUiManager?.disableAudioPlayback()
      }
    }
  }

  /**
   * Possibly reads out the specified feedback, interrupting any existing audio that's playing.
   * This should only be called if voiceover support has been enabled.
   */
  fun readOutAnswerFeedback(feedback: SubtitledHtml) {
    if (playerFeatureSet.supportAudioVoiceovers && isAudioPlaybackEnabled()) {
      audioPlaybackContentId = feedback.contentId
      getAudioUiManager()?.loadFeedbackAudio(feedback.contentId, allowAutoPlay = true)
    }
  }

  private fun isAudioPlaybackEnabled(): Boolean {
    return isAudioPlaybackEnabled?.get() == true
  }

  /**
   * Returns the currently [AudioUiManager], if defined. Callers should not cache this value, and
   * are expected to only call this if audio voiceover support is enabled.
   */
  private fun getAudioUiManager(): AudioUiManager? {
    val audioUiManagerRetriever = checkNotNull(this.audioUiManagerRetriever) {
      "Expected audio UI manager retriever to be defined when audio voiceover support is enabled"
    }
    return audioUiManagerRetriever()
  }

  private fun createSubmittedAnswer(
    userAnswer: UserAnswer,
    gcsEntityId: String
  ): SubmittedAnswerViewModel {
    return SubmittedAnswerViewModel(userAnswer, gcsEntityId)
  }

  private fun createFeedbackItem(feedback: SubtitledHtml, gcsEntityId: String): FeedbackViewModel? {
    // Only show feedback if there's some to show.
    if (feedback.html.isNotEmpty()) {
      return FeedbackViewModel(feedback.html, gcsEntityId)
    }
    return null
  }

  private fun maybeAddNavigationButtons(
    pendingItemList: MutableList<StateItemViewModel>,
    hasPreviousState: Boolean,
    canContinueToNextState: Boolean,
    hasGeneralContinueButton: Boolean,
    stateIsTerminal: Boolean
  ) {
    val hasPreviousButton = playerFeatureSet.backwardNavigation && hasPreviousState
    when {
      hasGeneralContinueButton && playerFeatureSet.forwardNavigation -> {
        pendingItemList += ContinueNavigationButtonViewModel(
          hasPreviousButton,
          previousNavigationButtonListener,
          fragment as ContinueNavigationButtonListener
        )
      }
      canContinueToNextState && playerFeatureSet.forwardNavigation -> {
        pendingItemList += NextButtonViewModel(
          hasPreviousButton,
          previousNavigationButtonListener,
          fragment as NextNavigationButtonListener
        )
      }
      stateIsTerminal -> {
        if (playerFeatureSet.replaySupport) {
          pendingItemList += ReplayButtonViewModel(fragment as ReplayButtonListener)
        }
        if (playerFeatureSet.returnToTopicNavigation) {
          pendingItemList += ReturnToTopicButtonViewModel(
            hasPreviousButton, previousNavigationButtonListener,
            fragment as ReturnToTopicNavigationButtonListener
          )
        }
      }
      doesMostRecentInteractionRequireExplicitSubmission(pendingItemList) &&
        playerFeatureSet.interactionSupport -> {
        val canSubmitAnswer = checkNotNull(this.canSubmitAnswer) {
          "Expected non-null submit answer observable for submit button when interaction support " +
            "is enabled"
        }
        pendingItemList += SubmitButtonViewModel(
          canSubmitAnswer,
          hasPreviousButton,
          previousNavigationButtonListener,
          fragment as SubmitNavigationButtonListener
        )
      }
      // Otherwise, just show the previous button since the interaction itself will push the answer
      // submission.
      hasPreviousButton && !isMostRecentInteractionAutoNavigating(pendingItemList) -> {
        pendingItemList += PreviousButtonViewModel(
          previousNavigationButtonListener
        )
      }

      // Otherwise, there's no navigation button that should be shown since the current interaction
      // handles this or navigation in this context is disabled.
    }
  }

  /**
   * Returns whether there is currently a pending interaction that requires an additional user
   * action to submit the answer.
   */
  private fun doesMostRecentInteractionRequireExplicitSubmission(
    itemList: List<StateItemViewModel>
  ): Boolean {
    return getPendingAnswerHandler(itemList)?.isExplicitAnswerSubmissionRequired() ?: true
  }

  /**
   * Returns whether there is currently a pending interaction that also acts like a navigation
   * button.
   */
  private fun isMostRecentInteractionAutoNavigating(itemList: List<StateItemViewModel>): Boolean {
    return getPendingAnswerHandler(itemList)?.isAutoNavigating() ?: false
  }

  /**
   * Returns the latest [InteractionAnswerHandler] representing the current pending one, or null if
   * there is none.
   */
  fun getPendingAnswerHandler(itemList: List<StateItemViewModel>): InteractionAnswerHandler? {
    // In the future, it may be ideal to make this more robust by actually tracking the handler
    // corresponding to the pending interaction.
    return itemList.findLast { it is InteractionAnswerHandler } as? InteractionAnswerHandler
  }

  /**
   * Builder to construct new [StatePlayerRecyclerViewAssembler]s in a way that allows granular
   * control over the features enabled by the assembler. Instances of this class should be created
   * using its injectable [Factory].
   */
  class Builder private constructor(
    private val htmlParserFactory: HtmlParser.Factory, private val resourceBucketName: String,
    private val entityType: String, private val fragment: Fragment,
    private val interactionViewModelFactoryMap: Map<String, InteractionViewModelFactory>,
    private val backgroundCoroutineDispatcher: CoroutineDispatcher
  ) {
    private val adapterBuilder = BindableAdapter.MultiTypeBuilder.newBuilder(
      StateItemViewModel::viewType
    )
    /**
     * Tracks features individually enabled for the assembler. No features are enabled by default.
     */
    private val featureSets = mutableSetOf(PlayerFeatureSet())
    private var congratulationsTextView: TextView? = null
    private var canSubmitAnswer: ObservableField<Boolean>? = null
    private var audioActivityId: String? = null
    private var currentStateName: ObservableField<String>? = null
    private var isAudioPlaybackEnabled: ObservableField<Boolean>? = null
    private var audioUiManagerRetriever: AudioUiManagerRetriever? = null

    /** Adds support for displaying state content to the learner. */
    fun addContentSupport(): Builder {
      if (fragment is QuestionPlayerFragment)
        adapterBuilder.registerViewBinder(
        viewType = StateItemViewModel.ViewType.CONTENT,
        inflateView = { parent ->
<<<<<<< HEAD
          QuestionPlayerContentItemBinding.inflate(
            LayoutInflater.from(parent.context),
            parent, /* attachToParent= */
            false
=======
          ContentItemBinding.inflate(
            LayoutInflater.from(parent.context),
            parent,
            /* attachToParent= */ false
>>>>>>> bb934904
          ).root
        },
        bindView = { view, viewModel ->
          val binding = DataBindingUtil.findBinding<QuestionPlayerContentItemBinding>(view)!!
          val contentViewModel = viewModel as ContentViewModel
          binding.htmlContent =
            htmlParserFactory.create(
              resourceBucketName,
              entityType,
              contentViewModel.gcsEntityId,
              imageCenterAlign = true
            ).parseOppiaHtml(
<<<<<<< HEAD
              contentViewModel.htmlContent.toString(), binding.questionPlayerContentTextView
=======
              contentViewModel.htmlContent.toString(),
              binding.contentTextView
>>>>>>> bb934904
            )
        }
      )
      else
        adapterBuilder.registerViewBinder(
          viewType = StateItemViewModel.ViewType.CONTENT,
          inflateView = { parent ->
            ContentItemBinding.inflate(LayoutInflater.from(parent.context), parent, /* attachToParent= */ false).root
          },
          bindView = { view, viewModel ->
            val binding = DataBindingUtil.findBinding<ContentItemBinding>(view)!!
            val contentViewModel = viewModel as ContentViewModel
            binding.htmlContent =
              htmlParserFactory.create(
                resourceBucketName, entityType, contentViewModel.gcsEntityId, /* imageCenterAlign= */ true
              ).parseOppiaHtml(
                contentViewModel.htmlContent.toString(), binding.contentTextView
              )
          }
        )
      featureSets += PlayerFeatureSet(contentSupport = true)
      return this
    }

    /** Adds support for displaying feedback to the user when they submit an answer. */
    fun addFeedbackSupport(): Builder {
      adapterBuilder.registerViewBinder(
        viewType = StateItemViewModel.ViewType.FEEDBACK,
        inflateView = { parent ->
          FeedbackItemBinding.inflate(
            LayoutInflater.from(parent.context),
            parent,
            /* attachToParent= */ false
          ).root
        },
        bindView = { view, viewModel ->
          val binding = DataBindingUtil.findBinding<FeedbackItemBinding>(view)!!
          val feedbackViewModel = viewModel as FeedbackViewModel
          binding.htmlContent =
            htmlParserFactory.create(
              resourceBucketName,
              entityType,
              feedbackViewModel.gcsEntityId,
              imageCenterAlign = true
            ).parseOppiaHtml(
              feedbackViewModel.htmlContent.toString(),
              binding.feedbackTextView
            )
        }
      )
      featureSets += PlayerFeatureSet(feedbackSupport = true)
      return this
    }

    /**
     * Adds support for rendering interactions and submitting answers to them. The 'continue'
     * interaction is not included since that's considered a navigation interaction.
     *
     * @param canSubmitAnswer an observable boolean that will control whether the interaction
     *     'submit' button is enabled (which can be controlled by interactions in the event that
     *     there's an error which should prevent answer submission).
     */
    fun addInteractionSupport(canSubmitAnswer: ObservableField<Boolean>): Builder {
      adapterBuilder.registerViewDataBinder(
        viewType = StateItemViewModel.ViewType.SELECTION_INTERACTION,
        inflateDataBinding = SelectionInteractionItemBinding::inflate,
        setViewModel = SelectionInteractionItemBinding::setViewModel,
        transformViewModel = { it as SelectionInteractionViewModel }
      ).registerViewDataBinder(
        viewType = StateItemViewModel.ViewType.FRACTION_INPUT_INTERACTION,
        inflateDataBinding = FractionInteractionItemBinding::inflate,
        setViewModel = FractionInteractionItemBinding::setViewModel,
        transformViewModel = { it as FractionInteractionViewModel }
      ).registerViewDataBinder(
        viewType = StateItemViewModel.ViewType.NUMERIC_INPUT_INTERACTION,
        inflateDataBinding = NumericInputInteractionItemBinding::inflate,
        setViewModel = NumericInputInteractionItemBinding::setViewModel,
        transformViewModel = { it as NumericInputViewModel }
      ).registerViewDataBinder(
        viewType = StateItemViewModel.ViewType.TEXT_INPUT_INTERACTION,
        inflateDataBinding = TextInputInteractionItemBinding::inflate,
        setViewModel = TextInputInteractionItemBinding::setViewModel,
        transformViewModel = { it as TextInputViewModel }
      ).registerViewDataBinder(
        viewType = StateItemViewModel.ViewType.SUBMIT_ANSWER_BUTTON,
        inflateDataBinding = SubmitButtonItemBinding::inflate,
        setViewModel = SubmitButtonItemBinding::setButtonViewModel,
        transformViewModel = { it as SubmitButtonViewModel }
      )
      this.canSubmitAnswer = canSubmitAnswer
      featureSets += PlayerFeatureSet(interactionSupport = true)
      return this
    }

    /** Adds support for displaying previously submitted answers. */
    fun addPastAnswersSupport(): Builder {
      adapterBuilder.registerViewBinder(
        viewType = StateItemViewModel.ViewType.SUBMITTED_ANSWER,
        inflateView = { parent ->
          SubmittedAnswerItemBinding.inflate(
            LayoutInflater.from(parent.context), parent, /* attachToParent= */ false
          ).root
        },
        bindView = { view, viewModel ->
          val binding = DataBindingUtil.findBinding<SubmittedAnswerItemBinding>(view)!!
          val submittedAnswerViewModel = viewModel as SubmittedAnswerViewModel
          val userAnswer = submittedAnswerViewModel.submittedUserAnswer
          when (userAnswer.textualAnswerCase) {
            UserAnswer.TextualAnswerCase.HTML_ANSWER -> {
              val htmlParser = htmlParserFactory.create(
                resourceBucketName,
                entityType,
                submittedAnswerViewModel.gcsEntityId,
                imageCenterAlign = false
              )
              binding.submittedAnswer = htmlParser.parseOppiaHtml(
                userAnswer.htmlAnswer,
                binding.submittedAnswerTextView
              )
            }
            else -> binding.submittedAnswer = userAnswer.plainAnswer
          }
        }
      )
      featureSets += PlayerFeatureSet(pastAnswerSupport = true)
      return this
    }

    /**
     * Adds support for automatically collapsing past wrong answers. This feature is not enabled
     * without [addPastAnswersSupport] also being enabled.
     */
    fun addWrongAnswerCollapsingSupport(): Builder {
      adapterBuilder.registerViewDataBinder(
        viewType = StateItemViewModel.ViewType.PREVIOUS_RESPONSES_HEADER,
        inflateDataBinding = PreviousResponsesHeaderItemBinding::inflate,
        setViewModel = PreviousResponsesHeaderItemBinding::setViewModel,
        transformViewModel = { it as PreviousResponsesHeaderViewModel }
      )
      featureSets += PlayerFeatureSet(wrongAnswerCollapsing = true)
      return this
    }

    /** Adds support for navigating to previously completed states. */
    fun addBackwardNavigationSupport(): Builder {
      adapterBuilder.registerViewDataBinder(
        viewType = StateItemViewModel.ViewType.PREVIOUS_NAVIGATION_BUTTON,
        inflateDataBinding = PreviousButtonItemBinding::inflate,
        setViewModel = PreviousButtonItemBinding::setButtonViewModel,
        transformViewModel = { it as PreviousButtonViewModel }
      )
      featureSets += PlayerFeatureSet(backwardNavigation = true)
      return this
    }

    /**
     * Adds support for navigating to next states. Note that this also enables the 'Continue'
     * interaction.
     */
    fun addForwardNavigationSupport(): Builder {
      adapterBuilder.registerViewDataBinder(
        viewType = StateItemViewModel.ViewType.CONTINUE_INTERACTION,
        inflateDataBinding = ContinueInteractionItemBinding::inflate,
        setViewModel = ContinueInteractionItemBinding::setViewModel,
        transformViewModel = { it as ContinueInteractionViewModel }
      ).registerViewDataBinder(
        viewType = StateItemViewModel.ViewType.CONTINUE_NAVIGATION_BUTTON,
        inflateDataBinding = ContinueNavigationButtonItemBinding::inflate,
        setViewModel = ContinueNavigationButtonItemBinding::setButtonViewModel,
        transformViewModel = { it as ContinueNavigationButtonViewModel }
      ).registerViewDataBinder(
        viewType = StateItemViewModel.ViewType.NEXT_NAVIGATION_BUTTON,
        inflateDataBinding = NextButtonItemBinding::inflate,
        setViewModel = NextButtonItemBinding::setButtonViewModel,
        transformViewModel = { it as NextButtonViewModel }
      )
      featureSets += PlayerFeatureSet(forwardNavigation = true)
      return this
    }

    /**
     * Adds support for displaying a button that allows the learner to replay the lesson experience.
     */
    fun addReplayButtonSupport(): Builder {
      adapterBuilder.registerViewDataBinder(
        viewType = StateItemViewModel.ViewType.REPLAY_NAVIGATION_BUTTON,
        inflateDataBinding = ReplayButtonItemBinding::inflate,
        setViewModel = ReplayButtonItemBinding::setButtonViewModel,
        transformViewModel = { it as ReplayButtonViewModel }
      )
      featureSets += PlayerFeatureSet(replaySupport = true)
      return this
    }

    /**
     * Adds support for displaying a 'return to topic' button at the end of the lesson experience.
     */
    fun addReturnToTopicSupport(): Builder {
      adapterBuilder.registerViewDataBinder(
        viewType = StateItemViewModel.ViewType.RETURN_TO_TOPIC_NAVIGATION_BUTTON,
        inflateDataBinding = ReturnToTopicButtonItemBinding::inflate,
        setViewModel = ReturnToTopicButtonItemBinding::setButtonViewModel,
        transformViewModel = { it as ReturnToTopicButtonViewModel }
      )
      featureSets += PlayerFeatureSet(returnToTopicNavigation = true)
      return this
    }

    /**
     * Adds support for displaying a congratulations answer when the learner submits a correct
     * answer.
     */
    fun addCongratulationsForCorrectAnswers(congratulationsTextView: TextView): Builder {
      this.congratulationsTextView = congratulationsTextView
      featureSets += PlayerFeatureSet(showCongratulationsOnCorrectAnswer = true)
      return this
    }

    /** Adds support for showing hints & possibly a solution when the learner gets stuck. */
    fun addHintsAndSolutionsSupport(): Builder {
      featureSets += PlayerFeatureSet(hintsAndSolutionsSupport = true)
      return this
    }

    /**
     * Adds support for audio voiceovers, when available, which the learner can use to read out both
     * card contents and feedback responses.
     *
     * @param audioActivityId the specified activity (e.g. exploration) ID
     * @param currentStateName observable field for tracking the name of the currently loaded state.
     *     The value of this field should be retained across configuration changes.
     * @param isAudioPlaybackEnabled observable field tracking whether audio playback is enabled.
     *     The value of this field should be retained across configuration changes.
     * @param audioUiManagerRetriever a synchronous, UI-thread-only retriever of the current
     *     [AudioUiManager], if any is present. This assembler guarantees it will never cache the
     *     manager itself, and will always re-fetch it when performing operations. Callers are
     *     responsible for ensuring consistency across multiple managers. The retriever itself will
     *     be cached, so any implicit references held by it will survive for the lifetime of the
     *     assembler.
     */
    fun addAudioVoiceoverSupport(
      audioActivityId: String,
      currentStateName: ObservableField<String>,
      isAudioPlaybackEnabled: ObservableField<Boolean>,
      audioUiManagerRetriever: () -> AudioUiManager?
    ): Builder {
      this.audioActivityId = audioActivityId
      this.currentStateName = currentStateName
      this.isAudioPlaybackEnabled = isAudioPlaybackEnabled
      this.audioUiManagerRetriever = audioUiManagerRetriever
      featureSets += PlayerFeatureSet(supportAudioVoiceovers = true)
      return this
    }

    /**
     * Returns a new [StatePlayerRecyclerViewAssembler] based on the builder-specified
     * configuration.
     */
    fun build(): StatePlayerRecyclerViewAssembler {
      val playerFeatureSet = featureSets.reduce(PlayerFeatureSet::union)
      return StatePlayerRecyclerViewAssembler(
        adapterBuilder.build(), playerFeatureSet, fragment, congratulationsTextView,
        canSubmitAnswer, audioActivityId, currentStateName, isAudioPlaybackEnabled,
        audioUiManagerRetriever, interactionViewModelFactoryMap, backgroundCoroutineDispatcher
      )
    }

    /** Fragment injectable factory to create new [Builder]s. */
    class Factory @Inject constructor(
      private val htmlParserFactory: HtmlParser.Factory, private val fragment: Fragment,
      private val interactionViewModelFactoryMap: Map<
        String, @JvmSuppressWildcards InteractionViewModelFactory>,
      @BackgroundDispatcher private val backgroundCoroutineDispatcher: CoroutineDispatcher
    ) {
      /**
       * Returns a new [Builder] for the specified GCS resource bucket information for loading
       * assets.
       */
      fun create(resourceBucketName: String, entityType: String): Builder {
        return Builder(
          htmlParserFactory, resourceBucketName, entityType, fragment, interactionViewModelFactoryMap,
          backgroundCoroutineDispatcher
        )
      }
    }
  }

  /** Feature tracker for the assembler to help dictate how binding should behave. */
  private data class PlayerFeatureSet(
    val contentSupport: Boolean = false,
    val feedbackSupport: Boolean = false,
    val interactionSupport: Boolean = false,
    val pastAnswerSupport: Boolean = false,
    val wrongAnswerCollapsing: Boolean = false,
    val backwardNavigation: Boolean = false,
    val forwardNavigation: Boolean = false,
    val replaySupport: Boolean = false,
    val returnToTopicNavigation: Boolean = false,
    val showCongratulationsOnCorrectAnswer: Boolean = false,
    val hintsAndSolutionsSupport: Boolean = false,
    val supportAudioVoiceovers: Boolean = false
  ) {
    /**
     * Returns a union of this feature set with other one. Loosely based on
     * https://stackoverflow.com/a/49605849.
     */
    fun union(other: PlayerFeatureSet): PlayerFeatureSet {
      return PlayerFeatureSet(
        contentSupport = contentSupport || other.contentSupport,
        feedbackSupport = feedbackSupport || other.feedbackSupport,
        interactionSupport = interactionSupport || other.interactionSupport,
        pastAnswerSupport = pastAnswerSupport || other.pastAnswerSupport,
        wrongAnswerCollapsing = wrongAnswerCollapsing || other.wrongAnswerCollapsing,
        backwardNavigation = backwardNavigation || other.backwardNavigation,
        forwardNavigation = forwardNavigation || other.forwardNavigation,
        replaySupport = replaySupport || other.replaySupport,
        returnToTopicNavigation = returnToTopicNavigation || other.returnToTopicNavigation,
        showCongratulationsOnCorrectAnswer = showCongratulationsOnCorrectAnswer
            || other.showCongratulationsOnCorrectAnswer,
        hintsAndSolutionsSupport = hintsAndSolutionsSupport || other.hintsAndSolutionsSupport,
        supportAudioVoiceovers = supportAudioVoiceovers || other.supportAudioVoiceovers
      )
    }
  }

  // TODO(#1273): Add thorough testing for hints & solutions.
  /**
   * Handler for showing hints to the learner after a period of time in the event they submit a
   * wrong answer.
   *
   * # Flow chart for when hints are shown
   *
   *            Submit 1st              Submit wrong
   *            wrong answer            answer
   *              +---+                   +---+
   *              |   |                   |   |
   *              |   v                   |   v
   *            +-+---+----+            +-+---+-----+           +----------+
   *     Initial| No       | Wait 60s   |           | View hint | Hint     |
   *     state  | hint     +----------->+ Hint      +---------->+ consumed |
   *     +----->+ released | or, submit | available | Wait 30s  |          |
   *            |          | 2nd wrong  |           +<----------+          |
   *            +----------+ answer     +----+------+           +----+-----+
   *                                         ^                       |
   *                                         |Wait 10s               |
   *                                         |                       |
   *                                    +----+------+                |
   *                               +--->+ No        | Submit wrong   |
   *                   Submit wrong|    | hint      | answer         |
   *                   answer      |    | available +<---------------+
   *                               +----+           |
   *                                    +-----------+
   *
   * # Logic for selecting a hint
   *
   * Hints are selected based on the availability of hints to show, and any previous hints that have
   * been shown. A new hint will only be made available if its previous hint has been viewed by the
   * learner. Hints are always shown in order. If all hints have been exhausted and viewed by the
   * user, then the 'hint available' state in the diagram above will trigger the solution to be
   * made available to view, if a solution is present. Once the solution is viewed by the learner,
   * they will reach a terminal state for hints and no additional hints or solutions will be made
   * available.
   */
  private class HintHandler(
    private val lifecycleSafeTimerFactory: LifecycleSafeTimerFactory, private val fragment: Fragment
  ) {
    private var trackedWrongAnswerCount = 0
    private var previousHelpIndex: HelpIndex = HelpIndex.getDefaultInstance()
    private var hintSequenceNumber = 0

    /** Resets this handler to prepare it for a new state, cancelling any pending hints. */
    fun reset() {
      trackedWrongAnswerCount = 0
      previousHelpIndex = HelpIndex.getDefaultInstance()
      // Cancel any potential pending hints by advancing the sequence number. Note that this isn't
      // reset to 0 to ensure that all previous hint tasks are cancelled, and new tasks can be
      // scheduled without overlapping with past sequence numbers.
      hintSequenceNumber++
    }

    /**
     * Handles potentially new wrong answers that were submnitted, and if so schedules a hint to be
     * shown to the user if hints are available.
     */
    fun maybeScheduleShowHint(state: State, pendingState: PendingState) {
      if (state.interaction.hintList.isEmpty()) {
        // If this state has no hints to show, do nothing.
        return
      }

      // Start showing hints after a wrong answer is submitted or if the user appears stuck (e.g.
      // doesn't answer after some duration). Note that if there's already a timer to show a hint,
      // it will be reset for each subsequent answer.
      val nextUnrevealedHintIndex = getNextHintIndexToReveal(state)
      val isFirstHint = previousHelpIndex.indexTypeCase == INDEXTYPE_NOT_SET
      val wrongAnswerCount = pendingState.wrongAnswerList.size
      if (wrongAnswerCount == trackedWrongAnswerCount) {
        // If no answers have been submitted, schedule a task to automatically help after a fixed
        // amount of time. This will automatically reset if something changes other than answers
        // (e.g. revealing a hint), which may trigger more help to become available.
        if (isFirstHint) {
          // The learner needs to wait longer for the initial hint to show since they need some time
          // to read through and consider the question.
          scheduleShowHint(DELAY_SHOW_INITIAL_HINT_MS, nextUnrevealedHintIndex)
        } else {
          scheduleShowHint(DELAY_SHOW_ADDITIONAL_HINTS_MS, nextUnrevealedHintIndex)
        }
      } else {
        // See if the learner's new wrong answer justifies showing a hint.
        if (isFirstHint) {
          if (wrongAnswerCount > 1) {
            // If more than one answer has been submitted and no hint has yet been shown, show a
            // hint immediately since the learner is probably stuck.
            showHintImmediately(nextUnrevealedHintIndex)
          }
        } else {
          // Otherwise, always schedule to show a hint on a new wrong answer for subsequent hints.
          scheduleShowHint(
            DELAY_SHOW_ADDITIONAL_HINTS_FROM_WRONG_ANSWER_MS,
            nextUnrevealedHintIndex
          )
        }
        trackedWrongAnswerCount = wrongAnswerCount
      }
    }

    /**
     * Returns the [HelpIndex] of the next hint or solution that hasn't yet been revealed, or
     * default if there is none.
     */
    private fun getNextHintIndexToReveal(state: State): HelpIndex {
      // Return the index of the first unrevealed hint, or the length of the list if all have been
      // revealed.
      val hintList = state.interaction.hintList
      val solution = state.interaction.solution

      val hasHelp = hintList.isNotEmpty() || solution.hasCorrectAnswer()
      val lastUnrevealedHintIndex = hintList.indices.filterNot { idx ->
        hintList[idx].hintIsRevealed
      }.firstOrNull()

      return if (!hasHelp) {
        HelpIndex.getDefaultInstance()
      } else if (lastUnrevealedHintIndex != null) {
        HelpIndex.newBuilder().setHintIndex(lastUnrevealedHintIndex).build()
      } else if (solution.hasCorrectAnswer() && !solution.solutionIsRevealed) {
        HelpIndex.newBuilder().setShowSolution(true).build()
      } else {
        HelpIndex.newBuilder().setEverythingRevealed(true).build()
      }
    }

    /**
     * Schedules to allow the hint of the specified index to be shown after the specified delay,
     * cancelling any previously pending hints initiated by calls to this method.
     */
    private fun scheduleShowHint(delayMs: Long, helpIndexToShow: HelpIndex) {
      val targetSequenceNumber = ++hintSequenceNumber
      lifecycleSafeTimerFactory.createTimer(delayMs).observe(fragment, Observer {
        showHint(targetSequenceNumber, helpIndexToShow)
      })
    }

    /**
     * Immediately indicates the specified hint is ready to be shown, cancelling any previously
     * pending hints initiated by calls to [scheduleShowHint].
     */
    private fun showHintImmediately(helpIndexToShow: HelpIndex) {
      showHint(++hintSequenceNumber, helpIndexToShow)
    }

    private fun showHint(targetSequenceNumber: Int, helpIndexToShow: HelpIndex) {
      // Only finish this timer if no other hints were scheduled and no cancellations occurred.
      if (targetSequenceNumber == hintSequenceNumber) {
        if (previousHelpIndex != helpIndexToShow) {
          // Only indicate the hint is available if its index is actually new (including if it
          // becomes null such as in the case of the solution becoming available).
          (fragment as ShowHintAvailabilityListener).onHintAvailable(helpIndexToShow)
          previousHelpIndex = helpIndexToShow
        }
      }
    }
  }
}<|MERGE_RESOLUTION|>--- conflicted
+++ resolved
@@ -70,11 +70,8 @@
 import org.oppia.app.player.state.listener.ShowHintAvailabilityListener
 import org.oppia.app.player.state.listener.SubmitNavigationButtonListener
 import org.oppia.app.recyclerview.BindableAdapter
-<<<<<<< HEAD
 import org.oppia.app.topic.questionplayer.QuestionPlayerFragment
-=======
 import org.oppia.app.utility.LifecycleSafeTimerFactory
->>>>>>> bb934904
 import org.oppia.util.parser.HtmlParser
 import org.oppia.util.threading.BackgroundDispatcher
 import javax.inject.Inject
@@ -540,17 +537,10 @@
         adapterBuilder.registerViewBinder(
         viewType = StateItemViewModel.ViewType.CONTENT,
         inflateView = { parent ->
-<<<<<<< HEAD
           QuestionPlayerContentItemBinding.inflate(
-            LayoutInflater.from(parent.context),
-            parent, /* attachToParent= */
-            false
-=======
-          ContentItemBinding.inflate(
             LayoutInflater.from(parent.context),
             parent,
             /* attachToParent= */ false
->>>>>>> bb934904
           ).root
         },
         bindView = { view, viewModel ->
@@ -563,32 +553,36 @@
               contentViewModel.gcsEntityId,
               imageCenterAlign = true
             ).parseOppiaHtml(
-<<<<<<< HEAD
-              contentViewModel.htmlContent.toString(), binding.questionPlayerContentTextView
-=======
               contentViewModel.htmlContent.toString(),
-              binding.contentTextView
->>>>>>> bb934904
+              binding.questionPlayerContentTextView
             )
         }
       )
-      else
+      else {
         adapterBuilder.registerViewBinder(
           viewType = StateItemViewModel.ViewType.CONTENT,
           inflateView = { parent ->
-            ContentItemBinding.inflate(LayoutInflater.from(parent.context), parent, /* attachToParent= */ false).root
+            ContentItemBinding.inflate(
+              LayoutInflater.from(parent.context),
+              parent,
+              /* attachToParent= */ false
+            ).root
           },
           bindView = { view, viewModel ->
             val binding = DataBindingUtil.findBinding<ContentItemBinding>(view)!!
             val contentViewModel = viewModel as ContentViewModel
             binding.htmlContent =
               htmlParserFactory.create(
-                resourceBucketName, entityType, contentViewModel.gcsEntityId, /* imageCenterAlign= */ true
+                resourceBucketName,
+                entityType,
+                contentViewModel.gcsEntityId,
+                imageCenterAlign = true
               ).parseOppiaHtml(
                 contentViewModel.htmlContent.toString(), binding.contentTextView
               )
           }
         )
+      }
       featureSets += PlayerFeatureSet(contentSupport = true)
       return this
     }
