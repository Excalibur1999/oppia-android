--- conflicted
+++ resolved
@@ -3,7 +3,6 @@
 import android.content.Context
 import android.content.Intent
 import android.os.Bundle
-import android.util.Log
 import org.oppia.app.activity.InjectableAppCompatActivity
 import javax.inject.Inject
 
@@ -21,17 +20,11 @@
   }
 
   companion object {
-<<<<<<< HEAD
-    /** Returns a new [Intent] to route to [ExplorationActivity] for a specified exploration ID. */
-    fun createExplorationActivityIntent(context: Context): Intent {
-      return Intent(context, ExplorationActivity::class.java)
-=======
     /** Returns a new [Intent] to route to [ExplorationActivity] for a specified topic ID. */
     fun createExplorationActivityIntent(context: Context, explorationId: String): Intent {
       val intent = Intent(context, ExplorationActivity::class.java)
       intent.putExtra(EXPLORATION_ACTIVITY_TOPIC_ID_ARGUMENT_KEY, explorationId)
       return intent
->>>>>>> 045eecde
     }
   }
 }