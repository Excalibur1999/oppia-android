--- conflicted
+++ resolved
@@ -10,14 +10,8 @@
 
 /** View model corresponding to fraction interactions. */
 class FractionInteractionViewModel(
-<<<<<<< HEAD
-  interaction: Interaction, existingAnswer: InteractionObject?, val isReadOnly: Boolean,
-  private val context: Context
-): StateItemViewModel(), InteractionAnswerHandler {
-=======
-  existingAnswer: InteractionObject?, val isReadOnly: Boolean
+  interaction: Interaction, existingAnswer: InteractionObject?, val isReadOnly: Boolean, private val context: Context
 ): StateItemViewModel(ViewType.FRACTION_INPUT_INTERACTION), InteractionAnswerHandler {
->>>>>>> 2f497d62
   var answerText: CharSequence = existingAnswer?.toAnswerString() ?: ""
   val hintText: CharSequence = deriveHintText(interaction)
 
