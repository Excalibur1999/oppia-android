--- conflicted
+++ resolved
@@ -26,29 +26,11 @@
 import org.oppia.app.model.UserAnswer
 import org.oppia.app.player.audio.AudioButtonListener
 import org.oppia.app.player.audio.AudioFragment
-<<<<<<< HEAD
 import org.oppia.app.player.audio.AudioFragmentInterface
 import org.oppia.app.player.audio.AudioViewModel
 import org.oppia.app.player.audio.CellularAudioDialogFragment
 import org.oppia.app.player.stopplaying.StopStatePlayingSessionListener
-=======
-import org.oppia.app.player.audio.CellularDataDialogFragment
-import org.oppia.app.player.state.answerhandling.InteractionAnswerReceiver
-import org.oppia.app.player.state.itemviewmodel.ContentViewModel
-import org.oppia.app.player.state.itemviewmodel.ContinueInteractionViewModel
-import org.oppia.app.player.state.itemviewmodel.FeedbackViewModel
-import org.oppia.app.player.state.itemviewmodel.FractionInteractionViewModel
-import org.oppia.app.player.state.itemviewmodel.InteractionViewModelFactory
-import org.oppia.app.player.state.itemviewmodel.NumericInputViewModel
-import org.oppia.app.player.state.itemviewmodel.SelectionInteractionViewModel
-import org.oppia.app.player.state.itemviewmodel.StateItemViewModel
-import org.oppia.app.player.state.itemviewmodel.StateNavigationButtonViewModel
-import org.oppia.app.player.state.itemviewmodel.StateNavigationButtonViewModel.ContinuationNavigationButtonType
-import org.oppia.app.player.state.itemviewmodel.TextInputViewModel
-import org.oppia.app.player.state.listener.StateNavigationButtonListener
-import org.oppia.app.recyclerview.BindableAdapter
 import org.oppia.app.topic.conceptcard.ConceptCardFragment
->>>>>>> 43a919c8
 import org.oppia.app.viewmodel.ViewModelProvider
 import org.oppia.domain.audio.CellularAudioDialogController
 import org.oppia.domain.exploration.ExplorationProgressController
@@ -76,25 +58,16 @@
   private val explorationProgressController: ExplorationProgressController,
   private val logger: Logger,
   private val context: Context,
-<<<<<<< HEAD
   @DefaultResourceBucketName private val resourceBucketName: String,
   private val assemblerBuilderFactory: StatePlayerRecyclerViewAssembler.Builder.Factory,
-private val networkConnectionUtil: NetworkConnectionUtil
+  private val networkConnectionUtil: NetworkConnectionUtil
 ) {
-=======
-  private val interactionViewModelFactoryMap: Map<String, @JvmSuppressWildcards InteractionViewModelFactory>
-) : StateNavigationButtonListener, HtmlParser.CustomOppiaTagActionListener {
-
->>>>>>> 43a919c8
   private var showCellularDataDialog = true
   private var useCellularData = false
   private var feedbackId: String? = null
   private var autoPlayAudio = false
   private var isFeedbackPlaying = false
   private lateinit var explorationId: String
-  private val htmlParser: HtmlParser by lazy {
-    htmlParserFactory.create(htmlParserEntityType, explorationId, customOppiaTagActionListener = this)
-  }
   private lateinit var currentStateName: String
   private lateinit var binding: StateFragmentBinding
   private lateinit var recyclerViewAdapter: RecyclerView.Adapter<*>
@@ -119,7 +92,7 @@
 
     binding = StateFragmentBinding.inflate(inflater, container, /* attachToRoot= */ false)
     recyclerViewAssembler = createRecyclerViewAssembler(
-      assemblerBuilderFactory.create(resourceBucketName, entityType),
+      assemblerBuilderFactory.create(resourceBucketName, htmlParserEntityType),
       binding.congratulationsTextView
     )
 
@@ -133,95 +106,9 @@
       it.viewModel = this.viewModel
     }
 
-<<<<<<< HEAD
     // Initialize Audio Player
     fragment.childFragmentManager.beginTransaction()
-      .add(R.id.audio_fragment_placeholder, AudioFragment(), TAG_AUDIO_FRAGMENT).commitNow()
-=======
-    subscribeToCurrentState()
-
-    return binding.root
-  }
-
-  private fun createRecyclerViewAdapter(): BindableAdapter<StateItemViewModel> {
-    return BindableAdapter.Builder
-      .newBuilder<StateItemViewModel>()
-      .registerViewTypeComputer { viewModel ->
-        when (viewModel) {
-          is StateNavigationButtonViewModel -> ViewType.VIEW_TYPE_STATE_NAVIGATION_BUTTON.ordinal
-          is ContentViewModel -> ViewType.VIEW_TYPE_CONTENT.ordinal
-          is FeedbackViewModel -> ViewType.VIEW_TYPE_FEEDBACK.ordinal
-          is ContinueInteractionViewModel -> ViewType.VIEW_TYPE_CONTINUE_INTERACTION.ordinal
-          is SelectionInteractionViewModel -> ViewType.VIEW_TYPE_SELECTION_INTERACTION.ordinal
-          is FractionInteractionViewModel -> ViewType.VIEW_TYPE_FRACTION_INPUT_INTERACTION.ordinal
-          is NumericInputViewModel -> ViewType.VIEW_TYPE_NUMERIC_INPUT_INTERACTION.ordinal
-          is TextInputViewModel -> ViewType.VIEW_TYPE_TEXT_INPUT_INTERACTION.ordinal
-          else -> throw IllegalArgumentException("Encountered unexpected view model: $viewModel")
-        }
-      }
-      .registerViewDataBinder(
-        viewType = ViewType.VIEW_TYPE_STATE_NAVIGATION_BUTTON.ordinal,
-        inflateDataBinding = StateButtonItemBinding::inflate,
-        setViewModel = StateButtonItemBinding::setButtonViewModel,
-        transformViewModel = { it as StateNavigationButtonViewModel }
-      )
-      .registerViewBinder(
-        viewType = ViewType.VIEW_TYPE_CONTENT.ordinal,
-        inflateView = { parent ->
-          ContentItemBinding.inflate(LayoutInflater.from(parent.context), parent, /* attachToParent= */ false).root
-        },
-        bindView = { view, viewModel ->
-          val binding = DataBindingUtil.findBinding<ContentItemBinding>(view)!!
-          binding.htmlContent = htmlParser.parseOppiaHtml(
-            (viewModel as ContentViewModel).htmlContent.toString(), binding.contentTextView, supportsLinks = true
-          )
-        }
-      )
-      .registerViewBinder(
-        viewType = ViewType.VIEW_TYPE_FEEDBACK.ordinal,
-        inflateView = { parent ->
-          FeedbackItemBinding.inflate(LayoutInflater.from(parent.context), parent, /* attachToParent= */ false).root
-        },
-        bindView = { view, viewModel ->
-          val binding = DataBindingUtil.findBinding<FeedbackItemBinding>(view)!!
-          binding.htmlContent = htmlParser.parseOppiaHtml(
-            (viewModel as FeedbackViewModel).htmlContent.toString(), binding.feedbackTextView, supportsLinks = true
-          )
-        }
-      )
-      .registerViewDataBinder(
-        viewType = ViewType.VIEW_TYPE_CONTINUE_INTERACTION.ordinal,
-        inflateDataBinding = ContinueInteractionItemBinding::inflate,
-        setViewModel = ContinueInteractionItemBinding::setViewModel,
-        transformViewModel = { it as ContinueInteractionViewModel }
-      )
-      .registerViewDataBinder(
-        viewType = ViewType.VIEW_TYPE_SELECTION_INTERACTION.ordinal,
-        inflateDataBinding = SelectionInteractionItemBinding::inflate,
-        setViewModel = SelectionInteractionItemBinding::setViewModel,
-        transformViewModel = { it as SelectionInteractionViewModel }
-      )
-      .registerViewDataBinder(
-        viewType = ViewType.VIEW_TYPE_FRACTION_INPUT_INTERACTION.ordinal,
-        inflateDataBinding = FractionInteractionItemBinding::inflate,
-        setViewModel = FractionInteractionItemBinding::setViewModel,
-        transformViewModel = { it as FractionInteractionViewModel }
-      )
-      .registerViewDataBinder(
-        viewType = ViewType.VIEW_TYPE_NUMERIC_INPUT_INTERACTION.ordinal,
-        inflateDataBinding = NumericInputInteractionItemBinding::inflate,
-        setViewModel = NumericInputInteractionItemBinding::setViewModel,
-        transformViewModel = { it as NumericInputViewModel }
-      )
-      .registerViewDataBinder(
-        viewType = ViewType.VIEW_TYPE_TEXT_INPUT_INTERACTION.ordinal,
-        inflateDataBinding = TextInputInteractionItemBinding::inflate,
-        setViewModel = TextInputInteractionItemBinding::setViewModel,
-        transformViewModel = { it as TextInputViewModel }
-      )
-      .build()
-  }
->>>>>>> 43a919c8
+      .add(R.id.audio_fragment_placeholder, AudioFragment(), AUDIO_FRAGMENT_TAG).commitNow()
 
     binding.stateRecyclerView.addOnLayoutChangeListener { _, _, _, _, bottom, _, _, _, oldBottom ->
       if (bottom < oldBottom) {
@@ -279,6 +166,16 @@
   fun onResponsesHeaderClicked() {
     recyclerViewAssembler.togglePreviousAnswers(viewModel.itemList)
     recyclerViewAssembler.adapter.notifyDataSetChanged()
+  }
+
+  fun onConceptCardLinkClicked(view: View, skillId: String) {
+    ConceptCardFragment.newInstance(skillId).showNow(fragment.childFragmentManager, CONCEPT_CARD_DIALOG_FRAGMENT_TAG)
+  }
+
+  fun dismissConceptCard() {
+    fragment.childFragmentManager.findFragmentByTag(CONCEPT_CARD_DIALOG_FRAGMENT_TAG)?.let { dialogFragment ->
+      fragment.childFragmentManager.beginTransaction().remove(dialogFragment).commitNow()
+    }
   }
 
   fun handleAudioClick() {
@@ -330,13 +227,8 @@
     if (previousFragment != null) {
       fragment.childFragmentManager.beginTransaction().remove(previousFragment).commitNow()
     }
-<<<<<<< HEAD
     val dialogFragment = CellularAudioDialogFragment.newInstance()
-    dialogFragment.showNow(fragment.childFragmentManager, TAG_CELLULAR_DATA_DIALOG)
-=======
-    val dialogFragment = CellularDataDialogFragment.newInstance()
     dialogFragment.showNow(fragment.childFragmentManager, CELLULAR_DATA_DIALOG_FRAGMENT_TAG)
->>>>>>> 43a919c8
   }
 
   private fun getStateViewModel(): StateViewModel {
@@ -349,22 +241,7 @@
 
   private fun setAudioFragmentVisible(isVisible: Boolean) {
     if (isVisible) {
-<<<<<<< HEAD
       showAudioFragment()
-=======
-      if (getAudioFragment() == null) {
-        val audioFragment = AudioFragment.newInstance(explorationId, currentStateName)
-        fragment.childFragmentManager.beginTransaction().add(
-          R.id.audio_fragment_placeholder, audioFragment,
-          AUDIO_FRAGMENT_TAG
-        ).commitNow()
-      }
-
-      val currentYOffset = binding.stateRecyclerView.computeVerticalScrollOffset()
-      if (currentYOffset == 0) {
-        binding.stateRecyclerView.smoothScrollToPosition(0)
-      }
->>>>>>> 43a919c8
     } else {
       hideAudioFragment()
     }
@@ -505,25 +382,6 @@
     subscribeToAnswerOutcome(explorationProgressController.submitAnswer(answer))
   }
 
-<<<<<<< HEAD
-=======
-  override fun onPreviousButtonClicked() {
-    explorationProgressController.moveToPreviousState()
-  }
-
-  override fun onNextButtonClicked() = moveToNextState()
-
-  override fun onConceptCardLinkClicked(view: View, skillId: String) {
-    ConceptCardFragment.newInstance(skillId).showNow(fragment.childFragmentManager, CONCEPT_CARD_DIALOG_FRAGMENT_TAG)
-  }
-
-  fun dismissConceptCard() {
-    fragment.childFragmentManager.findFragmentByTag(CONCEPT_CARD_DIALOG_FRAGMENT_TAG)?.let { dialogFragment ->
-      fragment.childFragmentManager.beginTransaction().remove(dialogFragment).commitNow()
-    }
-  }
-
->>>>>>> 43a919c8
   private fun moveToNextState() {
     explorationProgressController.moveToNextState().observe(fragment, Observer<AsyncResult<Any?>> {
       recyclerViewAssembler.collapsePreviousResponses()
