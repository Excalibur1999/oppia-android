package org.oppia.app.player.state

import android.app.AlertDialog
import android.content.Context
import android.view.LayoutInflater
import android.view.View
import android.view.ViewGroup
import android.view.animation.Animation
import android.view.animation.AnimationUtils
import android.view.inputmethod.InputMethodManager
import androidx.appcompat.app.AppCompatActivity
import androidx.databinding.DataBindingUtil
import androidx.fragment.app.Fragment
import androidx.lifecycle.LiveData
import androidx.lifecycle.Observer
import androidx.lifecycle.Transformations
import androidx.recyclerview.widget.RecyclerView
import org.oppia.app.R
import org.oppia.app.databinding.ContentItemBinding
import org.oppia.app.databinding.ContinueInteractionItemBinding
import org.oppia.app.databinding.FeedbackItemBinding
import org.oppia.app.databinding.FractionInteractionItemBinding
import org.oppia.app.databinding.NumericInputInteractionItemBinding
import org.oppia.app.databinding.SelectionInteractionItemBinding
import org.oppia.app.databinding.StateButtonItemBinding
import org.oppia.app.databinding.StateFragmentBinding
import org.oppia.app.databinding.TextInputInteractionItemBinding
import org.oppia.app.fragment.FragmentScope
import org.oppia.app.model.AnswerAndResponse
import org.oppia.app.model.AnswerOutcome
import org.oppia.app.model.CellularDataPreference
import org.oppia.app.model.EphemeralState
import org.oppia.app.model.Interaction
import org.oppia.app.model.InteractionObject
import org.oppia.app.model.State
import org.oppia.app.model.SubtitledHtml
import org.oppia.app.player.audio.AudioFragment
import org.oppia.app.player.audio.CellularAudioDialogFragment
import org.oppia.app.player.exploration.ExplorationActivity
import org.oppia.app.player.state.answerhandling.InteractionAnswerReceiver
import org.oppia.app.player.state.itemviewmodel.ContentViewModel
import org.oppia.app.player.state.itemviewmodel.ContinueInteractionViewModel
import org.oppia.app.player.state.itemviewmodel.FeedbackViewModel
import org.oppia.app.player.state.itemviewmodel.FractionInteractionViewModel
import org.oppia.app.player.state.itemviewmodel.InteractionViewModelFactory
import org.oppia.app.player.state.itemviewmodel.NumericInputViewModel
import org.oppia.app.player.state.itemviewmodel.SelectionInteractionViewModel
import org.oppia.app.player.state.itemviewmodel.StateItemViewModel
import org.oppia.app.player.state.itemviewmodel.StateNavigationButtonViewModel
import org.oppia.app.player.state.itemviewmodel.StateNavigationButtonViewModel.ContinuationNavigationButtonType
import org.oppia.app.player.state.itemviewmodel.TextInputViewModel
import org.oppia.app.player.state.listener.StateNavigationButtonListener
import org.oppia.app.recyclerview.BindableAdapter
import org.oppia.app.viewmodel.ViewModelProvider
import org.oppia.domain.audio.CellularAudioDialogController
import org.oppia.domain.exploration.ExplorationDataController
import org.oppia.domain.exploration.ExplorationProgressController
import org.oppia.util.data.AsyncResult
import org.oppia.util.logging.Logger
import org.oppia.util.networking.NetworkConnectionUtil
import org.oppia.util.networking.NetworkConnectionUtil.ConnectionStatus
import org.oppia.util.parser.ExplorationHtmlParserEntityType
import org.oppia.util.parser.HtmlParser
import javax.inject.Inject

const val STATE_FRAGMENT_EXPLORATION_ID_ARGUMENT_KEY = "STATE_FRAGMENT_EXPLORATION_ID_ARGUMENT_KEY"
private const val TAG_CELLULAR_DATA_DIALOG = "CELLULAR_DATA_DIALOG"
private const val TAG_AUDIO_FRAGMENT = "AUDIO_FRAGMENT"

/** The presenter for [StateFragment]. */
@FragmentScope
class StateFragmentPresenter @Inject constructor(
  @ExplorationHtmlParserEntityType private val entityType: String,
  private val activity: AppCompatActivity,
  private val fragment: Fragment,
  private val cellularAudioDialogController: CellularAudioDialogController,
  private val viewModelProvider: ViewModelProvider<StateViewModel>,
  private val explorationDataController: ExplorationDataController,
  private val explorationProgressController: ExplorationProgressController,
  private val logger: Logger,
  private val htmlParserFactory: HtmlParser.Factory,
  private val context: Context,
  private val interactionViewModelFactoryMap: Map<String, @JvmSuppressWildcards InteractionViewModelFactory>,
  private val networkConnectionUtil: NetworkConnectionUtil
) : StateNavigationButtonListener {

  private var showCellularDataDialog = true
  private var useCellularData = false
  private var audioShowing = false
  private lateinit var explorationId: String
  private lateinit var currentStateName: String
  private lateinit var binding: StateFragmentBinding
  private lateinit var recyclerViewAdapter: RecyclerView.Adapter<*>
  private lateinit var viewModel: StateViewModel
  private val ephemeralStateLiveData: LiveData<AsyncResult<EphemeralState>> by lazy {
    explorationProgressController.getCurrentState()
  }

  fun handleCreateView(inflater: LayoutInflater, container: ViewGroup?): View? {
    cellularAudioDialogController.getCellularDataPreference()
      .observe(fragment, Observer<AsyncResult<CellularDataPreference>> {
        if (it.isSuccess()) {
          val prefs = it.getOrDefault(CellularDataPreference.getDefaultInstance())
          showCellularDataDialog = !(prefs.hideDialog)
          useCellularData = prefs.useCellularData
        }
      })
    explorationId = fragment.arguments!!.getString(STATE_FRAGMENT_EXPLORATION_ID_ARGUMENT_KEY)!!

    binding = StateFragmentBinding.inflate(inflater, container, /* attachToRoot= */ false)
    val stateRecyclerViewAdapter = createRecyclerViewAdapter()
    binding.stateRecyclerView.apply {
      adapter = stateRecyclerViewAdapter
    }
    recyclerViewAdapter = stateRecyclerViewAdapter
    viewModel = getStateViewModel()
    binding.let {
      it.lifecycleOwner = fragment
      it.viewModel = this.viewModel
    }

    subscribeToCurrentState()

    return binding.root
  }

  private fun createRecyclerViewAdapter(): BindableAdapter<StateItemViewModel> {
    return BindableAdapter.Builder
      .newBuilder<StateItemViewModel>()
      .registerViewTypeComputer { viewModel ->
        when (viewModel) {
          is StateNavigationButtonViewModel -> ViewType.VIEW_TYPE_STATE_NAVIGATION_BUTTON.ordinal
          is ContentViewModel -> ViewType.VIEW_TYPE_CONTENT.ordinal
          is FeedbackViewModel -> ViewType.VIEW_TYPE_FEEDBACK.ordinal
          is ContinueInteractionViewModel -> ViewType.VIEW_TYPE_CONTINUE_INTERACTION.ordinal
          is SelectionInteractionViewModel -> ViewType.VIEW_TYPE_SELECTION_INTERACTION.ordinal
          is FractionInteractionViewModel -> ViewType.VIEW_TYPE_FRACTION_INPUT_INTERACTION.ordinal
          is NumericInputViewModel -> ViewType.VIEW_TYPE_NUMERIC_INPUT_INTERACTION.ordinal
          is TextInputViewModel -> ViewType.VIEW_TYPE_TEXT_INPUT_INTERACTION.ordinal
          else -> throw IllegalArgumentException("Encountered unexpected view model: $viewModel")
        }
      }
      .registerViewDataBinder(
        viewType = ViewType.VIEW_TYPE_STATE_NAVIGATION_BUTTON.ordinal,
        inflateDataBinding = StateButtonItemBinding::inflate,
        setViewModel = StateButtonItemBinding::setButtonViewModel,
        transformViewModel = { it as StateNavigationButtonViewModel }
      )
      .registerViewBinder(
        viewType = ViewType.VIEW_TYPE_CONTENT.ordinal,
        inflateView = { parent ->
          ContentItemBinding.inflate(LayoutInflater.from(parent.context), parent, /* attachToParent= */ false).root
        },
        bindView = { view, viewModel ->
          val binding = DataBindingUtil.findBinding<ContentItemBinding>(view)!!
          binding.htmlContent = htmlParserFactory.create(entityType, explorationId).parseOppiaHtml(
            (viewModel as ContentViewModel).htmlContent.toString(), binding.contentTextView
          )
        }
      )
      .registerViewBinder(
        viewType = ViewType.VIEW_TYPE_FEEDBACK.ordinal,
        inflateView = { parent ->
          FeedbackItemBinding.inflate(LayoutInflater.from(parent.context), parent, /* attachToParent= */ false).root
        },
        bindView = { view, viewModel ->
          val binding = DataBindingUtil.findBinding<FeedbackItemBinding>(view)!!
          binding.htmlContent = htmlParserFactory.create(entityType, explorationId).parseOppiaHtml(
            (viewModel as FeedbackViewModel).htmlContent.toString(), binding.feedbackTextView
          )
        }
      )
      .registerViewDataBinder(
        viewType = ViewType.VIEW_TYPE_CONTINUE_INTERACTION.ordinal,
        inflateDataBinding = ContinueInteractionItemBinding::inflate,
        setViewModel = ContinueInteractionItemBinding::setViewModel,
        transformViewModel = { it as ContinueInteractionViewModel }
      )
      .registerViewDataBinder(
        viewType = ViewType.VIEW_TYPE_SELECTION_INTERACTION.ordinal,
        inflateDataBinding = SelectionInteractionItemBinding::inflate,
        setViewModel = SelectionInteractionItemBinding::setViewModel,
        transformViewModel = { it as SelectionInteractionViewModel }
      )
      .registerViewDataBinder(
        viewType = ViewType.VIEW_TYPE_FRACTION_INPUT_INTERACTION.ordinal,
        inflateDataBinding = FractionInteractionItemBinding::inflate,
        setViewModel = FractionInteractionItemBinding::setViewModel,
        transformViewModel = { it as FractionInteractionViewModel }
      )
      .registerViewDataBinder(
        viewType = ViewType.VIEW_TYPE_NUMERIC_INPUT_INTERACTION.ordinal,
        inflateDataBinding = NumericInputInteractionItemBinding::inflate,
        setViewModel = NumericInputInteractionItemBinding::setViewModel,
        transformViewModel = { it as NumericInputViewModel }
      )
      .registerViewDataBinder(
        viewType = ViewType.VIEW_TYPE_TEXT_INPUT_INTERACTION.ordinal,
        inflateDataBinding = TextInputInteractionItemBinding::inflate,
        setViewModel = TextInputInteractionItemBinding::setViewModel,
        transformViewModel = { it as TextInputViewModel }
      )
      .build()
  }

  fun handleAudioClick() {
    if (audioShowing) {
      audioShowing = false
      showHideAudioFragment(false)
    } else {
      when (networkConnectionUtil.getCurrentConnectionStatus()) {
        ConnectionStatus.WIFI -> {
          audioShowing = true
          showHideAudioFragment(true)
        }
        ConnectionStatus.CELLULAR -> {
          if (showCellularDataDialog) {
            audioShowing = false
            showHideAudioFragment(false)
            showCellularDataDialogFragment()
          } else {
            if (useCellularData) {
              audioShowing = true
              showHideAudioFragment(true)
            } else {
              audioShowing = false
              showHideAudioFragment(false)
            }
          }
        }
        ConnectionStatus.NONE-> {
          showOfflineDialog()
          audioShowing = false
          showHideAudioFragment(false)
        }
      }
    }
  }

  fun handleEnableAudio(saveUserChoice: Boolean) {
    audioShowing = true
    showHideAudioFragment(true)
    if (saveUserChoice) {
      cellularAudioDialogController.setAlwaysUseCellularDataPreference()
    }
  }

  fun handleDisableAudio(saveUserChoice: Boolean) {
    audioShowing = false
    showHideAudioFragment(false)
    if (saveUserChoice) {
      cellularAudioDialogController.setNeverUseCellularDataPreference()
    }
  }

  fun handleAnswerReadyForSubmission(answer: InteractionObject) {
    // An interaction has indicated that an answer is ready for submission.
    handleSubmitAnswer(answer)
  }

  private fun showCellularDataDialogFragment() {
    val previousFragment = fragment.childFragmentManager.findFragmentByTag(TAG_CELLULAR_DATA_DIALOG)
    if (previousFragment != null) {
      fragment.childFragmentManager.beginTransaction().remove(previousFragment).commitNow()
    }
    val dialogFragment = CellularAudioDialogFragment.newInstance()
    dialogFragment.showNow(fragment.childFragmentManager, TAG_CELLULAR_DATA_DIALOG)
  }

  private fun getStateViewModel(): StateViewModel {
    return viewModelProvider.getForFragment(fragment, StateViewModel::class.java)
  }

  private fun getAudioFragment(): Fragment? {
    return fragment.childFragmentManager.findFragmentByTag(TAG_AUDIO_FRAGMENT)
  }

  private fun showHideAudioFragment(isVisible: Boolean) {
<<<<<<< HEAD
    val audioFragment = getAudioFragment()
=======
    getStateViewModel().setAudioBarVisibility(isVisible)
>>>>>>> 4e3be638
    if (isVisible) {
      (fragment.requireActivity() as ExplorationActivity).showVolumeOn()
      if (audioFragment == null) {
        val newAudioFragment = AudioFragment.newInstance(explorationId, currentStateName)
        fragment.childFragmentManager.beginTransaction()
          .setCustomAnimations(R.anim.slide_down_audio, R.anim.slide_up_audio)
          .add(R.id.audio_fragment_placeholder, newAudioFragment, TAG_AUDIO_FRAGMENT
        ).commitNow()
      }

      val currentYOffset = binding.stateRecyclerView.computeVerticalScrollOffset()
      if (currentYOffset == 0) {
        binding.stateRecyclerView.smoothScrollToPosition(0)
      }
    } else {
      (fragment.requireActivity() as ExplorationActivity).showVolumeOff()
      if (audioFragment != null) {
        val animation = AnimationUtils.loadAnimation(context, R.anim.slide_up_audio)
        animation.setAnimationListener(object: Animation.AnimationListener {
          override fun onAnimationEnd(p0: Animation?) {
            fragment.childFragmentManager.beginTransaction()
              .remove(audioFragment).commitNow()
          }
          override fun onAnimationStart(p0: Animation?) {}
          override fun onAnimationRepeat(p0: Animation?) {}
        })
        audioFragment.view?.startAnimation(animation)
      }
    }
  }

  private fun subscribeToCurrentState() {
    ephemeralStateLiveData.observe(fragment, Observer<AsyncResult<EphemeralState>> { result ->
      processEphemeralStateResult(result)
    })
  }

  private fun processEphemeralStateResult(result: AsyncResult<EphemeralState>) {
    if (result.isFailure()) {
      logger.e("StateFragment", "Failed to retrieve ephemeral state", result.getErrorOrNull()!!)
      return
    } else if (result.isPending()) {
      // Display nothing until a valid result is available.
      return
    }

    val ephemeralState = result.getOrThrow()
    currentStateName = ephemeralState.state.name


      showOrHideAudioByState(ephemeralState.state)
      getAudioFragment()?.let {
        (it as AudioFragment).setVoiceoverMappingsByState(currentStateName)
      }


    val pendingItemList = mutableListOf<StateItemViewModel>()
    addContentItem(pendingItemList, ephemeralState)
    val interaction = ephemeralState.state.interaction
    if (ephemeralState.stateTypeCase == EphemeralState.StateTypeCase.PENDING_STATE) {
      addPreviousAnswers(pendingItemList, interaction, ephemeralState.pendingState.wrongAnswerList)
      addInteractionForPendingState(pendingItemList, interaction)
    } else if (ephemeralState.stateTypeCase == EphemeralState.StateTypeCase.COMPLETED_STATE) {
      addPreviousAnswers(pendingItemList, interaction, ephemeralState.completedState.answerList)
    }

    val hasPreviousState = ephemeralState.hasPreviousState
    var canContinueToNextState = false
    var hasGeneralContinueButton = false

    if (ephemeralState.stateTypeCase != EphemeralState.StateTypeCase.TERMINAL_STATE) {
      if (ephemeralState.stateTypeCase == EphemeralState.StateTypeCase.COMPLETED_STATE
        && !ephemeralState.hasNextState
      ) {
        hasGeneralContinueButton = true
      } else if (ephemeralState.completedState.answerList.size > 0 && ephemeralState.hasNextState) {
        canContinueToNextState = true
      }
    }

    updateNavigationButtonVisibility(
      pendingItemList,
      hasPreviousState,
      canContinueToNextState,
      hasGeneralContinueButton,
      ephemeralState.stateTypeCase == EphemeralState.StateTypeCase.TERMINAL_STATE
    )

    viewModel.itemList.clear()
    viewModel.itemList += pendingItemList
  }

  /**
   * This function listens to the result of submitAnswer.
   * Whenever an answer is submitted using ExplorationProgressController.submitAnswer function,
   * this function will wait for the response from that function and based on which we can move to next state.
   */
  private fun subscribeToAnswerOutcome(answerOutcomeResultLiveData: LiveData<AsyncResult<AnswerOutcome>>) {
    val answerOutcomeLiveData = getAnswerOutcome(answerOutcomeResultLiveData)
    answerOutcomeLiveData.observe(fragment, Observer<AnswerOutcome> { result ->
      // If the answer was submitted on behalf of the Continue interaction, automatically continue to the next state.
      if (result.state.interaction.id == "Continue") {
        moveToNextState()
      }
    })
  }

  /** Helper for subscribeToAnswerOutcome. */
  private fun getAnswerOutcome(answerOutcome: LiveData<AsyncResult<AnswerOutcome>>): LiveData<AnswerOutcome> {
    return Transformations.map(answerOutcome, ::processAnswerOutcome)
  }

  /** Helper for subscribeToAnswerOutcome. */
  private fun processAnswerOutcome(ephemeralStateResult: AsyncResult<AnswerOutcome>): AnswerOutcome {
    if (ephemeralStateResult.isFailure()) {
      logger.e("StateFragment", "Failed to retrieve answer outcome", ephemeralStateResult.getErrorOrNull()!!)
    }
    return ephemeralStateResult.getOrDefault(AnswerOutcome.getDefaultInstance())
  }

  override fun onReturnToTopicButtonClicked() {
    hideKeyboard()
    explorationDataController.stopPlayingExploration()
    activity.finish()
  }

  override fun onSubmitButtonClicked() {
    hideKeyboard()
    handleSubmitAnswer(viewModel.getPendingAnswer())
  }

  override fun onContinueButtonClicked() {
    hideKeyboard()
    moveToNextState()
  }

  private fun handleSubmitAnswer(answer: InteractionObject) {
    subscribeToAnswerOutcome(explorationProgressController.submitAnswer(answer))
  }

  override fun onPreviousButtonClicked() {
    explorationProgressController.moveToPreviousState()
  }

  override fun onNextButtonClicked() = moveToNextState()

  private fun moveToNextState() {
    explorationProgressController.moveToNextState()
  }

  private fun addInteractionForPendingState(
    pendingItemList: MutableList<StateItemViewModel>, interaction: Interaction
  ) = addInteraction(pendingItemList, interaction)

  private fun addInteractionForCompletedState(
    pendingItemList: MutableList<StateItemViewModel>, interaction: Interaction, existingAnswer: InteractionObject
  ) = addInteraction(pendingItemList, interaction, existingAnswer = existingAnswer, isReadOnly = true)

  private fun addInteraction(
    pendingItemList: MutableList<StateItemViewModel>, interaction: Interaction, existingAnswer:
    InteractionObject? = null, isReadOnly: Boolean = false
  ) {
    val interactionViewModelFactory = interactionViewModelFactoryMap.getValue(interaction.id)
    pendingItemList += interactionViewModelFactory(
      explorationId, interaction, fragment as InteractionAnswerReceiver, existingAnswer, isReadOnly
    )
  }

  private fun addContentItem(pendingItemList: MutableList<StateItemViewModel>, ephemeralState: EphemeralState) {
    val contentSubtitledHtml: SubtitledHtml = ephemeralState.state.content
    pendingItemList += ContentViewModel(contentSubtitledHtml.html)
  }

  private fun addPreviousAnswers(
    pendingItemList: MutableList<StateItemViewModel>, interaction: Interaction,
    answersAndResponses: List<AnswerAndResponse>
  ) {
    // TODO: add support for displaying the previous answer, too.
    for (answerAndResponse in answersAndResponses) {
      addInteractionForCompletedState(pendingItemList, interaction, answerAndResponse.userAnswer)
      addFeedbackItem(pendingItemList, answerAndResponse.feedback)
    }
  }

  private fun addFeedbackItem(pendingItemList: MutableList<StateItemViewModel>, feedback: SubtitledHtml) {
    // Only show feedback if there's some to show.
    if (feedback.html.isNotEmpty()) {
      pendingItemList += FeedbackViewModel(feedback.html)
    }
  }

  private fun updateNavigationButtonVisibility(
    pendingItemList: MutableList<StateItemViewModel>,
    hasPreviousState: Boolean,
    canContinueToNextState: Boolean,
    hasGeneralContinueButton: Boolean,
    stateIsTerminal: Boolean
  ) {
    val stateNavigationButtonViewModel = StateNavigationButtonViewModel(context, this as StateNavigationButtonListener)
    stateNavigationButtonViewModel.updatePreviousButton(isEnabled = hasPreviousState)

    // Set continuation button.
    when {
      hasGeneralContinueButton -> {
        stateNavigationButtonViewModel.updateContinuationButton(
          ContinuationNavigationButtonType.CONTINUE_BUTTON, isEnabled = true
        )
      }
      canContinueToNextState -> {
        stateNavigationButtonViewModel.updateContinuationButton(
          ContinuationNavigationButtonType.NEXT_BUTTON, isEnabled = canContinueToNextState
        )
      }
      stateIsTerminal -> {
        stateNavigationButtonViewModel.updateContinuationButton(
          ContinuationNavigationButtonType.RETURN_TO_TOPIC_BUTTON, isEnabled = true
        )
      }
      viewModel.doesMostRecentInteractionRequireExplicitSubmission(pendingItemList) -> {
        stateNavigationButtonViewModel.updateContinuationButton(
          ContinuationNavigationButtonType.SUBMIT_BUTTON, isEnabled = true
        )
      }
      else -> {
        // No continuation button needs to be set since the interaction itself will push for answer submission.
        stateNavigationButtonViewModel.updateContinuationButton(
          ContinuationNavigationButtonType.CONTINUE_BUTTON, isEnabled = false
        )
      }
    }
    pendingItemList += stateNavigationButtonViewModel
  }

  private fun hideKeyboard() {
    val inputManager: InputMethodManager = activity.getSystemService(Context.INPUT_METHOD_SERVICE) as InputMethodManager
    inputManager.hideSoftInputFromWindow(fragment.view!!.windowToken, InputMethodManager.SHOW_FORCED)
  }

  private fun showOrHideAudioByState(state: State) {
    if (state.recordedVoiceoversCount == 0) {
      (fragment.requireActivity() as ExplorationActivity).hideAudioButton()
      showHideAudioFragment(false)
    } else {
      (fragment.requireActivity() as ExplorationActivity).showAudioButton()
      showHideAudioFragment(audioShowing)
    }
  }

  private fun showOfflineDialog() {
    AlertDialog.Builder(activity, R.style.AlertDialogTheme)
      .setTitle(context.getString(R.string.audio_dialog_offline_title))
      .setMessage(context.getString(R.string.audio_dialog_offline_message))
      .setPositiveButton(context.getString(R.string.audio_dialog_offline_positive)) { dialog, _ ->
        dialog.dismiss()
      }.create().show()
  }

  private enum class ViewType {
    VIEW_TYPE_CONTENT,
    VIEW_TYPE_FEEDBACK,
    VIEW_TYPE_STATE_NAVIGATION_BUTTON,
    VIEW_TYPE_CONTINUE_INTERACTION,
    VIEW_TYPE_SELECTION_INTERACTION,
    VIEW_TYPE_FRACTION_INPUT_INTERACTION,
    VIEW_TYPE_NUMERIC_INPUT_INTERACTION,
    VIEW_TYPE_TEXT_INPUT_INTERACTION
  }
}<|MERGE_RESOLUTION|>--- conflicted
+++ resolved
@@ -276,11 +276,8 @@
   }
 
   private fun showHideAudioFragment(isVisible: Boolean) {
-<<<<<<< HEAD
     val audioFragment = getAudioFragment()
-=======
     getStateViewModel().setAudioBarVisibility(isVisible)
->>>>>>> 4e3be638
     if (isVisible) {
       (fragment.requireActivity() as ExplorationActivity).showVolumeOn()
       if (audioFragment == null) {
@@ -331,10 +328,10 @@
     currentStateName = ephemeralState.state.name
 
 
-      showOrHideAudioByState(ephemeralState.state)
-      getAudioFragment()?.let {
-        (it as AudioFragment).setVoiceoverMappingsByState(currentStateName)
-      }
+    showOrHideAudioByState(ephemeralState.state)
+    getAudioFragment()?.let {
+      (it as AudioFragment).setVoiceoverMappingsByState(currentStateName)
+    }
 
 
     val pendingItemList = mutableListOf<StateItemViewModel>()
