package org.oppia.app.player.state

<<<<<<< HEAD
import android.app.AlertDialog
import android.content.Context
import android.view.LayoutInflater
import android.view.View
import android.view.ViewGroup
import android.view.animation.Animation
import android.view.animation.AnimationUtils
=======
import android.content.Context
import android.os.Handler
import android.view.LayoutInflater
import android.view.View
import android.view.ViewGroup
import android.view.animation.AccelerateInterpolator
import android.view.animation.AlphaAnimation
import android.view.animation.AnimationSet
import android.view.animation.DecelerateInterpolator
>>>>>>> ea87520a
import android.view.inputmethod.InputMethodManager
import android.widget.TextView
import androidx.appcompat.app.AppCompatActivity
import androidx.fragment.app.Fragment
import androidx.lifecycle.LiveData
import androidx.lifecycle.Observer
import androidx.lifecycle.Transformations
import androidx.recyclerview.widget.LinearLayoutManager
import androidx.recyclerview.widget.RecyclerView
import org.oppia.app.R
import org.oppia.app.databinding.StateFragmentBinding
import org.oppia.app.fragment.FragmentScope
import org.oppia.app.model.AnswerOutcome
import org.oppia.app.model.CellularDataPreference
import org.oppia.app.model.EphemeralState
import org.oppia.app.model.State
import org.oppia.app.model.UserAnswer
import org.oppia.app.player.audio.AudioButtonListener
import org.oppia.app.player.audio.AudioFragment
<<<<<<< HEAD
import org.oppia.app.player.audio.AudioFragmentInterface
import org.oppia.app.player.audio.AudioViewModel
import org.oppia.app.player.audio.CellularAudioDialogFragment
import org.oppia.app.player.stopplaying.StopStatePlayingSessionListener
import org.oppia.app.topic.conceptcard.ConceptCardFragment
=======
import org.oppia.app.player.audio.CellularDataDialogFragment
import org.oppia.app.player.state.answerhandling.InteractionAnswerReceiver
import org.oppia.app.player.state.itemviewmodel.ContentViewModel
import org.oppia.app.player.state.itemviewmodel.ContinueInteractionViewModel
import org.oppia.app.player.state.itemviewmodel.FeedbackViewModel
import org.oppia.app.player.state.itemviewmodel.FractionInteractionViewModel
import org.oppia.app.player.state.itemviewmodel.InteractionViewModelFactory
import org.oppia.app.player.state.itemviewmodel.NumericInputViewModel
import org.oppia.app.player.state.itemviewmodel.PreviousResponsesHeaderViewModel
import org.oppia.app.player.state.itemviewmodel.SelectionInteractionViewModel
import org.oppia.app.player.state.itemviewmodel.StateItemViewModel
import org.oppia.app.player.state.itemviewmodel.StateNavigationButtonViewModel
import org.oppia.app.player.state.itemviewmodel.StateNavigationButtonViewModel.ContinuationNavigationButtonType
import org.oppia.app.player.state.itemviewmodel.SubmittedAnswerViewModel
import org.oppia.app.player.state.itemviewmodel.TextInputViewModel
import org.oppia.app.player.state.listener.AudioContentIdListener
import org.oppia.app.player.state.listener.PreviousResponsesHeaderClickListener
import org.oppia.app.player.state.listener.StateNavigationButtonListener
import org.oppia.app.recyclerview.BindableAdapter
>>>>>>> ea87520a
import org.oppia.app.viewmodel.ViewModelProvider
import org.oppia.domain.audio.CellularAudioDialogController
import org.oppia.domain.exploration.ExplorationProgressController
import org.oppia.util.data.AsyncResult
import org.oppia.util.gcsresource.DefaultResourceBucketName
import org.oppia.util.logging.Logger
import org.oppia.util.networking.NetworkConnectionUtil
import org.oppia.util.networking.NetworkConnectionUtil.ConnectionStatus
import org.oppia.util.parser.ExplorationHtmlParserEntityType
import javax.inject.Inject

const val STATE_FRAGMENT_EXPLORATION_ID_ARGUMENT_KEY = "STATE_FRAGMENT_EXPLORATION_ID_ARGUMENT_KEY"
private const val CELLULAR_DATA_DIALOG_FRAGMENT_TAG = "CELLULAR_DATA_DIALOG_FRAGMENT"
private const val AUDIO_FRAGMENT_TAG = "AUDIO_FRAGMENT"
private const val CONCEPT_CARD_DIALOG_FRAGMENT_TAG = "CONCEPT_CARD_FRAGMENT"

/** The presenter for [StateFragment]. */
@FragmentScope
class StateFragmentPresenter @Inject constructor(
  @ExplorationHtmlParserEntityType private val htmlParserEntityType: String,
  private val activity: AppCompatActivity,
  private val fragment: Fragment,
  private val cellularAudioDialogController: CellularAudioDialogController,
  private val viewModelProvider: ViewModelProvider<StateViewModel>,
  private val explorationProgressController: ExplorationProgressController,
  private val logger: Logger,
  private val context: Context,
  @DefaultResourceBucketName private val resourceBucketName: String,
  private val assemblerBuilderFactory: StatePlayerRecyclerViewAssembler.Builder.Factory,
  private val networkConnectionUtil: NetworkConnectionUtil
) {
  private var showCellularDataDialog = true
  private var useCellularData = false
  private var feedbackId: String? = null
  private var autoPlayAudio = false
  private var isFeedbackPlaying = false
  private lateinit var explorationId: String
  private lateinit var currentStateName: String
  private lateinit var binding: StateFragmentBinding
  private lateinit var recyclerViewAdapter: RecyclerView.Adapter<*>
<<<<<<< HEAD
  private val viewModel: StateViewModel by lazy {
    getStateViewModel()
  }
  private lateinit var recyclerViewAssembler: StatePlayerRecyclerViewAssembler
=======
  private lateinit var viewModel: StateViewModel
  private var contentViewModel: ContentViewModel? = null
>>>>>>> ea87520a
  private val ephemeralStateLiveData: LiveData<AsyncResult<EphemeralState>> by lazy {
    explorationProgressController.getCurrentState()
  }

  fun handleCreateView(inflater: LayoutInflater, container: ViewGroup?): View? {
    cellularAudioDialogController.getCellularDataPreference()
      .observe(fragment, Observer<AsyncResult<CellularDataPreference>> {
        if (it.isSuccess()) {
          val prefs = it.getOrDefault(CellularDataPreference.getDefaultInstance())
          showCellularDataDialog = !(prefs.hideDialog)
          useCellularData = prefs.useCellularData
        }
      })
    explorationId = fragment.arguments!!.getString(STATE_FRAGMENT_EXPLORATION_ID_ARGUMENT_KEY)!!

    binding = StateFragmentBinding.inflate(inflater, container, /* attachToRoot= */ false)
    recyclerViewAssembler = createRecyclerViewAssembler(
      assemblerBuilderFactory.create(resourceBucketName, htmlParserEntityType),
      binding.congratulationsTextView
    )

    val stateRecyclerViewAdapter = recyclerViewAssembler.adapter
    binding.stateRecyclerView.apply {
      adapter = stateRecyclerViewAdapter
    }
    recyclerViewAdapter = stateRecyclerViewAdapter
    binding.let {
      it.lifecycleOwner = fragment
      it.viewModel = this.viewModel
    }

<<<<<<< HEAD
    // Initialize Audio Player
    fragment.childFragmentManager.beginTransaction()
      .add(R.id.audio_fragment_placeholder, AudioFragment(), AUDIO_FRAGMENT_TAG).commitNow()

    binding.stateRecyclerView.addOnLayoutChangeListener { _, _, _, _, bottom, _, _, _, oldBottom ->
      if (bottom < oldBottom) {
        binding.stateRecyclerView.postDelayed({
          binding.stateRecyclerView.scrollToPosition(stateRecyclerViewAdapter.itemCount - 1)
        }, 100)
=======
    binding.stateRecyclerView.addOnLayoutChangeListener(object : View.OnLayoutChangeListener {
      override fun onLayoutChange(
        view: View,
        left: Int,
        top: Int,
        right: Int,
        bottom: Int,
        oldLeft: Int,
        oldTop: Int,
        oldRight: Int,
        oldBottom: Int
      ) {
        if (bottom < oldBottom) {
          binding.stateRecyclerView.postDelayed(Runnable {
            binding.stateRecyclerView.scrollToPosition(
              stateRecyclerViewAdapter.getItemCount() - 1
            )
          }, 100)
        }
>>>>>>> ea87520a
      }
    }

    subscribeToCurrentState()

    return binding.root
  }

<<<<<<< HEAD
=======
  private fun createRecyclerViewAdapter(): BindableAdapter<StateItemViewModel> {
    return BindableAdapter.MultiTypeBuilder
      .newBuilder(StateItemViewModel::viewType)
      .registerViewDataBinder(
        viewType = StateItemViewModel.ViewType.STATE_NAVIGATION_BUTTON,
        inflateDataBinding = StateButtonItemBinding::inflate,
        setViewModel = StateButtonItemBinding::setButtonViewModel,
        transformViewModel = { it as StateNavigationButtonViewModel }
      )
      .registerViewBinder(
        viewType = StateItemViewModel.ViewType.CONTENT,
        inflateView = { parent ->
          ContentItemBinding.inflate(LayoutInflater.from(parent.context), parent, /* attachToParent= */ false).root
        },
        bindView = { view, viewModel ->
          val binding = DataBindingUtil.findBinding<ContentItemBinding>(view)!!
          binding.htmlContent =
            htmlParserFactory.create(entityType, explorationId, /* imageCenterAlign= */ true).parseOppiaHtml(
              (viewModel as ContentViewModel).htmlContent.toString(), binding.contentTextView
            )
          binding.viewModel = contentViewModel!!
        }
      )
      .registerViewBinder(
        viewType = StateItemViewModel.ViewType.FEEDBACK,
        inflateView = { parent ->
          FeedbackItemBinding.inflate(LayoutInflater.from(parent.context), parent, /* attachToParent= */ false).root
        },
        bindView = { view, viewModel ->
          val binding = DataBindingUtil.findBinding<FeedbackItemBinding>(view)!!
          binding.htmlContent =
            htmlParserFactory.create(entityType, explorationId, /* imageCenterAlign= */ true).parseOppiaHtml(
              (viewModel as FeedbackViewModel).htmlContent.toString(), binding.feedbackTextView
            )
        }
      )
      .registerViewDataBinder(
        viewType = StateItemViewModel.ViewType.CONTINUE_INTERACTION,
        inflateDataBinding = ContinueInteractionItemBinding::inflate,
        setViewModel = ContinueInteractionItemBinding::setViewModel,
        transformViewModel = { it as ContinueInteractionViewModel }
      )
      .registerViewDataBinder(
        viewType = StateItemViewModel.ViewType.SELECTION_INTERACTION,
        inflateDataBinding = SelectionInteractionItemBinding::inflate,
        setViewModel = SelectionInteractionItemBinding::setViewModel,
        transformViewModel = { it as SelectionInteractionViewModel }
      )
      .registerViewDataBinder(
        viewType = StateItemViewModel.ViewType.FRACTION_INPUT_INTERACTION,
        inflateDataBinding = FractionInteractionItemBinding::inflate,
        setViewModel = FractionInteractionItemBinding::setViewModel,
        transformViewModel = { it as FractionInteractionViewModel }
      )
      .registerViewDataBinder(
        viewType = StateItemViewModel.ViewType.NUMERIC_INPUT_INTERACTION,
        inflateDataBinding = NumericInputInteractionItemBinding::inflate,
        setViewModel = NumericInputInteractionItemBinding::setViewModel,
        transformViewModel = { it as NumericInputViewModel }
      )
      .registerViewDataBinder(
        viewType = StateItemViewModel.ViewType.TEXT_INPUT_INTERACTION,
        inflateDataBinding = TextInputInteractionItemBinding::inflate,
        setViewModel = TextInputInteractionItemBinding::setViewModel,
        transformViewModel = { it as TextInputViewModel }
      )
      .registerViewBinder(
        viewType = StateItemViewModel.ViewType.SUBMITTED_ANSWER,
        inflateView = { parent ->
          SubmittedAnswerItemBinding.inflate(
            LayoutInflater.from(parent.context), parent, /* attachToParent= */ false
          ).root
        },
        bindView = { view, viewModel ->
          val binding = DataBindingUtil.findBinding<SubmittedAnswerItemBinding>(view)!!
          val userAnswer = (viewModel as SubmittedAnswerViewModel).submittedUserAnswer
          when (userAnswer.textualAnswerCase) {
            UserAnswer.TextualAnswerCase.HTML_ANSWER -> {
              val htmlParser = htmlParserFactory.create(entityType, explorationId, imageCenterAlign = false)
              binding.submittedAnswer = htmlParser.parseOppiaHtml(
                userAnswer.htmlAnswer, binding.submittedAnswerTextView
              )
            }
            else -> binding.submittedAnswer = userAnswer.plainAnswer
          }
        }
      )
      .registerViewDataBinder(
        viewType = StateItemViewModel.ViewType.PREVIOUS_RESPONSES_HEADER,
        inflateDataBinding = PreviousResponsesHeaderItemBinding::inflate,
        setViewModel = PreviousResponsesHeaderItemBinding::setViewModel,
        transformViewModel = { it as PreviousResponsesHeaderViewModel }
      )
      .build()
  }

  fun handleAudioClick() {
    if (showCellularDataDialog) {
      showHideAudioFragment(false)
      showCellularDataDialogFragment()
    } else {
      if (useCellularData) {
        showHideAudioFragment(getAudioFragment() == null)
      } else {
        showHideAudioFragment(false)
      }
    }
  }

>>>>>>> ea87520a
  fun handleEnableAudio(saveUserChoice: Boolean) {
    setAudioFragmentVisible(true)
    if (saveUserChoice) {
      cellularAudioDialogController.setAlwaysUseCellularDataPreference()
    }
  }

  fun handleDisableAudio(saveUserChoice: Boolean) {
    setAudioFragmentVisible(false)
    if (saveUserChoice) {
      cellularAudioDialogController.setNeverUseCellularDataPreference()
    }
  }

  fun handleAnswerReadyForSubmission(answer: UserAnswer) {
    // An interaction has indicated that an answer is ready for submission.
    handleSubmitAnswer(answer)
  }

  fun onContinueButtonClicked() {
    hideKeyboard()
    moveToNextState()
  }

  fun onNextButtonClicked() = moveToNextState()

  fun onPreviousButtonClicked() {
    explorationProgressController.moveToPreviousState()
  }

  fun onReturnToTopicButtonClicked() {
    hideKeyboard()
    (activity as StopStatePlayingSessionListener).stopSession()
  }

  fun onSubmitButtonClicked() {
    hideKeyboard()
    handleSubmitAnswer(viewModel.getPendingAnswer(recyclerViewAssembler))
  }

  fun onResponsesHeaderClicked() {
    recyclerViewAssembler.togglePreviousAnswers(viewModel.itemList)
    recyclerViewAssembler.adapter.notifyDataSetChanged()
  }

  fun onConceptCardLinkClicked(view: View, skillId: String) {
    ConceptCardFragment.newInstance(skillId).showNow(fragment.childFragmentManager, CONCEPT_CARD_DIALOG_FRAGMENT_TAG)
  }

  fun dismissConceptCard() {
    fragment.childFragmentManager.findFragmentByTag(CONCEPT_CARD_DIALOG_FRAGMENT_TAG)?.let { dialogFragment ->
      fragment.childFragmentManager.beginTransaction().remove(dialogFragment).commitNow()
    }
  }

  fun handleAudioClick() {
    if (isAudioShowing()) {
      setAudioFragmentVisible(false)
    } else {
      when (networkConnectionUtil.getCurrentConnectionStatus()) {
        ConnectionStatus.LOCAL -> setAudioFragmentVisible(true)
        ConnectionStatus.CELLULAR -> {
          if (showCellularDataDialog) {
            setAudioFragmentVisible(false)
            showCellularDataDialogFragment()
          } else {
            if (useCellularData) {
              setAudioFragmentVisible(true)
            } else {
              setAudioFragmentVisible(false)
            }
          }
        }
        ConnectionStatus.NONE-> {
          showOfflineDialog()
          setAudioFragmentVisible(false)
        }
      }
    }
  }

  fun handleKeyboardAction() = onSubmitButtonClicked()

  private fun createRecyclerViewAssembler(
    builder: StatePlayerRecyclerViewAssembler.Builder,
    congratulationsTextView: TextView
  ): StatePlayerRecyclerViewAssembler {
    return builder.addContentSupport()
      .addFeedbackSupport()
      .addInteractionSupport()
      .addPastAnswersSupport()
      .addWrongAnswerCollapsingSupport()
      .addBackwardNavigationSupport()
      .addForwardNavigationSupport()
      .addReturnToTopicSupport()
      .addCongratulationsForCorrectAnswers(congratulationsTextView)
      .build()
  }

  private fun showCellularDataDialogFragment() {
    val previousFragment = fragment.childFragmentManager.findFragmentByTag(CELLULAR_DATA_DIALOG_FRAGMENT_TAG)
    if (previousFragment != null) {
      fragment.childFragmentManager.beginTransaction().remove(previousFragment).commitNow()
    }
    val dialogFragment = CellularAudioDialogFragment.newInstance()
    dialogFragment.showNow(fragment.childFragmentManager, CELLULAR_DATA_DIALOG_FRAGMENT_TAG)
  }

  private fun getStateViewModel(): StateViewModel {
    return viewModelProvider.getForFragment(fragment, StateViewModel::class.java)
  }

  private fun getAudioFragment(): Fragment? {
    return fragment.childFragmentManager.findFragmentByTag(AUDIO_FRAGMENT_TAG)
  }

  private fun setAudioFragmentVisible(isVisible: Boolean) {
    if (isVisible) {
<<<<<<< HEAD
      showAudioFragment()
    } else {
      hideAudioFragment()
    }
  }

  private fun showAudioFragment() {
    getStateViewModel().setAudioBarVisibility(true)
    autoPlayAudio = true
    (fragment.requireActivity() as AudioButtonListener).showAudioStreamingOn()
    val currentYOffset = binding.stateRecyclerView.computeVerticalScrollOffset()
    if (currentYOffset == 0) {
      binding.stateRecyclerView.smoothScrollToPosition(0)
    }
    getAudioFragment()?.let {
      (it as AudioFragmentInterface).setVoiceoverMappings(explorationId, currentStateName, feedbackId)
      it.view?.startAnimation(AnimationUtils.loadAnimation(context, R.anim.slide_down_audio))
    }
    subscribeToAudioPlayStatus()
  }

  private fun hideAudioFragment() {
    (fragment.requireActivity() as AudioButtonListener).showAudioStreamingOff()
    if (isAudioShowing()) {
      getAudioFragment()?.let {
        (it as AudioFragmentInterface).pauseAudio()
        val animation = AnimationUtils.loadAnimation(context, R.anim.slide_up_audio)
        animation.setAnimationListener(object : Animation.AnimationListener {
          override fun onAnimationEnd(p0: Animation?) {
            getStateViewModel().setAudioBarVisibility(false)
          }
          override fun onAnimationStart(p0: Animation?) {}
          override fun onAnimationRepeat(p0: Animation?) {}
        })
        it.view?.startAnimation(animation)
=======
      if (getAudioFragment() == null) {
        val audioFragment = AudioFragment.newInstance(explorationId, currentStateName)
        fragment.childFragmentManager.beginTransaction().add(
          R.id.audio_fragment_placeholder, audioFragment,
          TAG_AUDIO_FRAGMENT
        ).commitNow()
      }

      val currentYOffset = binding.stateRecyclerView.computeVerticalScrollOffset()
      if (currentYOffset == 0) {
        binding.stateRecyclerView.smoothScrollToPosition(0)
      }
      (getAudioFragment() as AudioFragment).setContentIdListener(fragment as AudioContentIdListener)
    } else {
      if (getAudioFragment() != null) {
        fragment.childFragmentManager.beginTransaction().remove(getAudioFragment()!!).commitNow()
        handleContentCardHighlighting(contentViewModel!!.contentId,false)
>>>>>>> ea87520a
      }
    }
  }

  private fun subscribeToAudioPlayStatus() {
    val audioFragmentInterface = getAudioFragment() as AudioFragmentInterface
    audioFragmentInterface.getCurrentPlayStatus().observe(fragment, Observer {
      if (it == AudioViewModel.UiAudioPlayStatus.COMPLETED) {
        getAudioFragment()?.let {
          if (isFeedbackPlaying) {
            audioFragmentInterface.setVoiceoverMappings(explorationId, currentStateName)
          }
          isFeedbackPlaying = false
          feedbackId = null
        }
      } else if (it == AudioViewModel.UiAudioPlayStatus.PREPARED) {
        if (autoPlayAudio) {
          autoPlayAudio = false
          audioFragmentInterface.playAudio()
        }
      }
    })
  }

  private fun subscribeToCurrentState() {
    ephemeralStateLiveData.observe(fragment, Observer<AsyncResult<EphemeralState>> { result ->
      processEphemeralStateResult(result)
    })
  }

  private fun processEphemeralStateResult(result: AsyncResult<EphemeralState>) {
    if (result.isFailure()) {
      logger.e("StateFragment", "Failed to retrieve ephemeral state", result.getErrorOrNull()!!)
      return
    } else if (result.isPending()) {
      // Display nothing until a valid result is available.
      return
    }

    val ephemeralState = result.getOrThrow()
    val scrollToTop = ::currentStateName.isInitialized && currentStateName != ephemeralState.state.name
    currentStateName = ephemeralState.state.name

    showOrHideAudioByState(ephemeralState.state)
    if (isAudioShowing()) {
      (getAudioFragment() as AudioFragmentInterface).setVoiceoverMappings(explorationId, currentStateName, feedbackId)
    }
    feedbackId = null

    viewModel.itemList.clear()
    viewModel.itemList += recyclerViewAssembler.compute(ephemeralState, explorationId)

    if (scrollToTop) {
      (binding.stateRecyclerView.layoutManager as LinearLayoutManager).scrollToPositionWithOffset(0, 200)
    }
  }

  /**clickNegative_checkNo
   * This function listens to the result of submitAnswer.
   * Whenever an answer is submitted using ExplorationProgressController.submitAnswer function,
   * this function will wait for the response from that function and based on which we can move to next state.
   */
  private fun subscribeToAnswerOutcome(answerOutcomeResultLiveData: LiveData<AsyncResult<AnswerOutcome>>) {
    val answerOutcomeLiveData = getAnswerOutcome(answerOutcomeResultLiveData)
    answerOutcomeLiveData.observe(fragment, Observer<AnswerOutcome> { result ->
      // If the answer was submitted on behalf of the Continue interaction, automatically continue to the next state.
      if (result.state.interaction.id == "Continue") {
<<<<<<< HEAD
         moveToNextState()
      } else {
        isFeedbackPlaying = true
        feedbackId = result.feedback.contentId
        if (result.labelledAsCorrectAnswer) {
          recyclerViewAssembler.showCongratulationMessageOnCorrectAnswer()
        }
      }
      if (isAudioShowing()) {
        autoPlayAudio = true
      }
    })
  }

=======
        moveToNextState()
      } else if (result.labelledAsCorrectAnswer) {
        showCongratulationMessageOnCorrectAnswer()
      }
    })
  }

  private fun showCongratulationMessageOnCorrectAnswer() {
    binding.congratulationTextview.setVisibility(View.VISIBLE)

    val fadeIn = AlphaAnimation(0f, 1f)
    fadeIn.interpolator = DecelerateInterpolator() //add this
    fadeIn.duration = 2000

    val fadeOut = AlphaAnimation(1f, 0f)
    fadeOut.interpolator = AccelerateInterpolator() //and this
    fadeOut.startOffset = 1000
    fadeOut.duration = 1000

    val animation = AnimationSet(false) //change to false
    animation.addAnimation(fadeIn)
    animation.addAnimation(fadeOut)
    binding.congratulationTextview.setAnimation(animation)

    Handler().postDelayed({
      binding.congratulationTextview.clearAnimation()
      binding.congratulationTextview.visibility = View.INVISIBLE
    }, 2000)
  }

>>>>>>> ea87520a
  /** Helper for subscribeToAnswerOutcome. */
  private fun getAnswerOutcome(answerOutcome: LiveData<AsyncResult<AnswerOutcome>>): LiveData<AnswerOutcome> {
    return Transformations.map(answerOutcome, ::processAnswerOutcome)
  }

  /** Helper for subscribeToAnswerOutcome. */
  private fun processAnswerOutcome(ephemeralStateResult: AsyncResult<AnswerOutcome>): AnswerOutcome {
    if (ephemeralStateResult.isFailure()) {
      logger.e("StateFragment", "Failed to retrieve answer outcome", ephemeralStateResult.getErrorOrNull()!!)
    }
    return ephemeralStateResult.getOrDefault(AnswerOutcome.getDefaultInstance())
  }

<<<<<<< HEAD
  private fun showOrHideAudioByState(state: State) {
    if (state.recordedVoiceoversCount == 0) {
      (fragment.requireActivity() as AudioButtonListener).hideAudioButton()
    } else {
      (fragment.requireActivity() as AudioButtonListener).showAudioButton()
    }
=======
  override fun onReturnToTopicButtonClicked() {
    hideKeyboard()
    explorationDataController.stopPlayingExploration()
    activity.finish()
  }

  override fun onSubmitButtonClicked() {
    hideKeyboard()
    handleSubmitAnswer(viewModel.getPendingAnswer())
  }

  fun handleKeyboardAction() {
    hideKeyboard()
    handleSubmitAnswer(viewModel.getPendingAnswer())
  }

  override fun onContinueButtonClicked() {
    hideKeyboard()
    moveToNextState()
>>>>>>> ea87520a
  }

  private fun handleSubmitAnswer(answer: UserAnswer) {
    subscribeToAnswerOutcome(explorationProgressController.submitAnswer(answer))
  }

  private fun moveToNextState() {
    explorationProgressController.moveToNextState().observe(fragment, Observer<AsyncResult<Any?>> {
      recyclerViewAssembler.collapsePreviousResponses()
    })
  }

<<<<<<< HEAD
=======
  private fun addInteractionForPendingState(
    pendingItemList: MutableList<StateItemViewModel>, interaction: Interaction
  ) {
    val interactionViewModelFactory = interactionViewModelFactoryMap.getValue(interaction.id)
    pendingItemList += interactionViewModelFactory(
      explorationId, interaction, fragment as InteractionAnswerReceiver
    )
  }

  private fun addContentItem(pendingItemList: MutableList<StateItemViewModel>, ephemeralState: EphemeralState) {
    val contentSubtitledHtml: SubtitledHtml = ephemeralState.state.content
    contentViewModel = ContentViewModel(contentSubtitledHtml.contentId, contentSubtitledHtml.html)
    pendingItemList += contentViewModel!!
  }

  private fun addPreviousAnswers(
    pendingItemList: MutableList<StateItemViewModel>, answersAndResponses: List<AnswerAndResponse>
  ) {
    if (answersAndResponses.size > 1) {
      PreviousResponsesHeaderViewModel(
        answersAndResponses.size - 1, ObservableBoolean(hasPreviousResponsesExpanded), this
      ).let { viewModel ->
        pendingItemList += viewModel
        previousAnswerViewModels += viewModel
      }
      // Only add previous answers if current responses are expanded.
      for (answerAndResponse in answersAndResponses.take(answersAndResponses.size - 1)) {
        createSubmittedAnswer(answerAndResponse.userAnswer).let { viewModel ->
          if (hasPreviousResponsesExpanded) {
            pendingItemList += viewModel
          }
          previousAnswerViewModels += viewModel
        }
        createFeedbackItem(answerAndResponse.feedback)?.let { viewModel ->
          if (hasPreviousResponsesExpanded) {
            pendingItemList += viewModel
          }
          previousAnswerViewModels += viewModel
        }
      }
    }
    answersAndResponses.lastOrNull()?.let { answerAndResponse ->
      pendingItemList += createSubmittedAnswer(answerAndResponse.userAnswer)
      createFeedbackItem(answerAndResponse.feedback)?.let(pendingItemList::add)
    }
  }

  /**
   * Toggles whether the previous answers should be shown based on the current state stored in
   * [PreviousResponsesHeaderViewModel].
   */
  private fun togglePreviousAnswers() {
    val headerModel = previousAnswerViewModels.first() as PreviousResponsesHeaderViewModel
    val expandPreviousAnswers = !headerModel.isExpanded.get()
    val headerIndex = viewModel.itemList.indexOf(headerModel)
    val previousAnswersAndFeedbacks = previousAnswerViewModels.takeLast(previousAnswerViewModels.size - 1)
    if (expandPreviousAnswers) {
      // Add the pending view models to the recycler view to expand them.
      viewModel.itemList.addAll(headerIndex + 1, previousAnswersAndFeedbacks)
    } else {
      // Remove the pending view models to collapse the list.
      viewModel.itemList.removeAll(previousAnswersAndFeedbacks)
    }
    // Ensure the header matches the updated state.
    headerModel.isExpanded.set(expandPreviousAnswers)
    hasPreviousResponsesExpanded = expandPreviousAnswers
    recyclerViewAdapter.notifyDataSetChanged()
  }

  private fun createSubmittedAnswer(userAnswer: UserAnswer): SubmittedAnswerViewModel {
    return SubmittedAnswerViewModel(userAnswer)
  }

  private fun createFeedbackItem(feedback: SubtitledHtml): FeedbackViewModel? {
    // Only show feedback if there's some to show.
    if (feedback.html.isNotEmpty()) {
      return FeedbackViewModel(feedback.html)
    }
    return null
  }

  private fun updateNavigationButtonVisibility(
    pendingItemList: MutableList<StateItemViewModel>,
    hasPreviousState: Boolean,
    canContinueToNextState: Boolean,
    hasGeneralContinueButton: Boolean,
    stateIsTerminal: Boolean
  ) {
    val stateNavigationButtonViewModel = StateNavigationButtonViewModel(context, this as StateNavigationButtonListener)
    stateNavigationButtonViewModel.updatePreviousButton(isEnabled = hasPreviousState)

    // Set continuation button.
    when {
      hasGeneralContinueButton -> {
        stateNavigationButtonViewModel.updateContinuationButton(
          ContinuationNavigationButtonType.CONTINUE_BUTTON, isEnabled = true
        )
      }
      canContinueToNextState -> {
        stateNavigationButtonViewModel.updateContinuationButton(
          ContinuationNavigationButtonType.NEXT_BUTTON, isEnabled = canContinueToNextState
        )
      }
      stateIsTerminal -> {
        stateNavigationButtonViewModel.updateContinuationButton(
          ContinuationNavigationButtonType.RETURN_TO_TOPIC_BUTTON, isEnabled = true
        )
      }
      viewModel.doesMostRecentInteractionRequireExplicitSubmission(pendingItemList) -> {
        stateNavigationButtonViewModel.updateContinuationButton(
          ContinuationNavigationButtonType.SUBMIT_BUTTON, isEnabled = true
        )
      }
      else -> {
        // No continuation button needs to be set since the interaction itself will push for answer submission.
        stateNavigationButtonViewModel.updateContinuationButton(
          ContinuationNavigationButtonType.CONTINUE_BUTTON, isEnabled = false
        )
      }
    }
    pendingItemList += stateNavigationButtonViewModel
  }

>>>>>>> ea87520a
  private fun hideKeyboard() {
    val inputManager: InputMethodManager = activity.getSystemService(Context.INPUT_METHOD_SERVICE) as InputMethodManager
    inputManager.hideSoftInputFromWindow(fragment.view!!.windowToken, InputMethodManager.SHOW_FORCED)
  }

<<<<<<< HEAD
  private fun showOfflineDialog() {
    AlertDialog.Builder(activity, R.style.AlertDialogTheme)
      .setTitle(context.getString(R.string.audio_dialog_offline_title))
      .setMessage(context.getString(R.string.audio_dialog_offline_message))
      .setPositiveButton(context.getString(R.string.audio_dialog_offline_positive)) { dialog, _ ->
        dialog.dismiss()
      }.create().show()
  }

  private fun isAudioShowing(): Boolean = viewModel.isAudioBarVisible.get()!!
=======
  fun handleContentCardHighlighting(contentId: String, playing: Boolean) {
    if(contentViewModel!=null && contentViewModel!!.contentId == contentId){
      contentViewModel!!.updateIsAudioPlaying(playing)
    }
  }
>>>>>>> ea87520a
}<|MERGE_RESOLUTION|>--- conflicted
+++ resolved
@@ -1,6 +1,5 @@
 package org.oppia.app.player.state
 
-<<<<<<< HEAD
 import android.app.AlertDialog
 import android.content.Context
 import android.view.LayoutInflater
@@ -8,17 +7,6 @@
 import android.view.ViewGroup
 import android.view.animation.Animation
 import android.view.animation.AnimationUtils
-=======
-import android.content.Context
-import android.os.Handler
-import android.view.LayoutInflater
-import android.view.View
-import android.view.ViewGroup
-import android.view.animation.AccelerateInterpolator
-import android.view.animation.AlphaAnimation
-import android.view.animation.AnimationSet
-import android.view.animation.DecelerateInterpolator
->>>>>>> ea87520a
 import android.view.inputmethod.InputMethodManager
 import android.widget.TextView
 import androidx.appcompat.app.AppCompatActivity
@@ -38,33 +26,12 @@
 import org.oppia.app.model.UserAnswer
 import org.oppia.app.player.audio.AudioButtonListener
 import org.oppia.app.player.audio.AudioFragment
-<<<<<<< HEAD
 import org.oppia.app.player.audio.AudioFragmentInterface
 import org.oppia.app.player.audio.AudioViewModel
 import org.oppia.app.player.audio.CellularAudioDialogFragment
+import org.oppia.app.player.state.listener.AudioContentIdListener
 import org.oppia.app.player.stopplaying.StopStatePlayingSessionListener
 import org.oppia.app.topic.conceptcard.ConceptCardFragment
-=======
-import org.oppia.app.player.audio.CellularDataDialogFragment
-import org.oppia.app.player.state.answerhandling.InteractionAnswerReceiver
-import org.oppia.app.player.state.itemviewmodel.ContentViewModel
-import org.oppia.app.player.state.itemviewmodel.ContinueInteractionViewModel
-import org.oppia.app.player.state.itemviewmodel.FeedbackViewModel
-import org.oppia.app.player.state.itemviewmodel.FractionInteractionViewModel
-import org.oppia.app.player.state.itemviewmodel.InteractionViewModelFactory
-import org.oppia.app.player.state.itemviewmodel.NumericInputViewModel
-import org.oppia.app.player.state.itemviewmodel.PreviousResponsesHeaderViewModel
-import org.oppia.app.player.state.itemviewmodel.SelectionInteractionViewModel
-import org.oppia.app.player.state.itemviewmodel.StateItemViewModel
-import org.oppia.app.player.state.itemviewmodel.StateNavigationButtonViewModel
-import org.oppia.app.player.state.itemviewmodel.StateNavigationButtonViewModel.ContinuationNavigationButtonType
-import org.oppia.app.player.state.itemviewmodel.SubmittedAnswerViewModel
-import org.oppia.app.player.state.itemviewmodel.TextInputViewModel
-import org.oppia.app.player.state.listener.AudioContentIdListener
-import org.oppia.app.player.state.listener.PreviousResponsesHeaderClickListener
-import org.oppia.app.player.state.listener.StateNavigationButtonListener
-import org.oppia.app.recyclerview.BindableAdapter
->>>>>>> ea87520a
 import org.oppia.app.viewmodel.ViewModelProvider
 import org.oppia.domain.audio.CellularAudioDialogController
 import org.oppia.domain.exploration.ExplorationProgressController
@@ -105,15 +72,10 @@
   private lateinit var currentStateName: String
   private lateinit var binding: StateFragmentBinding
   private lateinit var recyclerViewAdapter: RecyclerView.Adapter<*>
-<<<<<<< HEAD
   private val viewModel: StateViewModel by lazy {
     getStateViewModel()
   }
   private lateinit var recyclerViewAssembler: StatePlayerRecyclerViewAssembler
-=======
-  private lateinit var viewModel: StateViewModel
-  private var contentViewModel: ContentViewModel? = null
->>>>>>> ea87520a
   private val ephemeralStateLiveData: LiveData<AsyncResult<EphemeralState>> by lazy {
     explorationProgressController.getCurrentState()
   }
@@ -145,7 +107,6 @@
       it.viewModel = this.viewModel
     }
 
-<<<<<<< HEAD
     // Initialize Audio Player
     fragment.childFragmentManager.beginTransaction()
       .add(R.id.audio_fragment_placeholder, AudioFragment(), AUDIO_FRAGMENT_TAG).commitNow()
@@ -155,27 +116,6 @@
         binding.stateRecyclerView.postDelayed({
           binding.stateRecyclerView.scrollToPosition(stateRecyclerViewAdapter.itemCount - 1)
         }, 100)
-=======
-    binding.stateRecyclerView.addOnLayoutChangeListener(object : View.OnLayoutChangeListener {
-      override fun onLayoutChange(
-        view: View,
-        left: Int,
-        top: Int,
-        right: Int,
-        bottom: Int,
-        oldLeft: Int,
-        oldTop: Int,
-        oldRight: Int,
-        oldBottom: Int
-      ) {
-        if (bottom < oldBottom) {
-          binding.stateRecyclerView.postDelayed(Runnable {
-            binding.stateRecyclerView.scrollToPosition(
-              stateRecyclerViewAdapter.getItemCount() - 1
-            )
-          }, 100)
-        }
->>>>>>> ea87520a
       }
     }
 
@@ -184,118 +124,6 @@
     return binding.root
   }
 
-<<<<<<< HEAD
-=======
-  private fun createRecyclerViewAdapter(): BindableAdapter<StateItemViewModel> {
-    return BindableAdapter.MultiTypeBuilder
-      .newBuilder(StateItemViewModel::viewType)
-      .registerViewDataBinder(
-        viewType = StateItemViewModel.ViewType.STATE_NAVIGATION_BUTTON,
-        inflateDataBinding = StateButtonItemBinding::inflate,
-        setViewModel = StateButtonItemBinding::setButtonViewModel,
-        transformViewModel = { it as StateNavigationButtonViewModel }
-      )
-      .registerViewBinder(
-        viewType = StateItemViewModel.ViewType.CONTENT,
-        inflateView = { parent ->
-          ContentItemBinding.inflate(LayoutInflater.from(parent.context), parent, /* attachToParent= */ false).root
-        },
-        bindView = { view, viewModel ->
-          val binding = DataBindingUtil.findBinding<ContentItemBinding>(view)!!
-          binding.htmlContent =
-            htmlParserFactory.create(entityType, explorationId, /* imageCenterAlign= */ true).parseOppiaHtml(
-              (viewModel as ContentViewModel).htmlContent.toString(), binding.contentTextView
-            )
-          binding.viewModel = contentViewModel!!
-        }
-      )
-      .registerViewBinder(
-        viewType = StateItemViewModel.ViewType.FEEDBACK,
-        inflateView = { parent ->
-          FeedbackItemBinding.inflate(LayoutInflater.from(parent.context), parent, /* attachToParent= */ false).root
-        },
-        bindView = { view, viewModel ->
-          val binding = DataBindingUtil.findBinding<FeedbackItemBinding>(view)!!
-          binding.htmlContent =
-            htmlParserFactory.create(entityType, explorationId, /* imageCenterAlign= */ true).parseOppiaHtml(
-              (viewModel as FeedbackViewModel).htmlContent.toString(), binding.feedbackTextView
-            )
-        }
-      )
-      .registerViewDataBinder(
-        viewType = StateItemViewModel.ViewType.CONTINUE_INTERACTION,
-        inflateDataBinding = ContinueInteractionItemBinding::inflate,
-        setViewModel = ContinueInteractionItemBinding::setViewModel,
-        transformViewModel = { it as ContinueInteractionViewModel }
-      )
-      .registerViewDataBinder(
-        viewType = StateItemViewModel.ViewType.SELECTION_INTERACTION,
-        inflateDataBinding = SelectionInteractionItemBinding::inflate,
-        setViewModel = SelectionInteractionItemBinding::setViewModel,
-        transformViewModel = { it as SelectionInteractionViewModel }
-      )
-      .registerViewDataBinder(
-        viewType = StateItemViewModel.ViewType.FRACTION_INPUT_INTERACTION,
-        inflateDataBinding = FractionInteractionItemBinding::inflate,
-        setViewModel = FractionInteractionItemBinding::setViewModel,
-        transformViewModel = { it as FractionInteractionViewModel }
-      )
-      .registerViewDataBinder(
-        viewType = StateItemViewModel.ViewType.NUMERIC_INPUT_INTERACTION,
-        inflateDataBinding = NumericInputInteractionItemBinding::inflate,
-        setViewModel = NumericInputInteractionItemBinding::setViewModel,
-        transformViewModel = { it as NumericInputViewModel }
-      )
-      .registerViewDataBinder(
-        viewType = StateItemViewModel.ViewType.TEXT_INPUT_INTERACTION,
-        inflateDataBinding = TextInputInteractionItemBinding::inflate,
-        setViewModel = TextInputInteractionItemBinding::setViewModel,
-        transformViewModel = { it as TextInputViewModel }
-      )
-      .registerViewBinder(
-        viewType = StateItemViewModel.ViewType.SUBMITTED_ANSWER,
-        inflateView = { parent ->
-          SubmittedAnswerItemBinding.inflate(
-            LayoutInflater.from(parent.context), parent, /* attachToParent= */ false
-          ).root
-        },
-        bindView = { view, viewModel ->
-          val binding = DataBindingUtil.findBinding<SubmittedAnswerItemBinding>(view)!!
-          val userAnswer = (viewModel as SubmittedAnswerViewModel).submittedUserAnswer
-          when (userAnswer.textualAnswerCase) {
-            UserAnswer.TextualAnswerCase.HTML_ANSWER -> {
-              val htmlParser = htmlParserFactory.create(entityType, explorationId, imageCenterAlign = false)
-              binding.submittedAnswer = htmlParser.parseOppiaHtml(
-                userAnswer.htmlAnswer, binding.submittedAnswerTextView
-              )
-            }
-            else -> binding.submittedAnswer = userAnswer.plainAnswer
-          }
-        }
-      )
-      .registerViewDataBinder(
-        viewType = StateItemViewModel.ViewType.PREVIOUS_RESPONSES_HEADER,
-        inflateDataBinding = PreviousResponsesHeaderItemBinding::inflate,
-        setViewModel = PreviousResponsesHeaderItemBinding::setViewModel,
-        transformViewModel = { it as PreviousResponsesHeaderViewModel }
-      )
-      .build()
-  }
-
-  fun handleAudioClick() {
-    if (showCellularDataDialog) {
-      showHideAudioFragment(false)
-      showCellularDataDialogFragment()
-    } else {
-      if (useCellularData) {
-        showHideAudioFragment(getAudioFragment() == null)
-      } else {
-        showHideAudioFragment(false)
-      }
-    }
-  }
-
->>>>>>> ea87520a
   fun handleEnableAudio(saveUserChoice: Boolean) {
     setAudioFragmentVisible(true)
     if (saveUserChoice) {
@@ -343,6 +171,14 @@
 
   fun onConceptCardLinkClicked(view: View, skillId: String) {
     ConceptCardFragment.newInstance(skillId).showNow(fragment.childFragmentManager, CONCEPT_CARD_DIALOG_FRAGMENT_TAG)
+  }
+
+  fun handleContentCardHighlighting(contentId: String, playing: Boolean) {
+    recyclerViewAssembler.contentViewModel?.let { contentViewModel ->
+      if (contentViewModel.contentId == contentId){
+        contentViewModel.updateIsAudioPlaying(playing)
+      }
+    }
   }
 
   fun dismissConceptCard() {
@@ -414,7 +250,6 @@
 
   private fun setAudioFragmentVisible(isVisible: Boolean) {
     if (isVisible) {
-<<<<<<< HEAD
       showAudioFragment()
     } else {
       hideAudioFragment()
@@ -432,6 +267,7 @@
     getAudioFragment()?.let {
       (it as AudioFragmentInterface).setVoiceoverMappings(explorationId, currentStateName, feedbackId)
       it.view?.startAnimation(AnimationUtils.loadAnimation(context, R.anim.slide_down_audio))
+      (it as AudioFragment).setContentIdListener(fragment as AudioContentIdListener)
     }
     subscribeToAudioPlayStatus()
   }
@@ -450,25 +286,6 @@
           override fun onAnimationRepeat(p0: Animation?) {}
         })
         it.view?.startAnimation(animation)
-=======
-      if (getAudioFragment() == null) {
-        val audioFragment = AudioFragment.newInstance(explorationId, currentStateName)
-        fragment.childFragmentManager.beginTransaction().add(
-          R.id.audio_fragment_placeholder, audioFragment,
-          TAG_AUDIO_FRAGMENT
-        ).commitNow()
-      }
-
-      val currentYOffset = binding.stateRecyclerView.computeVerticalScrollOffset()
-      if (currentYOffset == 0) {
-        binding.stateRecyclerView.smoothScrollToPosition(0)
-      }
-      (getAudioFragment() as AudioFragment).setContentIdListener(fragment as AudioContentIdListener)
-    } else {
-      if (getAudioFragment() != null) {
-        fragment.childFragmentManager.beginTransaction().remove(getAudioFragment()!!).commitNow()
-        handleContentCardHighlighting(contentViewModel!!.contentId,false)
->>>>>>> ea87520a
       }
     }
   }
@@ -536,7 +353,6 @@
     answerOutcomeLiveData.observe(fragment, Observer<AnswerOutcome> { result ->
       // If the answer was submitted on behalf of the Continue interaction, automatically continue to the next state.
       if (result.state.interaction.id == "Continue") {
-<<<<<<< HEAD
          moveToNextState()
       } else {
         isFeedbackPlaying = true
@@ -551,38 +367,6 @@
     })
   }
 
-=======
-        moveToNextState()
-      } else if (result.labelledAsCorrectAnswer) {
-        showCongratulationMessageOnCorrectAnswer()
-      }
-    })
-  }
-
-  private fun showCongratulationMessageOnCorrectAnswer() {
-    binding.congratulationTextview.setVisibility(View.VISIBLE)
-
-    val fadeIn = AlphaAnimation(0f, 1f)
-    fadeIn.interpolator = DecelerateInterpolator() //add this
-    fadeIn.duration = 2000
-
-    val fadeOut = AlphaAnimation(1f, 0f)
-    fadeOut.interpolator = AccelerateInterpolator() //and this
-    fadeOut.startOffset = 1000
-    fadeOut.duration = 1000
-
-    val animation = AnimationSet(false) //change to false
-    animation.addAnimation(fadeIn)
-    animation.addAnimation(fadeOut)
-    binding.congratulationTextview.setAnimation(animation)
-
-    Handler().postDelayed({
-      binding.congratulationTextview.clearAnimation()
-      binding.congratulationTextview.visibility = View.INVISIBLE
-    }, 2000)
-  }
-
->>>>>>> ea87520a
   /** Helper for subscribeToAnswerOutcome. */
   private fun getAnswerOutcome(answerOutcome: LiveData<AsyncResult<AnswerOutcome>>): LiveData<AnswerOutcome> {
     return Transformations.map(answerOutcome, ::processAnswerOutcome)
@@ -596,34 +380,12 @@
     return ephemeralStateResult.getOrDefault(AnswerOutcome.getDefaultInstance())
   }
 
-<<<<<<< HEAD
   private fun showOrHideAudioByState(state: State) {
     if (state.recordedVoiceoversCount == 0) {
       (fragment.requireActivity() as AudioButtonListener).hideAudioButton()
     } else {
       (fragment.requireActivity() as AudioButtonListener).showAudioButton()
     }
-=======
-  override fun onReturnToTopicButtonClicked() {
-    hideKeyboard()
-    explorationDataController.stopPlayingExploration()
-    activity.finish()
-  }
-
-  override fun onSubmitButtonClicked() {
-    hideKeyboard()
-    handleSubmitAnswer(viewModel.getPendingAnswer())
-  }
-
-  fun handleKeyboardAction() {
-    hideKeyboard()
-    handleSubmitAnswer(viewModel.getPendingAnswer())
-  }
-
-  override fun onContinueButtonClicked() {
-    hideKeyboard()
-    moveToNextState()
->>>>>>> ea87520a
   }
 
   private fun handleSubmitAnswer(answer: UserAnswer) {
@@ -636,138 +398,11 @@
     })
   }
 
-<<<<<<< HEAD
-=======
-  private fun addInteractionForPendingState(
-    pendingItemList: MutableList<StateItemViewModel>, interaction: Interaction
-  ) {
-    val interactionViewModelFactory = interactionViewModelFactoryMap.getValue(interaction.id)
-    pendingItemList += interactionViewModelFactory(
-      explorationId, interaction, fragment as InteractionAnswerReceiver
-    )
-  }
-
-  private fun addContentItem(pendingItemList: MutableList<StateItemViewModel>, ephemeralState: EphemeralState) {
-    val contentSubtitledHtml: SubtitledHtml = ephemeralState.state.content
-    contentViewModel = ContentViewModel(contentSubtitledHtml.contentId, contentSubtitledHtml.html)
-    pendingItemList += contentViewModel!!
-  }
-
-  private fun addPreviousAnswers(
-    pendingItemList: MutableList<StateItemViewModel>, answersAndResponses: List<AnswerAndResponse>
-  ) {
-    if (answersAndResponses.size > 1) {
-      PreviousResponsesHeaderViewModel(
-        answersAndResponses.size - 1, ObservableBoolean(hasPreviousResponsesExpanded), this
-      ).let { viewModel ->
-        pendingItemList += viewModel
-        previousAnswerViewModels += viewModel
-      }
-      // Only add previous answers if current responses are expanded.
-      for (answerAndResponse in answersAndResponses.take(answersAndResponses.size - 1)) {
-        createSubmittedAnswer(answerAndResponse.userAnswer).let { viewModel ->
-          if (hasPreviousResponsesExpanded) {
-            pendingItemList += viewModel
-          }
-          previousAnswerViewModels += viewModel
-        }
-        createFeedbackItem(answerAndResponse.feedback)?.let { viewModel ->
-          if (hasPreviousResponsesExpanded) {
-            pendingItemList += viewModel
-          }
-          previousAnswerViewModels += viewModel
-        }
-      }
-    }
-    answersAndResponses.lastOrNull()?.let { answerAndResponse ->
-      pendingItemList += createSubmittedAnswer(answerAndResponse.userAnswer)
-      createFeedbackItem(answerAndResponse.feedback)?.let(pendingItemList::add)
-    }
-  }
-
-  /**
-   * Toggles whether the previous answers should be shown based on the current state stored in
-   * [PreviousResponsesHeaderViewModel].
-   */
-  private fun togglePreviousAnswers() {
-    val headerModel = previousAnswerViewModels.first() as PreviousResponsesHeaderViewModel
-    val expandPreviousAnswers = !headerModel.isExpanded.get()
-    val headerIndex = viewModel.itemList.indexOf(headerModel)
-    val previousAnswersAndFeedbacks = previousAnswerViewModels.takeLast(previousAnswerViewModels.size - 1)
-    if (expandPreviousAnswers) {
-      // Add the pending view models to the recycler view to expand them.
-      viewModel.itemList.addAll(headerIndex + 1, previousAnswersAndFeedbacks)
-    } else {
-      // Remove the pending view models to collapse the list.
-      viewModel.itemList.removeAll(previousAnswersAndFeedbacks)
-    }
-    // Ensure the header matches the updated state.
-    headerModel.isExpanded.set(expandPreviousAnswers)
-    hasPreviousResponsesExpanded = expandPreviousAnswers
-    recyclerViewAdapter.notifyDataSetChanged()
-  }
-
-  private fun createSubmittedAnswer(userAnswer: UserAnswer): SubmittedAnswerViewModel {
-    return SubmittedAnswerViewModel(userAnswer)
-  }
-
-  private fun createFeedbackItem(feedback: SubtitledHtml): FeedbackViewModel? {
-    // Only show feedback if there's some to show.
-    if (feedback.html.isNotEmpty()) {
-      return FeedbackViewModel(feedback.html)
-    }
-    return null
-  }
-
-  private fun updateNavigationButtonVisibility(
-    pendingItemList: MutableList<StateItemViewModel>,
-    hasPreviousState: Boolean,
-    canContinueToNextState: Boolean,
-    hasGeneralContinueButton: Boolean,
-    stateIsTerminal: Boolean
-  ) {
-    val stateNavigationButtonViewModel = StateNavigationButtonViewModel(context, this as StateNavigationButtonListener)
-    stateNavigationButtonViewModel.updatePreviousButton(isEnabled = hasPreviousState)
-
-    // Set continuation button.
-    when {
-      hasGeneralContinueButton -> {
-        stateNavigationButtonViewModel.updateContinuationButton(
-          ContinuationNavigationButtonType.CONTINUE_BUTTON, isEnabled = true
-        )
-      }
-      canContinueToNextState -> {
-        stateNavigationButtonViewModel.updateContinuationButton(
-          ContinuationNavigationButtonType.NEXT_BUTTON, isEnabled = canContinueToNextState
-        )
-      }
-      stateIsTerminal -> {
-        stateNavigationButtonViewModel.updateContinuationButton(
-          ContinuationNavigationButtonType.RETURN_TO_TOPIC_BUTTON, isEnabled = true
-        )
-      }
-      viewModel.doesMostRecentInteractionRequireExplicitSubmission(pendingItemList) -> {
-        stateNavigationButtonViewModel.updateContinuationButton(
-          ContinuationNavigationButtonType.SUBMIT_BUTTON, isEnabled = true
-        )
-      }
-      else -> {
-        // No continuation button needs to be set since the interaction itself will push for answer submission.
-        stateNavigationButtonViewModel.updateContinuationButton(
-          ContinuationNavigationButtonType.CONTINUE_BUTTON, isEnabled = false
-        )
-      }
-    }
-    pendingItemList += stateNavigationButtonViewModel
-  }
-
->>>>>>> ea87520a
   private fun hideKeyboard() {
     val inputManager: InputMethodManager = activity.getSystemService(Context.INPUT_METHOD_SERVICE) as InputMethodManager
     inputManager.hideSoftInputFromWindow(fragment.view!!.windowToken, InputMethodManager.SHOW_FORCED)
   }
 
-<<<<<<< HEAD
   private fun showOfflineDialog() {
     AlertDialog.Builder(activity, R.style.AlertDialogTheme)
       .setTitle(context.getString(R.string.audio_dialog_offline_title))
@@ -778,11 +413,4 @@
   }
 
   private fun isAudioShowing(): Boolean = viewModel.isAudioBarVisible.get()!!
-=======
-  fun handleContentCardHighlighting(contentId: String, playing: Boolean) {
-    if(contentViewModel!=null && contentViewModel!!.contentId == contentId){
-      contentViewModel!!.updateIsAudioPlaying(playing)
-    }
-  }
->>>>>>> ea87520a
 }