--- conflicted
+++ resolved
@@ -143,12 +143,10 @@
       it.viewModel = this.viewModel
     }
 
-<<<<<<< HEAD
     // Initialize Audio Player
     fragment.childFragmentManager.beginTransaction()
       .add(R.id.audio_fragment_placeholder, AudioFragment(), TAG_AUDIO_FRAGMENT).commitNow()
 
-=======
     binding.stateRecyclerView.addOnLayoutChangeListener(object : View.OnLayoutChangeListener {
       override fun onLayoutChange(
         view: View,
@@ -166,7 +164,7 @@
         }
       }
     })
->>>>>>> d19815d3
+
     subscribeToCurrentState()
 
     return binding.root
