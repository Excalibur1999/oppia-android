package org.oppia.app.player.state

import android.content.Context
import android.view.LayoutInflater
import android.view.View
import android.view.ViewGroup
import androidx.fragment.app.Fragment
import androidx.lifecycle.LiveData
import androidx.lifecycle.Observer
import androidx.lifecycle.Transformations
import org.oppia.app.R
import org.oppia.app.databinding.StateFragmentBinding
import org.oppia.app.fragment.FragmentScope
import org.oppia.app.model.CellularDataPreference
import org.oppia.app.model.EphemeralState
<<<<<<< HEAD
import org.oppia.app.model.InteractionObject
=======
import org.oppia.app.player.audio.AudioFragment
>>>>>>> 36d52f3c
import org.oppia.app.player.audio.CellularDataDialogFragment
import org.oppia.app.player.exploration.EXPLORATION_ACTIVITY_TOPIC_ID_ARGUMENT_KEY
import org.oppia.app.viewmodel.ViewModelProvider
import org.oppia.domain.audio.CellularDialogController
import org.oppia.domain.exploration.ExplorationProgressController
import org.oppia.util.data.AsyncResult
import org.oppia.util.logging.Logger
import javax.inject.Inject

private const val TAG_CELLULAR_DATA_DIALOG = "CELLULAR_DATA_DIALOG"
private const val TAG_AUDIO_FRAGMENT = "AUDIO_FRAGMENT"

/** The presenter for [StateFragment]. */
@FragmentScope
class StateFragmentPresenter @Inject constructor(
  private val context: Context,
  private val fragment: Fragment,
  private val cellularDialogController: CellularDialogController,
  private val viewModelProvider: ViewModelProvider<StateViewModel>,
  private val explorationProgressController: ExplorationProgressController,
  private val logger: Logger
) {

  private var showCellularDataDialog = true
  private var useCellularData = false
  private var explorationId: String? = null

  private var items: Array<String>? = null
  var customizationArgsMap = HashMap<String, InteractionObject>()
  var interactionInstanceId: String? = null
  private var entity_type: String = ""
  private var entity_id: String = ""

  var interactionAdapter: InteractionAdapter? = null

  fun handleCreateView(inflater: LayoutInflater, container: ViewGroup?): View? {
    cellularDialogController.getCellularDataPreference()
      .observe(fragment, Observer<AsyncResult<CellularDataPreference>> {
        if (it.isSuccess()) {
          val prefs = it.getOrDefault(CellularDataPreference.getDefaultInstance())
          showCellularDataDialog = !(prefs.hideDialog)
          useCellularData = prefs.useCellularData
        }
      })

    val binding = StateFragmentBinding.inflate(inflater, container, /* attachToRoot= */ false)
    binding.let {
      it.stateFragment = fragment as StateFragment
      it.viewModel = getStateViewModel()
    }
    explorationId = fragment.arguments!!.getString(EXPLORATION_ACTIVITY_TOPIC_ID_ARGUMENT_KEY)

    subscribeToCurrentState()

    return binding.root
  }

  fun handleAudioClick() {
    if (showCellularDataDialog) {
      showHideAudioFragment(false)
      showCellularDataDialogFragment()
    } else {
      if (useCellularData) {
        showHideAudioFragment(getAudioFragment() == null)
      } else {
        showHideAudioFragment(false)
      }
    }
  }

  fun handleEnableAudio(saveUserChoice: Boolean) {
    showHideAudioFragment(true)
    if (saveUserChoice) {
      cellularDialogController.setAlwaysUseCellularDataPreference()
    }
  }

  fun handleDisableAudio(saveUserChoice: Boolean) {
    if (saveUserChoice) {
      cellularDialogController.setNeverUseCellularDataPreference()
    }
  }

  private fun showCellularDataDialogFragment() {
    val previousFragment = fragment.childFragmentManager.findFragmentByTag(TAG_CELLULAR_DATA_DIALOG)
    if (previousFragment != null) {
      fragment.childFragmentManager.beginTransaction().remove(previousFragment).commitNow()
    }
    val dialogFragment = CellularDataDialogFragment.newInstance()
    dialogFragment.showNow(fragment.childFragmentManager, TAG_CELLULAR_DATA_DIALOG)
  }

  private fun getStateViewModel(): StateViewModel {
    return viewModelProvider.getForFragment(fragment, StateViewModel::class.java)
  }

  private fun getAudioFragment(): Fragment? {
    return fragment.childFragmentManager.findFragmentByTag(TAG_AUDIO_FRAGMENT)
  }

  private fun showHideAudioFragment(isVisible: Boolean) {
    if (isVisible) {
      if (getAudioFragment() == null) {
        fragment.childFragmentManager.beginTransaction().add(
          R.id.audio_fragment_placeholder, AudioFragment(),
          TAG_AUDIO_FRAGMENT
        ).commitNow()
      }
    } else {
      if (getAudioFragment() != null) {
        fragment.childFragmentManager.beginTransaction().remove(getAudioFragment()!!).commitNow()
      }
    }
  }

  private fun subscribeToCurrentState() {
    ephemeralStateLiveData.observe(fragment, Observer<EphemeralState> { result ->
      logger.d("StateFragment", "getCurrentState: ${result.state.name}")
      entity_type = "exploration"
      // TODO replace exploration Id from result. Exploration id is missing in proto
      entity_id = "DIWZiVgs0km-"
      val customizationArgsMap: Map<String, InteractionObject> = result.state.interaction.customizationArgsMap
      logger.d("TAG", "getCurrentState: " + result.state)
      val allKeys: Set<String> = customizationArgsMap.keys

      for (key in allKeys) {
        logger.d("StateFragment", key)
      }
      if (customizationArgsMap.contains("choices")) {
        val customizationArgs: InteractionObject? = customizationArgsMap["choices"]
        logger.d("StateFragment", "value: ${customizationArgs}")
      }
    })
  }

  private val ephemeralStateLiveData: LiveData<EphemeralState> by lazy {
    getEphemeralState()
  }

  private fun getEphemeralState(): LiveData<EphemeralState> {
    return Transformations.map(explorationProgressController.getCurrentState(), ::processCurrentState)
  }

  private fun processCurrentState(ephemeralStateResult: AsyncResult<EphemeralState>): EphemeralState {
    if (ephemeralStateResult.isFailure()) {
      logger.e("StateFragment", "Failed to retrieve ephemeral state", ephemeralStateResult.getErrorOrNull()!!)
    }
    return ephemeralStateResult.getOrDefault(EphemeralState.getDefaultInstance())
  }

  private fun showInputInteractions(binding: StateFragmentBinding) {
    val gaeCustomizationArgs: Any? = customizationArgsMap.values
    if (interactionInstanceId.equals("MultipleChoiceInput")) {
      val gaeCustomArgsInString: String = gaeCustomizationArgs.toString().replace("[", "").replace("]", "")
      items = gaeCustomArgsInString.split(",").toTypedArray()
      interactionAdapter = InteractionAdapter(context, entity_type, entity_id, items, interactionInstanceId);
      binding.rvInteractions.adapter = interactionAdapter

    } else if (interactionInstanceId.equals("ItemSelectionInput") || interactionInstanceId.equals("SingleChoiceInput")) {
      val gaeCustomArgsInString: String = gaeCustomizationArgs.toString().replace("[", "").replace("]", "")
      items = gaeCustomArgsInString.split(",").toTypedArray()
      interactionAdapter = InteractionAdapter(context, entity_type, entity_id, items, interactionInstanceId);
      binding.rvInteractions.adapter = interactionAdapter
    } else {
      //Do no show any view
    }
  }
}<|MERGE_RESOLUTION|>--- conflicted
+++ resolved
@@ -1,6 +1,5 @@
 package org.oppia.app.player.state
 
-import android.content.Context
 import android.view.LayoutInflater
 import android.view.View
 import android.view.ViewGroup
@@ -13,11 +12,7 @@
 import org.oppia.app.fragment.FragmentScope
 import org.oppia.app.model.CellularDataPreference
 import org.oppia.app.model.EphemeralState
-<<<<<<< HEAD
-import org.oppia.app.model.InteractionObject
-=======
 import org.oppia.app.player.audio.AudioFragment
->>>>>>> 36d52f3c
 import org.oppia.app.player.audio.CellularDataDialogFragment
 import org.oppia.app.player.exploration.EXPLORATION_ACTIVITY_TOPIC_ID_ARGUMENT_KEY
 import org.oppia.app.viewmodel.ViewModelProvider
@@ -33,7 +28,6 @@
 /** The presenter for [StateFragment]. */
 @FragmentScope
 class StateFragmentPresenter @Inject constructor(
-  private val context: Context,
   private val fragment: Fragment,
   private val cellularDialogController: CellularDialogController,
   private val viewModelProvider: ViewModelProvider<StateViewModel>,
@@ -44,14 +38,6 @@
   private var showCellularDataDialog = true
   private var useCellularData = false
   private var explorationId: String? = null
-
-  private var items: Array<String>? = null
-  var customizationArgsMap = HashMap<String, InteractionObject>()
-  var interactionInstanceId: String? = null
-  private var entity_type: String = ""
-  private var entity_id: String = ""
-
-  var interactionAdapter: InteractionAdapter? = null
 
   fun handleCreateView(inflater: LayoutInflater, container: ViewGroup?): View? {
     cellularDialogController.getCellularDataPreference()
@@ -136,20 +122,6 @@
   private fun subscribeToCurrentState() {
     ephemeralStateLiveData.observe(fragment, Observer<EphemeralState> { result ->
       logger.d("StateFragment", "getCurrentState: ${result.state.name}")
-      entity_type = "exploration"
-      // TODO replace exploration Id from result. Exploration id is missing in proto
-      entity_id = "DIWZiVgs0km-"
-      val customizationArgsMap: Map<String, InteractionObject> = result.state.interaction.customizationArgsMap
-      logger.d("TAG", "getCurrentState: " + result.state)
-      val allKeys: Set<String> = customizationArgsMap.keys
-
-      for (key in allKeys) {
-        logger.d("StateFragment", key)
-      }
-      if (customizationArgsMap.contains("choices")) {
-        val customizationArgs: InteractionObject? = customizationArgsMap["choices"]
-        logger.d("StateFragment", "value: ${customizationArgs}")
-      }
     })
   }
 
@@ -167,22 +139,4 @@
     }
     return ephemeralStateResult.getOrDefault(EphemeralState.getDefaultInstance())
   }
-
-  private fun showInputInteractions(binding: StateFragmentBinding) {
-    val gaeCustomizationArgs: Any? = customizationArgsMap.values
-    if (interactionInstanceId.equals("MultipleChoiceInput")) {
-      val gaeCustomArgsInString: String = gaeCustomizationArgs.toString().replace("[", "").replace("]", "")
-      items = gaeCustomArgsInString.split(",").toTypedArray()
-      interactionAdapter = InteractionAdapter(context, entity_type, entity_id, items, interactionInstanceId);
-      binding.rvInteractions.adapter = interactionAdapter
-
-    } else if (interactionInstanceId.equals("ItemSelectionInput") || interactionInstanceId.equals("SingleChoiceInput")) {
-      val gaeCustomArgsInString: String = gaeCustomizationArgs.toString().replace("[", "").replace("]", "")
-      items = gaeCustomArgsInString.split(",").toTypedArray()
-      interactionAdapter = InteractionAdapter(context, entity_type, entity_id, items, interactionInstanceId);
-      binding.rvInteractions.adapter = interactionAdapter
-    } else {
-      //Do no show any view
-    }
-  }
 }