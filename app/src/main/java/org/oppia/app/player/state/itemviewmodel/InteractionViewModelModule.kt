package org.oppia.app.player.state.itemviewmodel

import android.content.Context
import dagger.Module
import dagger.Provides
import dagger.multibindings.IntoMap
import dagger.multibindings.StringKey

/**
 * Module to provide interaction view model-specific dependencies for intreactions that should be explicitly displayed
 * to the user.
 */
@Module
class InteractionViewModelModule {
  // TODO(#300): Use a common source for these interaction IDs to de-duplicate them from other places in the codebase
  //  where they are referenced.
  @Provides
  @IntoMap
  @StringKey("Continue")
  fun provideContinueInteractionViewModelFactory(): InteractionViewModelFactory {
    return { _, _, interactionAnswerReceiver ->
      ContinueInteractionViewModel(interactionAnswerReceiver)
    }
  }

  @Provides
  @IntoMap
  @StringKey("MultipleChoiceInput")
  fun provideMultipleChoiceInputViewModelFactory(): InteractionViewModelFactory {
    return ::SelectionInteractionViewModel
  }

  @Provides
  @IntoMap
  @StringKey("ItemSelectionInput")
  fun provideItemSelectionInputViewModelFactory(): InteractionViewModelFactory {
    return ::SelectionInteractionViewModel
  }

  @Provides
  @IntoMap
  @StringKey("FractionInput")
  fun provideFractionInputViewModelFactory(context: Context): InteractionViewModelFactory {
<<<<<<< HEAD
    return { _, _, _, existingAnswer, isReadOnly -> FractionInteractionViewModel(existingAnswer, isReadOnly,context) }
=======
    return { _, interaction, _ -> FractionInteractionViewModel(interaction, context) }
>>>>>>> 10c82fc3
  }

  @Provides
  @IntoMap
  @StringKey("NumericInput")
  fun provideNumericInputViewModelFactory(): InteractionViewModelFactory {
    return { _, _, _ -> NumericInputViewModel() }
  }

  @Provides
  @IntoMap
  @StringKey("TextInput")
  fun provideTextInputViewModelFactory(): InteractionViewModelFactory {
    return { _, interaction, _ -> TextInputViewModel(interaction) }
  }
}<|MERGE_RESOLUTION|>--- conflicted
+++ resolved
@@ -41,11 +41,7 @@
   @IntoMap
   @StringKey("FractionInput")
   fun provideFractionInputViewModelFactory(context: Context): InteractionViewModelFactory {
-<<<<<<< HEAD
-    return { _, _, _, existingAnswer, isReadOnly -> FractionInteractionViewModel(existingAnswer, isReadOnly,context) }
-=======
     return { _, interaction, _ -> FractionInteractionViewModel(interaction, context) }
->>>>>>> 10c82fc3
   }
 
   @Provides
