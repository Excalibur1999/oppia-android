--- conflicted
+++ resolved
@@ -40,15 +40,8 @@
   @Provides
   @IntoMap
   @StringKey("FractionInput")
-<<<<<<< HEAD
   fun provideFractionInputViewModelFactory(context: Context): InteractionViewModelFactory {
-    return { _, interaction, _, existingAnswer, isReadOnly ->
-      FractionInteractionViewModel(interaction, existingAnswer, isReadOnly, context)
-    }
-=======
-  fun provideFractionInputViewModelFactory(): InteractionViewModelFactory {
-    return { _, _, _ -> FractionInteractionViewModel() }
->>>>>>> c94f02d4
+    return { _, interaction, _  -> FractionInteractionViewModel(interaction, context) }
   }
 
   @Provides
@@ -62,12 +55,6 @@
   @IntoMap
   @StringKey("TextInput")
   fun provideTextInputViewModelFactory(): InteractionViewModelFactory {
-<<<<<<< HEAD
-    return { _, interaction, _, existingAnswer, isReadOnly ->
-      TextInputViewModel(interaction, existingAnswer, isReadOnly)
-    }
-=======
-    return { _, _, _ -> TextInputViewModel() }
->>>>>>> c94f02d4
+    return { _, interaction, _ -> TextInputViewModel(interaction) }
   }
 }