--- conflicted
+++ resolved
@@ -11,11 +11,8 @@
 import org.oppia.app.model.Exploration
 import org.oppia.app.model.State
 import org.oppia.app.model.Voiceover
-<<<<<<< HEAD
 import org.oppia.app.model.VoiceoverMapping
-=======
 import org.oppia.app.player.state.listener.AudioContentIdListener
->>>>>>> ea87520a
 import org.oppia.domain.audio.AudioPlayerController
 import org.oppia.domain.audio.AudioPlayerController.PlayProgress
 import org.oppia.domain.audio.AudioPlayerController.PlayStatus
@@ -23,7 +20,7 @@
 import org.oppia.util.data.AsyncResult
 import org.oppia.util.gcsresource.DefaultResourceBucketName
 import org.oppia.util.logging.Logger
-import java.util.Locale
+import java.util.*
 import javax.inject.Inject
 
 /** [ViewModel] for audio-player state. */
@@ -36,11 +33,8 @@
   private val fragment: Fragment
 ) : ViewModel() {
 
-<<<<<<< HEAD
   private lateinit var exploration: Exploration
-=======
   private lateinit var contentId: String
->>>>>>> ea87520a
   private lateinit var explorationId: String
   private var voiceoverMap = mapOf<String, Voiceover>()
   private val defaultLanguage = "en"
@@ -72,7 +66,6 @@
     processPlayStatusLiveData()
   }
 
-<<<<<<< HEAD
   fun setVoiceoverMappings(explorationId: String, stateId: String, contentId: String? = null) {
     this.explorationId = explorationId
     if (!::exploration.isInitialized) {
@@ -90,7 +83,8 @@
 
   private fun setVoiceoverMappingsByStateAndContentId(stateId: String, contentId: String?) {
     val state = exploration.statesMap[stateId] ?: State.getDefaultInstance()
-    voiceoverMap = (state.recordedVoiceoversMap[contentId ?: state.content.contentId] ?: VoiceoverMapping.getDefaultInstance()).voiceoverMappingMap
+    voiceoverMap = (state.recordedVoiceoversMap[contentId ?: state.content.contentId]
+      ?: VoiceoverMapping.getDefaultInstance()).voiceoverMappingMap
     languages = voiceoverMap.keys.toList().map { it.toLowerCase(Locale.getDefault()) }
     when {
       selectedLanguageCode.isEmpty() && languages.any { it == defaultLanguage } -> setAudioLanguageCode(defaultLanguage)
@@ -106,18 +100,7 @@
         (fragment as LanguageInterface).languageSelectionClicked()
       }
     }
-=======
-  fun setVoiceoverMappings(map: Map<String, Voiceover>) {
-    voiceoverMap = map
-  }
-
-  fun setContentId(id: String) {
-    contentId = id
-  }
-
-  fun setExplorationId(id: String) {
-    explorationId = id
->>>>>>> ea87520a
+    this.contentId = contentId ?: state.content.contentId
   }
 
   fun setContentIdListener(audioContentIdListener: AudioContentIdListener) {
