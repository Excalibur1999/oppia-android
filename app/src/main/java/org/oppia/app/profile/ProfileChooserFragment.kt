--- conflicted
+++ resolved
@@ -19,16 +19,11 @@
     fragmentComponent.inject(this)
   }
 
-<<<<<<< HEAD
-  @ExperimentalCoroutinesApi
-  override fun onCreateView(inflater: LayoutInflater, container: ViewGroup?, savedInstanceState: Bundle?): View? {
-=======
   override fun onCreateView(
     inflater: LayoutInflater,
     container: ViewGroup?,
     savedInstanceState: Bundle?
   ): View? {
->>>>>>> b26bd3b4
     return profileChooserFragmentPresenter.handleCreateView(inflater, container)
   }
 }