package org.oppia.app.profile

import androidx.appcompat.app.AppCompatActivity
import kotlinx.coroutines.ExperimentalCoroutinesApi
import org.oppia.app.R
import org.oppia.app.activity.ActivityScope
import org.oppia.domain.profile.ProfileManagementController
import javax.inject.Inject

/** The presenter for [ProfileActivity]. */
@ActivityScope
class ProfileActivityPresenter @Inject constructor(
  private val activity: AppCompatActivity,
  private val profileManagementController: ProfileManagementController
) {
  /** Adds [ProfileChooserFragment] to view. */
  @ExperimentalCoroutinesApi
  fun handleOnCreate() {
<<<<<<< HEAD
    // Ensures that an admin profile is present
=======
    // TODO(#482): Ensures that an admin profile is present. Remove when there is proper admin account creation.
>>>>>>> b26bd3b4
    profileManagementController.addProfile("Sean", "12345", null, true, true)
    activity.setContentView(R.layout.profile_activity)
    if (getProfileChooserFragment() == null) {
      activity.supportFragmentManager.beginTransaction().add(
        R.id.profile_chooser_fragment_placeholder,
        ProfileChooserFragment()
      ).commitNow()
    }
  }

  private fun getProfileChooserFragment(): ProfileChooserFragment? {
    return activity.supportFragmentManager.findFragmentById(R.id.profile_chooser_fragment_placeholder) as ProfileChooserFragment?
  }
}<|MERGE_RESOLUTION|>--- conflicted
+++ resolved
@@ -16,11 +16,7 @@
   /** Adds [ProfileChooserFragment] to view. */
   @ExperimentalCoroutinesApi
   fun handleOnCreate() {
-<<<<<<< HEAD
-    // Ensures that an admin profile is present
-=======
     // TODO(#482): Ensures that an admin profile is present. Remove when there is proper admin account creation.
->>>>>>> b26bd3b4
     profileManagementController.addProfile("Sean", "12345", null, true, true)
     activity.setContentView(R.layout.profile_activity)
     if (getProfileChooserFragment() == null) {
