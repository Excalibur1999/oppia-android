--- conflicted
+++ resolved
@@ -80,22 +80,7 @@
 
   private fun bindAddView(binding: ProfileChooserAddViewBinding, data: ProfileChooserModel) {
     binding.root.setOnClickListener {
-<<<<<<< HEAD
       fragment.requireActivity().startActivity(AdminAuthActivity.createAdminAuthActivityIntent(fragment.requireContext(), chooserViewModel.adminPin))
-=======
-      if (getAdminAuthFragment() == null) {
-        fragment.requireActivity().supportFragmentManager.beginTransaction()
-          .setCustomAnimations(
-            R.anim.slide_up,
-            R.anim.slide_down,
-            R.anim.slide_up,
-            R.anim.slide_down
-          ).add(
-            R.id.profile_chooser_fragment_placeholder,
-            AdminAuthFragment()
-          ).addToBackStack(null).commit()
-      }
->>>>>>> aed08c8c
     }
   }
 }