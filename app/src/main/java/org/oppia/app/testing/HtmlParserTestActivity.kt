package org.oppia.app.testing

import android.os.Bundle
import android.text.Spannable
import android.util.Log
import android.widget.TextView
import org.oppia.app.R
import org.oppia.app.activity.InjectableAppCompatActivity
import org.oppia.util.gcsresource.DefaultResourceBucketName
import org.oppia.util.parser.HtmlParser
import javax.inject.Inject

/** This is a dummy activity to test Html parsing. */
class HtmlParserTestActivity : InjectableAppCompatActivity() {
  @Inject
  lateinit var htmlParserFactory: HtmlParser.Factory

  @Inject
  @field:DefaultResourceBucketName
  lateinit var resourceBucketName: String

  override fun onCreate(savedInstanceState: Bundle?) {
    super.onCreate(savedInstanceState)
    activityComponent.inject(this)
    setContentView(R.layout.test_html_parser_activity)

    val testHtmlContentTextView: TextView = findViewById(R.id.test_html_content_text_view)
    val rawDummyString1 =
      "\u003cp\u003e\"Let's try one last question,\" said Mr. Baker. \"Here's a pineapple cake cut into pieces.\"\u003c/p\u003e\u003coppia-noninteractive-image alt-with-value=\"\u0026amp;quot;Pineapple cake with 7/9 having cherries.\u0026amp;quot;\" caption-with-value=\"\u0026amp;quot;\u0026amp;quot;\" filepath-with-value=\"\u0026amp;quot;pineapple_cake_height_479_width_480.png\u0026amp;quot;\"\u003e\u003c/oppia-noninteractive-image\u003e\u003cp\u003e\u00a0\u003c/p\u003e\u003cp\u003e\u003cstrong\u003eQuestion 6\u003c/strong\u003e: What fraction of the cake has big red cherries in the pineapple slices?\u003c/p\u003e"
<<<<<<< HEAD
    val htmlResult1: Spannable =
      htmlParserFactory.create(
        /* entityType= */ "exploration",
        /* entityId= */ "oppia",
        /* imageCenterAlign= */ false
      ).parseOppiaHtml(
        rawDummyString1,
        testHtmlContentTextView
      )
    testHtmlContentTextView.text = htmlResult1

    val testHtmlContentOrderedListTextView: TextView =
      findViewById(R.id.test_html_content_with_ordered_list_text_view)
    val rawDummyString2 ="""<ul>
                <li>Item 1</li>
                <li>Item 2</li>
                <li>Item 3
                    <ol>
                        <li>Nested item 1</li>
                        <li>Lorem ipsum dolor sit amet, consectetur adipiscing elit. 
                        Nulla et tellus eu magna facilisis eleifend. Vestibulum faucibus pulvinar tincidunt. 
                        Nullam non mauris nisi.</li>
                    </ol>
                </li>
                <li>Item 4</li>
                <li>Item 5
                    <ol>
                        <li>Nested item 1</li>
                        <li>Nested item 2
                            <ol>
                                <li>Double nested item 1</li>
                                <li>Double nested item 2</li>
                            </ol>
                        </li>
                        <li>Nested item 3</li>
                    </ol>
                </li>
                <li>Item 6</li>
            </ul>
        """
        val htmlResult2: Spannable =
      htmlParserFactory.create(
        /* entityType= */ "exploration",
        /* entityId= */ "oppia",
        /* imageCenterAlign= */ false
      ).parseOppiaHtml(
        rawDummyString2,
        testHtmlContentOrderedListTextView
      )
    testHtmlContentOrderedListTextView.text = htmlResult2
    Log.d("HtmlTagHandler", "No Such Element Found" +htmlResult2)
=======
    val htmlResult: Spannable =
      htmlParserFactory.create(
        resourceBucketName, /* entityType= */ "exploration", /* entityId= */ "oppia", /* imageCenterAlign= */ false
      ).parseOppiaHtml(
        rawDummyString,
        testHtmlContentTextView
      )
    testHtmlContentTextView.text = htmlResult
>>>>>>> 672c1bb0
  }
}<|MERGE_RESOLUTION|>--- conflicted
+++ resolved
@@ -12,8 +12,7 @@
 
 /** This is a dummy activity to test Html parsing. */
 class HtmlParserTestActivity : InjectableAppCompatActivity() {
-  @Inject
-  lateinit var htmlParserFactory: HtmlParser.Factory
+  @Inject lateinit var htmlParserFactory: HtmlParser.Factory
 
   @Inject
   @field:DefaultResourceBucketName
@@ -25,20 +24,16 @@
     setContentView(R.layout.test_html_parser_activity)
 
     val testHtmlContentTextView: TextView = findViewById(R.id.test_html_content_text_view)
-    val rawDummyString1 =
+    val rawDummyString =
       "\u003cp\u003e\"Let's try one last question,\" said Mr. Baker. \"Here's a pineapple cake cut into pieces.\"\u003c/p\u003e\u003coppia-noninteractive-image alt-with-value=\"\u0026amp;quot;Pineapple cake with 7/9 having cherries.\u0026amp;quot;\" caption-with-value=\"\u0026amp;quot;\u0026amp;quot;\" filepath-with-value=\"\u0026amp;quot;pineapple_cake_height_479_width_480.png\u0026amp;quot;\"\u003e\u003c/oppia-noninteractive-image\u003e\u003cp\u003e\u00a0\u003c/p\u003e\u003cp\u003e\u003cstrong\u003eQuestion 6\u003c/strong\u003e: What fraction of the cake has big red cherries in the pineapple slices?\u003c/p\u003e"
-<<<<<<< HEAD
-    val htmlResult1: Spannable =
+    val htmlResult: Spannable =
       htmlParserFactory.create(
-        /* entityType= */ "exploration",
-        /* entityId= */ "oppia",
-        /* imageCenterAlign= */ false
+        resourceBucketName, /* entityType= */ "exploration", /* entityId= */ "oppia", /* imageCenterAlign= */ false
       ).parseOppiaHtml(
-        rawDummyString1,
+        rawDummyString,
         testHtmlContentTextView
       )
-    testHtmlContentTextView.text = htmlResult1
-
+    testHtmlContentTextView.text = htmlResult
     val testHtmlContentOrderedListTextView: TextView =
       findViewById(R.id.test_html_content_with_ordered_list_text_view)
     val rawDummyString2 ="""<ul>
@@ -68,7 +63,7 @@
                 <li>Item 6</li>
             </ul>
         """
-        val htmlResult2: Spannable =
+    val htmlResult2: Spannable =
       htmlParserFactory.create(
         /* entityType= */ "exploration",
         /* entityId= */ "oppia",
@@ -79,15 +74,5 @@
       )
     testHtmlContentOrderedListTextView.text = htmlResult2
     Log.d("HtmlTagHandler", "No Such Element Found" +htmlResult2)
-=======
-    val htmlResult: Spannable =
-      htmlParserFactory.create(
-        resourceBucketName, /* entityType= */ "exploration", /* entityId= */ "oppia", /* imageCenterAlign= */ false
-      ).parseOppiaHtml(
-        rawDummyString,
-        testHtmlContentTextView
-      )
-    testHtmlContentTextView.text = htmlResult
->>>>>>> 672c1bb0
   }
 }