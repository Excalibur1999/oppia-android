--- conflicted
+++ resolved
@@ -75,10 +75,6 @@
 fun setProfileImage(imageView: ImageView, imageUrl: String) {
   Glide.with(imageView.context)
     .load(imageUrl)
-<<<<<<< HEAD
-    .placeholder(R.drawable.default_avatar)
-=======
     .placeholder(R.drawable.ic_default_avatar)
->>>>>>> b26bd3b4
     .into(imageView)
 }