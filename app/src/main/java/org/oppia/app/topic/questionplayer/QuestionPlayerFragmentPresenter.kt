--- conflicted
+++ resolved
@@ -48,11 +48,7 @@
   private lateinit var recyclerViewAssembler: StatePlayerRecyclerViewAssembler
 
   fun handleCreateView(inflater: LayoutInflater, container: ViewGroup?): View? {
-    binding = QuestionPlayerFragmentBinding.inflate(
-      inflater,
-      container,
-      /* attachToRoot= */ false
-    )
+    binding = QuestionPlayerFragmentBinding.inflate(inflater, container, /* attachToRoot= */ false)
 
     recyclerViewAssembler = createRecyclerViewAssembler(
       assemblerBuilderFactory.create(resourceBucketName, "skill"),
@@ -167,7 +163,6 @@
   }
 
   /** This function listens to and processes the result of submitAnswer from QuestionAssessmentProgressController. */
-<<<<<<< HEAD
   private fun subscribeToAnswerOutcome(
     answerOutcomeResultLiveData: LiveData<AsyncResult<AnsweredQuestionOutcome>>
   ) {
@@ -180,14 +175,6 @@
         if (result.isCorrectAnswer) {
           recyclerViewAssembler.showCongratulationMessageOnCorrectAnswer()
         }
-=======
-  private fun subscribeToAnswerOutcome(answerOutcomeResultLiveData: LiveData<AsyncResult<AnsweredQuestionOutcome>>) {
-    val answerOutcomeLiveData = Transformations.map(answerOutcomeResultLiveData, ::processAnsweredQuestionOutcome)
-    answerOutcomeLiveData.observe(fragment, Observer<AnsweredQuestionOutcome> { result ->
-      recyclerViewAssembler.isCorrectAnswer.set(result.isCorrectAnswer)
-      if (result.isCorrectAnswer) {
-        recyclerViewAssembler.showCongratulationMessageOnCorrectAnswer()
->>>>>>> c62b751b
       }
     )
   }
