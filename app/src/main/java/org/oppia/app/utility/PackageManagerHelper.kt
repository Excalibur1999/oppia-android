--- conflicted
+++ resolved
@@ -4,15 +4,9 @@
 
 // Extension functions for Context that act as getters for PackageManager.
 
-<<<<<<< HEAD
 /** Returns the current version name. */
 fun Context.getVersionName(): String {
-  return this.packageManager.getPackageInfo(this.packageName, /* flags=*/0).versionName
-=======
-fun PackageManager.getVersionName(): String {
-  return getPackageInfo(context.packageName, /* flags=*/ 0).versionName
->>>>>>> e4a8dd43
-}
+  return this.packageManager.getPackageInfo(this.packageName, /* flags=*/ 0).versionName
 
 /** Returns the time at which the app was last updated. */
 fun Context.getLastUpdateTime(): Long {
