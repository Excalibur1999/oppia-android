--- conflicted
+++ resolved
@@ -23,23 +23,15 @@
   context: Context,
   attrs: AttributeSet? = null,
   defStyle: Int = android.R.attr.editTextStyle
-<<<<<<< HEAD
-) : EditText(context, attrs, defStyle)
-=======
 ) : EditText(context, attrs, defStyle), View.OnFocusChangeListener {
-  private val hintText: String
-
   init {
     onFocusChangeListener = this
-    hintText = hint.toString()
   }
 
   override fun onFocusChange(v: View, hasFocus: Boolean) = if (hasFocus) {
-    hint = ""
     typeface = Typeface.DEFAULT
     showSoftKeyboard(v, context)
   } else {
-    hint = hintText
     if (text.isEmpty()) setTypeface(typeface, Typeface.ITALIC)
     hideSoftKeyboard(v, context)
   }
@@ -49,5 +41,4 @@
       this.clearFocus()
     return super.onKeyPreIme(keyCode, event)
   }
-}
->>>>>>> 2f497d62
+}