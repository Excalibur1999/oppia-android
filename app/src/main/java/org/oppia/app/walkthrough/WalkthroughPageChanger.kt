--- conflicted
+++ resolved
@@ -4,10 +4,7 @@
  * fragment.
  */
 interface WalkthroughPageChanger {
-<<<<<<< HEAD
-=======
 
   /** Navigates user to the next page in a walkthrough flow's welcome fragment. */
->>>>>>> 1edf97b5
   fun changePage()
 }