package org.oppia.app.walkthrough.welcome

import android.view.LayoutInflater
import android.view.View
import android.view.ViewGroup
import androidx.appcompat.app.AppCompatActivity
import androidx.fragment.app.Fragment
import androidx.lifecycle.LiveData
import androidx.lifecycle.Observer
import androidx.lifecycle.Transformations
import org.oppia.app.R
import org.oppia.app.databinding.WalkthroughWelcomeFragmentBinding
import org.oppia.app.fragment.FragmentScope
import org.oppia.app.model.Profile
import org.oppia.app.model.ProfileId
import org.oppia.app.walkthrough.WalkthroughActivity
import org.oppia.app.walkthrough.WalkthroughFragmentChangeListener
import org.oppia.app.walkthrough.WalkthroughPageChanger
import org.oppia.app.walkthrough.WalkthroughPages
import org.oppia.domain.profile.ProfileManagementController
import org.oppia.util.data.AsyncResult
import org.oppia.util.logging.ConsoleLogger
import javax.inject.Inject

/** The presenter for [WalkthroughWelcomeFragment]. */
@FragmentScope
class WalkthroughWelcomeFragmentPresenter @Inject constructor(
  private val activity: AppCompatActivity,
  private val fragment: Fragment,
  private val profileManagementController: ProfileManagementController,
  private val logger: ConsoleLogger
<<<<<<< HEAD
) : WalkthroughFragmentListener {
=======
) : WalkthroughPageChanger {
>>>>>>> cd1af27b
  private lateinit var binding: WalkthroughWelcomeFragmentBinding
  private val routeToNextPage = activity as WalkthroughFragmentChangeListener
  private lateinit var walkthroughWelcomeViewModel: WalkthroughWelcomeViewModel
  private var internalProfileId: Int = -1
  private lateinit var profileId: ProfileId
  private lateinit var profileName: String

  fun handleCreateView(inflater: LayoutInflater, container: ViewGroup?): View? {
    binding =
      WalkthroughWelcomeFragmentBinding.inflate(
        inflater,
        container,
        /* attachToRoot= */ false
      )

    internalProfileId = activity.intent.getIntExtra(
      WalkthroughActivity.WALKTHROUGH_ACTIVITY_INTERNAL_PROFILE_ID_KEY,
      -1
    )
    profileId = ProfileId.newBuilder().setInternalId(internalProfileId).build()
    walkthroughWelcomeViewModel = WalkthroughWelcomeViewModel()

    binding.let {
      it.lifecycleOwner = fragment
      it.presenter = this
      it.viewModel = walkthroughWelcomeViewModel
    }

    subscribeToProfileLiveData()
    return binding.root
  }

  private val profileLiveData: LiveData<Profile> by lazy {
    getProfileData()
  }

  private fun getProfileData(): LiveData<Profile> {
    return Transformations.map(
      profileManagementController.getProfile(profileId),
      ::processGetProfileResult
    )
  }

  private fun subscribeToProfileLiveData() {
    profileLiveData.observe(
      activity,
      Observer<Profile> { result ->
        profileName = result.name
        setProfileName()
      }
    )
  }

  private fun processGetProfileResult(profileResult: AsyncResult<Profile>): Profile {
    if (profileResult.isFailure()) {
      logger.e(
        "WalkthroughWelcomeFragment",
        "Failed to retrieve profile",
        profileResult.getErrorOrNull()!!
      )
    }
    return profileResult.getOrDefault(Profile.getDefaultInstance())
  }

  private fun setProfileName() {
    if (::walkthroughWelcomeViewModel.isInitialized && ::profileName.isInitialized) {
      walkthroughWelcomeViewModel.profileName.set(activity.getString(R.string.welcome, profileName))
    }
  }

  override fun changePage() {
    routeToNextPage.currentPage(WalkthroughPages.TOPIC_LIST.value)
  }
}<|MERGE_RESOLUTION|>--- conflicted
+++ resolved
@@ -29,11 +29,7 @@
   private val fragment: Fragment,
   private val profileManagementController: ProfileManagementController,
   private val logger: ConsoleLogger
-<<<<<<< HEAD
-) : WalkthroughFragmentListener {
-=======
 ) : WalkthroughPageChanger {
->>>>>>> cd1af27b
   private lateinit var binding: WalkthroughWelcomeFragmentBinding
   private val routeToNextPage = activity as WalkthroughFragmentChangeListener
   private lateinit var walkthroughWelcomeViewModel: WalkthroughWelcomeViewModel
