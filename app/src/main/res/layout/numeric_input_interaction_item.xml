--- conflicted
+++ resolved
@@ -25,12 +25,6 @@
       android:layout_height="wrap_content"
       android:background="@drawable/edit_text_background"
       android:digits="0123456789."
-<<<<<<< HEAD
-      android:textColor="@color/oppiaPrimaryText"
-      android:focusable="true"
-=======
-      android:enabled="@{!viewModel.isReadOnly}"
->>>>>>> 27e42727
       android:fontFamily="sans-serif"
       android:hint="@string/number_input_hint_text"
       android:imeOptions="actionDone"
