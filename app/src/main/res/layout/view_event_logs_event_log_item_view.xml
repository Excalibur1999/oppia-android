--- conflicted
+++ resolved
@@ -71,24 +71,6 @@
       app:layout_constraintStart_toStartOf="parent"
       app:layout_constraintTop_toBottomOf="@id/event_log_time_and_priority_layout" />
 
-<<<<<<< HEAD
-=======
-    <TextView
-      android:id="@+id/view_event_logs_action_name_text_view"
-      style="@style/Subtitle1ViewStart"
-      android:layout_width="match_parent"
-      android:background="@color/color_def_white"
-      android:paddingStart="16dp"
-      android:paddingTop="6dp"
-      android:paddingEnd="16dp"
-      android:paddingBottom="20dp"
-      android:text="@{viewModel.formatActionNameString()}"
-      android:textColor="@color/oppia_primary_text_dark"
-      app:layout_constraintEnd_toEndOf="parent"
-      app:layout_constraintStart_toStartOf="parent"
-      app:layout_constraintTop_toBottomOf="@id/view_event_logs_context_text_view" />
-
->>>>>>> c7acf73d
     <View
       android:id="@+id/view_divider"
       android:layout_width="match_parent"
