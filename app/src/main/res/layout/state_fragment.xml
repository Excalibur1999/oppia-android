--- conflicted
+++ resolved
@@ -10,14 +10,9 @@
   <FrameLayout
     android:layout_width="match_parent"
     android:layout_height="match_parent"
-<<<<<<< HEAD
-    android:background="@color/oppiaLightGreen">
-=======
     android:background="@color/oppiaLightGreen"
     android:descendantFocusability="beforeDescendants"
     android:focusableInTouchMode="true">
-
->>>>>>> dfbd4baa
     <androidx.recyclerview.widget.RecyclerView
       android:id="@+id/state_recycler_view"
       android:layout_width="match_parent"
