--- conflicted
+++ resolved
@@ -19,13 +19,8 @@
       android:id="@+id/profile_avatar_img"
       android:layout_width="80dp"
       android:layout_height="80dp"
-<<<<<<< HEAD
       profile:src="@{viewModel.profile.avatarImageUri}"
-      android:layout_marginBottom="5dp"
-=======
-      android:profileUrl="@{viewModel.profile.avatarImageUri}"
       android:layout_marginBottom="10dp"
->>>>>>> 505d4e37
       app:civ_border_width="1dp"
       app:civ_border_color="@color/avatarBorder"/>
     <TextView
