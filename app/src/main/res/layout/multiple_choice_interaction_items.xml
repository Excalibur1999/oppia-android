--- conflicted
+++ resolved
@@ -16,13 +16,9 @@
     android:id="@+id/radio_container"
     android:layout_width="match_parent"
     android:layout_height="wrap_content"
-<<<<<<< HEAD
-=======
     android:minHeight="48dp"
     android:layout_margin="4dp"
     android:gravity="center_vertical"
-    android:enabled="@{!viewModel.isReadOnly}"
->>>>>>> 4aaee661
     android:onClick="@{(v) -> viewModel.handleItemClicked()}">
 
     <androidx.appcompat.widget.AppCompatRadioButton
