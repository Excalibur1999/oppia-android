--- conflicted
+++ resolved
@@ -7,11 +7,7 @@
     android:layout_height="match_parent">
 
     <fragment
-<<<<<<< HEAD
-      android:id="@+id/audio_fragment"
-=======
       android:id="@+id/state_fragment"
->>>>>>> 045eecde
       class="org.oppia.app.player.state.StateFragment"
       android:layout_width="match_parent"
       android:layout_height="wrap_content"
