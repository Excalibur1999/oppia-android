--- conflicted
+++ resolved
@@ -28,15 +28,11 @@
       android:inputType="text"
       android:longClickable="false"
       android:maxLength="200"
-<<<<<<< HEAD
       android:minHeight="48dp"
-      android:paddingLeft="16dp"
-      android:paddingRight="16dp"
+      android:paddingStart="16dp"
+      android:paddingEnd="" t="16dp"
       android:paddingBottom="8dp"
-=======
       android:imeOptions="actionDone"
-      android:padding="8dp"
->>>>>>> 9e55aaa4
       android:singleLine="true"
       android:text="@={viewModel.answerText}"
       android:textColorHint="@color/edit_text_hint"
