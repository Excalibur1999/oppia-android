--- conflicted
+++ resolved
@@ -53,16 +53,13 @@
   <string name="continue_playing_activity">Continue playing</string>
   <string name="topic_downloaded">Topic Downloaded</string>
   <string name="downloaded">Downloaded</string>
-<<<<<<< HEAD
   <string name="question_player_replay">REPLAY</string>
-=======
   <string name="status_in_progress">In Progress</string>
   <string name="status_completed">Completed</string>
   <string name="show_hide_chapter_list">Show/Hide chapter list of %s</string>
   <string name="play_pause_audio">Play/Pause Audio</string>
   <string name="help">Help</string>
   <string name="preferences">Preferences</string>
->>>>>>> 1f0e8288
   <plurals name="chapter_count">
     <item quantity="one">
       1 Chapter
