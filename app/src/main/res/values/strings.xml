<?xml version="1.0" encoding="utf-8"?>
<resources>
  <string name="app_name">Oppia</string>
  <string name="welcome_text">Welcome to Oppia!</string>
  <string name="welcome_back_text">Welcome back to Oppia!</string>
  <string name="audio_play_description">Play audio</string>
  <string name="audio_pause_description">Pause audio</string>
  <string name="audio_language_select_dialog_okay_button">OK</string>
  <string name="audio_language_select_dialog_cancel_button">CANCEL</string>
  <string name="audio_language_select_dialog_title">Audio Language</string>
  <string name="cellular_data_alert_dialog_okay_button">OK</string>
  <string name="cellular_data_alert_dialog_cancel_button">CANCEL</string>
  <string name="cellular_data_alert_dialog_title">Currently on Cellular Data</string>
  <string name="cellular_data_alert_dialog_description">Streaming audio may use a lot of cellular data.</string>
  <string name="cellular_data_alert_dialog_checkbox">Don\'t show this message again</string>
  <string name="topic_train_master_these_skills">Master These Skills</string>
  <string name="topic_train_skills_description">Select or unselect skills that you want to practice</string>
  <string name="topic_train_start">Start</string>
  <string name="state_continue_button">CONTINUE</string>
  <string name="state_continue_submit">SUBMIT</string>
  <string name="previous_state_description">Button to go to previous state</string>
  <string name="next_state_description">Button to go to next state</string>
  <string name="state_submit_button">SUBMIT</string>
  <string name="state_end_exploration_button">RETURN TO TOPIC</string>
  <string name="state_learn_again_button">LEARN AGAIN</string>
  <string name="topic_overview_see_more">See More</string>
  <string name="topic_download_text">(%s MB)</string>
  <string name="topic_story_progress_percentage">%s\%%</string>
  <plurals name="chapter_count">
    <item quantity="one">
      1 Chapter
    </item>
    <item quantity="other">
      %d Chapters
    </item>
  </plurals>
  <plurals name="story_count">
    <item quantity="one">
      1 Story
    </item>
    <item quantity="other">
      %d Stories
    </item>
  </plurals>
<<<<<<< HEAD

  <string name="profile_admin">Administrator</string>
  <string name="profile_select_text">Select your profile</string>
  <string name="add_profile_text">Add Profile</string>
  <string name="admin_auth_heading_text">Administrator Authorization Required</string>
  <string name="admin_auth_sub_text">Administrator\'s PIN required to create a new account.</string>
  <string name="admin_auth_pin_text">Administrator\'s PIN</string>
  <string name="incorrect_admin_pin">Inputted PIN is incorrect. Please try Again.</string>
  <string name="input_name">Name (required)</string>
  <string name="input_pin">3-Digit PIN</string>
  <string name="pin_input_confirm">Confirm 3-Digit PIN</string>
  <string name="allow_download_heading">Allow Download Access</string>
  <string name="allow_download_sub_no_pin">User is able to download and delete content without Administrator password. Only available with PIN.</string>
  <string name="allow_download_sub_pin">User is able to download and delete content without Administrator password.</string>
  <string name="profile_create">CREATE</string>
  <string name="pin_too_short">PIN needs to be 3 digits.</string>
  <string name="confirm_pin_wrong">Confirm PIN does not match PIN.</string>
  <string name="name_not_unique">Somebody already has that name. Try another?</string>
  <string name="failed_image_store">We failed to store your avatar image. Please try again.</string>
  <string name="name_empty">Name must not be empty. Please enter a name and try again.</string>
  <string name="name_only_letters">Name must only contain letters. Please enter a different name and try again.</string>
  <string name="forgot_pin">I FORGOT MY PIN</string>
  <string name="incorrect_pin">Incorrect PIN.</string>
  <string name="pin_password_show">SHOW</string>
  <string name="admin_settings_heading">Access to Administrator Settings</string>
  <string name="admin_settings_sub">Administrator\'s PIN required to change user\'s PIN</string>
  <string name="admin_settings_cancel">CANCEL</string>
  <string name="admin_settings_submit">SUBMIT</string>
=======
  <!-- ProfileChooserFragment. -->
  <string name="profile_chooser_admin">Administrator</string>
  <string name="profile_chooser_select">Select your profile</string>
  <string name="profile_chooser_add">Add Profile</string>
  <!-- AdminAuthActivity. -->
  <string name="admin_auth_heading">Administrator Authorization Required</string>
  <string name="admin_auth_sub">Administrator\'s PIN required to create a new account.</string>
  <string name="admin_auth_pin">Administrator\'s PIN</string>
  <string name="admin_auth_incorrect">Inputted PIN is incorrect. Please try Again.</string>
  <!-- AddProfileActivity. -->
  <string name="add_profile_input_name">Name (required)</string>
  <string name="add_profile_input_pin">3-Digit PIN</string>
  <string name="add_profile_input_confirm_pin">Confirm 3-Digit PIN</string>
  <string name="add_profile_allow_download_heading">Allow Download Access</string>
  <string name="add_profile_allow_download_sub">User is able to download and delete content without Administrator password. Only available with PIN.</string>
  <string name="add_profile_create_btn">CREATE</string>
  <string name="add_profile_error_image_failed_store">We failed to store your avatar image. Please try again.</string>
  <string name="add_profile_error_name_not_unique">Somebody already has that name. Try another?</string>
  <string name="add_profile_error_name_empty">Name must not be empty. Please enter a name and try again.</string>
  <string name="add_profile_error_name_only_letters">Name must only contain letters. Please enter a different name and try again.</string>
  <string name="add_profile_error_pin_length">PIN needs to be 3 digits.</string>
  <string name="add_profile_error_pin_confirm_wrong">Confirm PIN does not match PIN.</string>
>>>>>>> 0a3e1b8a
</resources><|MERGE_RESOLUTION|>--- conflicted
+++ resolved
@@ -42,36 +42,6 @@
       %d Stories
     </item>
   </plurals>
-<<<<<<< HEAD
-
-  <string name="profile_admin">Administrator</string>
-  <string name="profile_select_text">Select your profile</string>
-  <string name="add_profile_text">Add Profile</string>
-  <string name="admin_auth_heading_text">Administrator Authorization Required</string>
-  <string name="admin_auth_sub_text">Administrator\'s PIN required to create a new account.</string>
-  <string name="admin_auth_pin_text">Administrator\'s PIN</string>
-  <string name="incorrect_admin_pin">Inputted PIN is incorrect. Please try Again.</string>
-  <string name="input_name">Name (required)</string>
-  <string name="input_pin">3-Digit PIN</string>
-  <string name="pin_input_confirm">Confirm 3-Digit PIN</string>
-  <string name="allow_download_heading">Allow Download Access</string>
-  <string name="allow_download_sub_no_pin">User is able to download and delete content without Administrator password. Only available with PIN.</string>
-  <string name="allow_download_sub_pin">User is able to download and delete content without Administrator password.</string>
-  <string name="profile_create">CREATE</string>
-  <string name="pin_too_short">PIN needs to be 3 digits.</string>
-  <string name="confirm_pin_wrong">Confirm PIN does not match PIN.</string>
-  <string name="name_not_unique">Somebody already has that name. Try another?</string>
-  <string name="failed_image_store">We failed to store your avatar image. Please try again.</string>
-  <string name="name_empty">Name must not be empty. Please enter a name and try again.</string>
-  <string name="name_only_letters">Name must only contain letters. Please enter a different name and try again.</string>
-  <string name="forgot_pin">I FORGOT MY PIN</string>
-  <string name="incorrect_pin">Incorrect PIN.</string>
-  <string name="pin_password_show">SHOW</string>
-  <string name="admin_settings_heading">Access to Administrator Settings</string>
-  <string name="admin_settings_sub">Administrator\'s PIN required to change user\'s PIN</string>
-  <string name="admin_settings_cancel">CANCEL</string>
-  <string name="admin_settings_submit">SUBMIT</string>
-=======
   <!-- ProfileChooserFragment. -->
   <string name="profile_chooser_admin">Administrator</string>
   <string name="profile_chooser_select">Select your profile</string>
@@ -94,5 +64,13 @@
   <string name="add_profile_error_name_only_letters">Name must only contain letters. Please enter a different name and try again.</string>
   <string name="add_profile_error_pin_length">PIN needs to be 3 digits.</string>
   <string name="add_profile_error_pin_confirm_wrong">Confirm PIN does not match PIN.</string>
->>>>>>> 0a3e1b8a
+  <!-- PinPasswordActivity. -->
+  <string name="pin_password_forgot_pin">I FORGOT MY PIN</string>
+  <string name="pin_password_incorrect_pin">Incorrect PIN.</string>
+  <string name="pin_password_show">SHOW</string>
+  <!-- AdminSettingsDialogFragment. -->
+  <string name="admin_settings_heading">Access to Administrator Settings</string>
+  <string name="admin_settings_sub">Administrator\'s PIN required to change user\'s PIN</string>
+  <string name="admin_settings_cancel">CANCEL</string>
+  <string name="admin_settings_submit">SUBMIT</string>
 </resources>