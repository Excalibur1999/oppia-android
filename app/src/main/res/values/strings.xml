<?xml version="1.0" encoding="utf-8"?>
<resources>
  <string name="app_name">Oppia</string>
  <string name="welcome_text">Welcome to Oppia!</string>
  <string name="welcome_back_text">Welcome back to Oppia!</string>
  <string name="audio_play_description">Play audio</string>
  <string name="audio_pause_description">Pause audio</string>
  <string name="audio_language_select_dialog_okay_button">OK</string>
  <string name="audio_language_select_dialog_cancel_button">CANCEL</string>
  <string name="audio_language_select_dialog_title">Audio Language</string>
  <string name="cellular_data_alert_dialog_okay_button">OK</string>
  <string name="cellular_data_alert_dialog_cancel_button">CANCEL</string>
  <string name="cellular_data_alert_dialog_title">Currently on Cellular Data</string>
  <string name="cellular_data_alert_dialog_description">Streaming audio may use a lot of cellular data.</string>
  <string name="cellular_data_alert_dialog_checkbox">Don\'t show this message again</string>
  <string name="topic_train_master_these_skills">Master These Skills</string>
  <string name="topic_train_skills_description">Select or unselect skills that you want to practice</string>
  <string name="topic_train_start">Start</string>
  <string name="state_continue_button">CONTINUE</string>
  <string name="state_continue_submit">SUBMIT</string>
  <string name="previous_state_description">Button to go to previous state</string>
  <string name="next_state_description">Button to go to next state</string>
  <string name="state_submit_button">SUBMIT</string>
  <string name="state_end_exploration_button">RETURN TO TOPIC</string>
  <string name="state_learn_again_button">LEARN AGAIN</string>
  <string name="topic_overview_see_more">See More</string>
  <string name="topic_download_text">(%s MB)</string>
  <string name="topic_story_progress_percentage">%s\%%</string>
  <plurals name="chapter_count">
    <item quantity="one">
      1 Chapter
    </item>
    <item quantity="other">
      %d Chapters
    </item>
  </plurals>
  <plurals name="story_count">
    <item quantity="one">
      1 Story
    </item>
    <item quantity="other">
      %d Stories
    </item>
  </plurals>
<<<<<<< HEAD

  <string name="profile_admin">Administrator</string>
  <string name="profile_select_text">Select your profile</string>
  <string name="add_profile_text">Add Profile</string>
  <string name="admin_auth_heading_text">Administrator Authorization Required</string>
  <string name="admin_auth_sub_text">Administrator\'s PIN required to create a new account.</string>
  <string name="admin_auth_pin_text">Administrator\'s PIN</string>
  <string name="incorrect_admin_pin">Inputted PIN is incorrect. Please try Again.</string>
  <string name="input_name">Name (required)</string>
  <string name="input_pin">3-Digit PIN</string>
  <string name="pin_input_confirm">Confirm 3-Digit PIN</string>
  <string name="allow_download_heading">Allow Download Access</string>
  <string name="allow_download_sub_no_pin">User is able to download and delete content without Administrator password. Only available with PIN.</string>
  <string name="allow_download_sub_pin">User is able to download and delete content without Administrator password.</string>
  <string name="profile_create">CREATE</string>
  <string name="pin_too_short">PIN needs to be 3 digits.</string>
  <string name="confirm_pin_wrong">Confirm PIN does not match PIN.</string>
  <string name="name_not_unique">Somebody already has that name. Try another?</string>
  <string name="failed_image_store">We failed to store your avatar image. Please try again.</string>
  <string name="name_empty">Name must not be empty. Please enter a name and try again.</string>
  <string name="name_only_letters">Name must only contain letters. Please enter a different name and try again.</string>
=======
  <!-- ProfileChooserFragment. -->
  <string name="profile_chooser_admin">Administrator</string>
  <string name="profile_chooser_select">Select your profile</string>
  <string name="profile_chooser_add">Add Profile</string>
>>>>>>> 505d4e37
</resources><|MERGE_RESOLUTION|>--- conflicted
+++ resolved
@@ -42,32 +42,26 @@
       %d Stories
     </item>
   </plurals>
-<<<<<<< HEAD
-
-  <string name="profile_admin">Administrator</string>
-  <string name="profile_select_text">Select your profile</string>
-  <string name="add_profile_text">Add Profile</string>
-  <string name="admin_auth_heading_text">Administrator Authorization Required</string>
-  <string name="admin_auth_sub_text">Administrator\'s PIN required to create a new account.</string>
-  <string name="admin_auth_pin_text">Administrator\'s PIN</string>
-  <string name="incorrect_admin_pin">Inputted PIN is incorrect. Please try Again.</string>
-  <string name="input_name">Name (required)</string>
-  <string name="input_pin">3-Digit PIN</string>
-  <string name="pin_input_confirm">Confirm 3-Digit PIN</string>
-  <string name="allow_download_heading">Allow Download Access</string>
-  <string name="allow_download_sub_no_pin">User is able to download and delete content without Administrator password. Only available with PIN.</string>
-  <string name="allow_download_sub_pin">User is able to download and delete content without Administrator password.</string>
-  <string name="profile_create">CREATE</string>
-  <string name="pin_too_short">PIN needs to be 3 digits.</string>
-  <string name="confirm_pin_wrong">Confirm PIN does not match PIN.</string>
-  <string name="name_not_unique">Somebody already has that name. Try another?</string>
-  <string name="failed_image_store">We failed to store your avatar image. Please try again.</string>
-  <string name="name_empty">Name must not be empty. Please enter a name and try again.</string>
-  <string name="name_only_letters">Name must only contain letters. Please enter a different name and try again.</string>
-=======
   <!-- ProfileChooserFragment. -->
   <string name="profile_chooser_admin">Administrator</string>
   <string name="profile_chooser_select">Select your profile</string>
   <string name="profile_chooser_add">Add Profile</string>
->>>>>>> 505d4e37
+  <!-- AdminAuthFragment. -->
+  <string name="admin_auth_heading">Administrator Authorization Required</string>
+  <string name="admin_auth_sub">Administrator\'s PIN required to create a new account.</string>
+  <string name="admin_auth_pin">Administrator\'s PIN</string>
+  <string name="admin_auth_incorrect">Inputted PIN is incorrect. Please try Again.</string>
+  <!-- AddProfileFragment. -->
+  <string name="add_profile_input_name">Name (required)</string>
+  <string name="add_profile_input_pin">3-Digit PIN</string>
+  <string name="add_profile_input_confirm_pin">Confirm 3-Digit PIN</string>
+  <string name="add_profile_allow_download_heading">Allow Download Access</string>
+  <string name="add_profile_allow_download_sub">User is able to download and delete content without Administrator password. Only available with PIN.</string>
+  <string name="add_profile_create_btn">CREATE</string>
+  <string name="add_profile_error_image_failed_store">We failed to store your avatar image. Please try again.</string>
+  <string name="add_profile_error_name_not_unique">Somebody already has that name. Try another?</string>
+  <string name="add_profile_error_name_empty">Name must not be empty. Please enter a name and try again.</string>
+  <string name="add_profile_error_name_only_letters">Name must only contain letters. Please enter a different name and try again.</string>
+  <string name="add_profile_error_pin_length">PIN needs to be 3 digits.</string>
+  <string name="add_profile_error_pin_confirm_wrong">Confirm PIN does not match PIN.</string>
 </resources>