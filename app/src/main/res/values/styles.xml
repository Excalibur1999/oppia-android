<?xml version="1.0" encoding="utf-8"?>
<resources>

  <style name="OppiaTheme" parent="Theme.AppCompat.Light.DarkActionBar">
    <item name="colorPrimary">@color/colorPrimary</item>
    <item name="colorPrimaryDark">@color/colorPrimaryDark</item>
    <item name="colorAccent">@color/colorPrimary</item>
  </style>

  <style name="OppiaThemeWithoutActionBar" parent="Theme.AppCompat.Light.NoActionBar">
    <item name="colorPrimary">@color/colorPrimary</item>
    <item name="colorPrimaryDark">@color/colorPrimaryDark</item>
    <item name="colorAccent">@color/colorAccent</item>
    <item name="windowActionBar">false</item>
    <item name="windowNoTitle">true</item>
  </style>

  <style name="OppiaDialogFragmentTheme" parent="OppiaTheme" >
    <item name="colorAccent">@color/colorPrimary</item>
  </style>

  <style name="SplashScreenTheme" parent="OppiaThemeWithoutActionBar">
    <item name="android:windowBackground">@drawable/splash_page</item>
    <item name="android:windowAnimationStyle">@style/FadeTransitionAnimation.Activity</item>
  </style>
  <!-- Base style for animations.  This style specifies no animations. -->
  <style name="FadeTransitionAnimation" />
  <!-- Standard animations for a full-screen window or activity. -->
  <style name="FadeTransitionAnimation.Activity">
    <item name="android:activityOpenEnterAnimation">@anim/fade_in</item>
    <item name="android:activityOpenExitAnimation">@anim/fade_out</item>
  </style>

  <style name="FullScreenDialogStyle" parent="Theme.AppCompat.Dialog">
    <item name="android:windowNoTitle">true</item>
    <item name="colorPrimaryDark">@color/colorConceptToolbarHeading</item>
    <!-- Set this to true if you want Full Screen without status bar -->
    <item name="android:windowFullscreen">false</item>
    <item name="android:windowIsFloating">false</item>
    <!-- This is important! Don't forget to set window background -->
    <item name="android:windowBackground">@color/colorConceptCardBackground</item>
    <!-- Additionally if you want animations when dialog opening -->
    <item name="android:windowEnterAnimation">@anim/slide_up</item>
    <item name="android:windowExitAnimation">@anim/slide_down</item>
  </style>
  <!-- STATE BUTTON ACTIVE STYLE -->
  <style name="StateButtonActive" parent="TextAppearance.AppCompat.Widget.Button">
    <item name="android:layout_width">wrap_content</item>
    <item name="android:layout_height">wrap_content</item>
    <item name="android:background">@drawable/state_button_primary_background</item>
    <item name="android:paddingTop">8dp</item>
    <item name="android:fontFamily">sans-serif-medium</item>
    <item name="android:paddingBottom">8dp</item>
    <item name="android:paddingStart">16dp</item>
    <item name="android:paddingEnd">16dp</item>
    <item name="android:textAllCaps">true</item>
    <item name="android:textColor">@color/white</item>
    <item name="android:textSize">14sp</item>
    <item name="android:clickable">true</item>
  </style>

  <style name="TabLayout" parent="Widget.Design.TabLayout">
    <item name="tabTextAppearance">@style/TabLayoutTextAppearance</item>
  </style>

  <style name="TabLayoutTextAppearance" parent="TextAppearance.Design.Tab">
    <item name="textAllCaps">true</item>
    <item name="android:textAllCaps">true</item>
  </style>

  <style name="AppTheme.TabLayout" parent="Widget.Design.TabLayout">
    <item name="tabSelectedTextColor">@android:color/white</item>
    <item name="tabTextColor">@android:color/white</item>
  </style>
  <!-- STATE BUTTON INACTIVE STYLE -->
  <style name="StateButtonInactive" parent="TextAppearance.AppCompat.Widget.Button">
    <item name="android:layout_width">wrap_content</item>
    <item name="android:layout_height">wrap_content</item>
    <item name="android:padding">8dp</item>
    <item name="android:textAllCaps">true</item>
    <item name="android:background">@android:color/transparent</item>
    <item name="android:textColor">#56000000</item>
    <item name="android:textSize">14sp</item>
    <item name="android:clickable">false</item>
  </style>

  <style name="AlertDialogTheme" parent="Theme.AppCompat.Light.Dialog.Alert">
    <item name="colorPrimary">@color/colorPrimary</item>
    <item name="colorPrimaryDark">@color/colorPrimaryDark</item>
    <item name="colorAccent">@color/colorPrimary</item>
  </style>
<<<<<<< HEAD

=======
  
>>>>>>> b26bd3b4
  <!-- TOPIC TABLAYOUT STYLE -->
  <style name="AppTabLayout" parent="Widget.Design.TabLayout">
    <item name="tabIndicatorColor">@color/white</item>
    <item name="tabIndicatorHeight">4dp</item>
    <item name="tabPaddingStart">8dp</item>
    <item name="tabPaddingEnd">8dp</item>
    <item name="tabBackground">?attr/selectableItemBackground</item>
    <item name="tabTextAppearance">@style/AppTabTextAppearance</item>
    <item name="tabIconTint">@color/tab_icon_color_selector</item>
    <item name="tabSelectedTextColor">@color/white</item>
  </style>

  <style name="AppTabTextAppearance" parent="TextAppearance.Design.Tab">
    <item name="android:textSize">14sp</item>
    <item name="android:textColor">@color/tab_icon_color_selector</item>
    <item name="android:fontFamily">sans-serif-medium</item>
    <item name="textAllCaps">true</item>
  </style>
</resources><|MERGE_RESOLUTION|>--- conflicted
+++ resolved
@@ -89,11 +89,6 @@
     <item name="colorPrimaryDark">@color/colorPrimaryDark</item>
     <item name="colorAccent">@color/colorPrimary</item>
   </style>
-<<<<<<< HEAD
-
-=======
-  
->>>>>>> b26bd3b4
   <!-- TOPIC TABLAYOUT STYLE -->
   <style name="AppTabLayout" parent="Widget.Design.TabLayout">
     <item name="tabIndicatorColor">@color/white</item>
