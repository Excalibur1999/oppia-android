--- conflicted
+++ resolved
@@ -79,7 +79,6 @@
     <item name="android:textSize">14sp</item>
     <item name="android:clickable">false</item>
   </style>
-<<<<<<< HEAD
   <!-- TOPIC TABLAYOUT STYLE -->
   <style name="AppTabLayout" parent="Widget.Design.TabLayout">
     <item name="tabIndicatorColor">@color/white</item>
@@ -97,12 +96,11 @@
     <item name="android:textColor">@color/tab_icon_color_selector</item>
     <item name="android:fontFamily">sans-serif-medium</item>
     <item name="textAllCaps">true</item>
-=======
+  </style>
 
   <style name="AlertDialogTheme" parent="Theme.AppCompat.Light.Dialog.Alert">
     <item name="colorPrimary">@color/colorPrimary</item>
     <item name="colorPrimaryDark">@color/colorPrimaryDark</item>
     <item name="colorAccent">@color/colorPrimary</item>
->>>>>>> 0684cffc
   </style>
 </resources>