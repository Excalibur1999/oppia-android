--- conflicted
+++ resolved
@@ -60,13 +60,8 @@
       android:overScrollMode="never"
       android:scrollbars="none"
       android:orientation="horizontal"
-<<<<<<< HEAD
-      android:paddingStart="@{viewModel.getStartPadding}"
-      android:paddingEnd="@{viewModel.getEndPadding}"
-=======
       android:paddingStart="@dimen/home_padding_start"
       android:paddingEnd="@{viewModel.endPadding}"
->>>>>>> 057f9376
       app:layoutManager="androidx.recyclerview.widget.LinearLayoutManager"
       app:list="@{viewModel.promotedStoryList}" />
   </LinearLayout>
