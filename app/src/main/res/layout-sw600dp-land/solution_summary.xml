--- conflicted
+++ resolved
@@ -82,15 +82,11 @@
           android:id="@+id/solution_list_drop_down_icon"
           android:layout_width="48dp"
           android:layout_height="48dp"
+          android:padding="8dp"
           android:layout_gravity="center_vertical"
           android:contentDescription="@{@string/show_hide_solution_list(viewModel.solutionSummary)}"
-<<<<<<< HEAD
           app:expand_rotation_anim="@{isListExpanded}"
           android:src="@drawable/ic_arrow_drop_down_black_24dp" />
-=======
-          android:padding="8dp"
-          android:src="@{isListExpanded? @drawable/ic_arrow_drop_up_black_24dp : @drawable/ic_arrow_drop_down_black_24dp}" />
->>>>>>> 10b0a98b
       </FrameLayout>
     </androidx.constraintlayout.widget.ConstraintLayout>
 
@@ -98,20 +94,12 @@
       android:id="@+id/solution_container"
       android:layout_width="match_parent"
       android:layout_height="wrap_content"
-<<<<<<< HEAD
       android:orientation="vertical"
-      android:layout_marginStart="84dp"
-      android:layout_marginEnd="84dp"
+      android:layout_marginStart="176dp"
+      android:layout_marginEnd="176dp"
       android:layout_marginTop="@dimen/solution_container_top"
       android:layout_marginBottom="@dimen/solution_container_bottom"
       android:visibility="gone">
-=======
-      android:layout_marginStart="176dp"
-      android:layout_marginEnd="176dp"
-      android:layout_marginBottom="32dp"
-      android:orientation="vertical"
-      android:visibility="@{isListExpanded? View.VISIBLE : View.GONE}">
->>>>>>> 10b0a98b
 
       <LinearLayout
         android:layout_width="match_parent"
