package org.oppia.app.testing.player.state

import android.app.Application
import android.content.Context
import androidx.appcompat.app.AppCompatActivity
import androidx.test.core.app.ActivityScenario
import androidx.test.core.app.ApplicationProvider
import androidx.test.espresso.Espresso.onView
import androidx.test.espresso.action.ViewActions.click
import androidx.test.espresso.assertion.ViewAssertions.matches
import androidx.test.espresso.matcher.ViewMatchers.withId
import androidx.test.espresso.matcher.ViewMatchers.withText
import androidx.test.ext.junit.runners.AndroidJUnit4
import com.google.firebase.FirebaseApp
import dagger.Component
import org.junit.Before
import org.junit.Test
import org.junit.runner.RunWith
import org.oppia.app.R
import org.oppia.app.activity.ActivityComponent
import org.oppia.app.application.ActivityComponentFactory
import org.oppia.app.application.ApplicationComponent
import org.oppia.app.application.ApplicationContext
import org.oppia.app.application.ApplicationModule
import org.oppia.app.player.state.StateFragment
import org.oppia.app.player.state.testing.StateFragmentTestActivity
import org.oppia.app.recyclerview.RecyclerViewMatcher
import org.oppia.app.shim.IntentFactoryShimModule
import org.oppia.app.shim.ViewBindingShimModule
import org.oppia.data.backends.gae.NetworkModule
import org.oppia.domain.classify.InteractionsModule
import org.oppia.domain.classify.rules.continueinteraction.ContinueModule
import org.oppia.domain.classify.rules.dragAndDropSortInput.DragDropSortInputModule
import org.oppia.domain.classify.rules.fractioninput.FractionInputModule
import org.oppia.domain.classify.rules.imageClickInput.ImageClickInputModule
import org.oppia.domain.classify.rules.itemselectioninput.ItemSelectionInputModule
import org.oppia.domain.classify.rules.multiplechoiceinput.MultipleChoiceInputModule
import org.oppia.domain.classify.rules.numberwithunits.NumberWithUnitsRuleModule
import org.oppia.domain.classify.rules.numericinput.NumericInputRuleModule
import org.oppia.domain.classify.rules.textinput.TextInputRuleModule
import org.oppia.domain.onboarding.ExpirationMetaDataRetrieverModule
import org.oppia.domain.oppialogger.LogStorageModule
import org.oppia.domain.question.QuestionModule
import org.oppia.domain.topic.PrimeTopicAssetsControllerModule
import org.oppia.domain.topic.TEST_EXPLORATION_ID_4
import org.oppia.domain.topic.TEST_STORY_ID_0
import org.oppia.domain.topic.TEST_TOPIC_ID_0
import org.oppia.testing.TestAccessibilityModule
import org.oppia.testing.TestCoroutineDispatchers
import org.oppia.testing.TestDispatcherModule
import org.oppia.testing.TestLogReportingModule
import org.oppia.testing.profile.ProfileTestHelper
import org.oppia.util.accessibility.FakeAccessibilityManager
import org.oppia.util.caching.testing.CachingTestModule
import org.oppia.util.gcsresource.GcsResourceModule
import org.oppia.util.logging.LoggerModule
import org.oppia.util.parser.GlideImageLoaderModule
import org.oppia.util.parser.HtmlParserEntityTypeModule
import org.oppia.util.parser.ImageParsingModule
import org.robolectric.annotation.Config
import org.robolectric.annotation.LooperMode
import javax.inject.Inject
import javax.inject.Singleton

/** Tests for [StateFragment]. */
@RunWith(AndroidJUnit4::class)
@LooperMode(LooperMode.Mode.PAUSED)
@Config(application = StateFragmentAccessibilityTest.TestApplication::class)
class StateFragmentAccessibilityTest {

  @Inject
  lateinit var profileTestHelper: ProfileTestHelper

  @Inject
  lateinit var testCoroutineDispatchers: TestCoroutineDispatchers

  @Inject
  @field:ApplicationContext
  lateinit var context: Context

  @Inject
  lateinit var fakeAccessibilityManager: FakeAccessibilityManager

  private val internalProfileId: Int = 1

  @Before
  fun setUp() {
    setUpTestApplicationComponent()
    profileTestHelper.initializeProfiles()
    fakeAccessibilityManager.setTalkbackEnabled(true)

    FirebaseApp.initializeApp(context)
  }

  @Test
  fun testStateFragment_loadDragDropExp_moveDownWithAccessibility() {
    launchForExploration(TEST_EXPLORATION_ID_4).use {
      startPlayingExploration()
      onView(
        RecyclerViewMatcher.atPositionOnView(
          recyclerViewId = R.id.drag_drop_interaction_recycler_view,
          position = 0,
          targetViewId = R.id.drag_drop_move_down_item
        )
      ).perform(click())
      onView(
        RecyclerViewMatcher.atPositionOnView(
          recyclerViewId = R.id.drag_drop_interaction_recycler_view,
          position = 1,
          targetViewId = R.id.drag_drop_content_text_view
        )
      ).check(matches(withText("I bought")))
    }
  }

  @Test
  fun testStateFragment_loadDragDropExp_moveUpWithAccessibility() {
    launchForExploration(TEST_EXPLORATION_ID_4).use {
      startPlayingExploration()
      onView(
        RecyclerViewMatcher.atPositionOnView(
          recyclerViewId = R.id.drag_drop_interaction_recycler_view,
          position = 1,
          targetViewId = R.id.drag_drop_move_up_item
        )
      ).perform(click())
      onView(
        RecyclerViewMatcher.atPositionOnView(
          recyclerViewId = R.id.drag_drop_interaction_recycler_view,
          position = 0,
          targetViewId = R.id.drag_drop_content_text_view
        )
      ).check(matches(withText("a camera at the store")))
    }
  }

  private fun setUpTestApplicationComponent() {
    ApplicationProvider.getApplicationContext<TestApplication>().inject(this)
  }

  private fun launchForExploration(
    explorationId: String
  ): ActivityScenario<StateFragmentTestActivity> {
    return ActivityScenario.launch(
      StateFragmentTestActivity.createTestActivityIntent(
        context, internalProfileId, TEST_TOPIC_ID_0, TEST_STORY_ID_0, explorationId
      )
    )
  }

  private fun startPlayingExploration() {
    onView(withId(R.id.play_test_exploration_button)).perform(click())
    testCoroutineDispatchers.runCurrent()
  }

  // TODO(#59): Figure out a way to reuse modules instead of needing to re-declare them.
  @Singleton
  @Component(
    modules = [
      TestDispatcherModule::class, ApplicationModule::class, NetworkModule::class,
      LoggerModule::class, ContinueModule::class, FractionInputModule::class,
      ItemSelectionInputModule::class, MultipleChoiceInputModule::class,
      NumberWithUnitsRuleModule::class, NumericInputRuleModule::class, TextInputRuleModule::class,
      DragDropSortInputModule::class, InteractionsModule::class, GcsResourceModule::class,
      GlideImageLoaderModule::class, ImageParsingModule::class, HtmlParserEntityTypeModule::class,
      QuestionModule::class, TestLogReportingModule::class, TestAccessibilityModule::class,
<<<<<<< HEAD
      ImageClickInputModule::class, LogStorageModule::class, IntentFactoryShimModule::class,
      ViewBindingShimModule::class
=======
      ImageClickInputModule::class, LogStorageModule::class, CachingTestModule::class,
      PrimeTopicAssetsControllerModule::class, ExpirationMetaDataRetrieverModule::class
>>>>>>> a0843962
    ]
  )
  interface TestApplicationComponent : ApplicationComponent {
    @Component.Builder
    interface Builder : ApplicationComponent.Builder

    fun inject(stateFragmentAccessibilityTest: StateFragmentAccessibilityTest)
  }

  class TestApplication : Application(), ActivityComponentFactory {
    private val component: TestApplicationComponent by lazy {
      DaggerStateFragmentAccessibilityTest_TestApplicationComponent.builder()
        .setApplication(this)
        .build() as TestApplicationComponent
    }

    fun inject(stateFragmentAccessibilityTest: StateFragmentAccessibilityTest) {
      component.inject(stateFragmentAccessibilityTest)
    }

    override fun createActivityComponent(activity: AppCompatActivity): ActivityComponent {
      return component.getActivityComponentBuilderProvider().get().setActivity(activity).build()
    }
  }
}<|MERGE_RESOLUTION|>--- conflicted
+++ resolved
@@ -164,13 +164,9 @@
       DragDropSortInputModule::class, InteractionsModule::class, GcsResourceModule::class,
       GlideImageLoaderModule::class, ImageParsingModule::class, HtmlParserEntityTypeModule::class,
       QuestionModule::class, TestLogReportingModule::class, TestAccessibilityModule::class,
-<<<<<<< HEAD
       ImageClickInputModule::class, LogStorageModule::class, IntentFactoryShimModule::class,
-      ViewBindingShimModule::class
-=======
-      ImageClickInputModule::class, LogStorageModule::class, CachingTestModule::class,
+      ViewBindingShimModule::class, CachingTestModule::class,
       PrimeTopicAssetsControllerModule::class, ExpirationMetaDataRetrieverModule::class
->>>>>>> a0843962
     ]
   )
   interface TestApplicationComponent : ApplicationComponent {
