package org.oppia.app.parser

import android.app.Activity
import android.app.Application
import android.content.Context
import android.content.Intent
import android.content.res.Resources
import android.graphics.Bitmap
import android.text.Spannable
import android.widget.TextView
import androidx.test.core.app.ApplicationProvider
import androidx.test.espresso.Espresso.onView
import androidx.test.espresso.assertion.ViewAssertions.matches
import androidx.test.espresso.intent.Intents
import androidx.test.espresso.matcher.ViewMatchers.isDisplayed
import androidx.test.espresso.matcher.ViewMatchers.withId
import androidx.test.espresso.matcher.ViewMatchers.withText
import androidx.test.ext.junit.runners.AndroidJUnit4
import androidx.test.rule.ActivityTestRule
import com.bumptech.glide.request.target.CustomTarget
import com.google.common.truth.Truth.assertThat
import dagger.Binds
import dagger.BindsInstance
import dagger.Component
import dagger.Module
import dagger.Provides
import kotlinx.coroutines.CoroutineDispatcher
import kotlinx.coroutines.ExperimentalCoroutinesApi
import kotlinx.coroutines.test.TestCoroutineDispatcher
import org.hamcrest.Matchers.not
import org.junit.After
import org.junit.Before
import org.junit.Rule
import org.junit.Test
import org.junit.runner.RunWith
import org.oppia.app.R
import org.oppia.app.testing.HtmlParserTestActivity
import org.oppia.util.caching.CacheAssetsLocally
import org.oppia.util.gcsresource.DefaultResourceBucketName
import org.oppia.util.logging.EnableConsoleLog
import org.oppia.util.logging.EnableFileLog
import org.oppia.util.logging.GlobalLogLevel
import org.oppia.util.logging.LogLevel
import org.oppia.util.parser.CustomBulletSpan
import org.oppia.util.parser.DefaultGcsPrefix
import org.oppia.util.parser.GlideImageLoader
import org.oppia.util.parser.HtmlParser
import org.oppia.util.parser.ImageDownloadUrlTemplate
import org.oppia.util.parser.ImageLoader
import org.oppia.util.threading.BackgroundDispatcher
import org.oppia.util.threading.BlockingDispatcher
import javax.inject.Inject
import javax.inject.Qualifier
import javax.inject.Singleton

// TODO(#277): Add tests for UrlImageParser.
/** Tests for [HtmlParser]. */
@RunWith(AndroidJUnit4::class)
class HtmlParserTest {

  private lateinit var launchedActivity: Activity
<<<<<<< HEAD
  @Inject
  lateinit var htmlParserFactory: HtmlParser.Factory
  @Inject
  @field:DefaultResourceBucketName
  lateinit var resourceBucketName: String
=======
  @Inject lateinit var htmlParserFactory: HtmlParser.Factory
>>>>>>> 361d664a

  @get:Rule
  var activityTestRule: ActivityTestRule<HtmlParserTestActivity> = ActivityTestRule(
    HtmlParserTestActivity::class.java, /* initialTouchMode= */ true, /* launchActivity= */ false
  )

  @Inject
  @field:TestDispatcher
  lateinit var testDispatcher: CoroutineDispatcher

  @Before
  fun setUp() {
    setUpTestApplicationComponent()
    Intents.init()
    val intent = Intent(Intent.ACTION_PICK)
    launchedActivity = activityTestRule.launchActivity(intent)
    DaggerHtmlParserTest_TestApplicationComponent.builder()
      .setApplication(ApplicationProvider.getApplicationContext())
      .build()
      .inject(this)
  }

  @After
  fun tearDown() {
    Intents.release()
  }

  private fun setUpTestApplicationComponent() {
    DaggerHtmlParserTest_TestApplicationComponent.builder()
      .setApplication(ApplicationProvider.getApplicationContext())
      .build()
      .inject(this)
  }

  @Test
  fun testHtmlContent_handleCustomOppiaTags_parsedHtmlDisplaysStyledText() {
    val textView = activityTestRule.activity.findViewById(R.id.test_html_content_text_view) as TextView
    val htmlParser = htmlParserFactory.create(
      resourceBucketName, /* entityType= */ "", /* entityId= */ "", /* imageCenterAlign= */ true
    )
    val htmlResult: Spannable = htmlParser.parseOppiaHtml(
      "\u003cp\u003e\"Let's try one last question,\" said Mr. Baker. \"Here's a pineapple cake cut into pieces.\"\u003c/p\u003e\u003coppia-noninteractive-image " +
          "alt-with-value=\"\u0026amp;quot;Pineapple" +
          " cake with 7/9 having cherries.\u0026amp;quot;\" caption-with-value=\"\u0026amp;quot;\u0026amp;quot;\" filepath-with-value=\"\u0026amp;quot;" +
          "pineapple_cake_height_479_width_480.png\u0026amp;quot;\"\u003e\u003c/" +
          "oppia-noninteractive-image\u003e\u003cp\u003e\u00a0\u003c/p\u003e\u003cp\u003e\u003cstrong\u003eQuestion 6\u003c/strong\u003e: What " +
          "fraction of the cake has big red cherries in the pineapple slices?\u003c/p\u003e",
      textView
    )
    assertThat(textView.text.toString()).isEqualTo(htmlResult.toString())
    onView(withId(R.id.test_html_content_text_view)).check(matches(isDisplayed()))
    onView(withId(R.id.test_html_content_text_view)).check(matches(withText(textView.text.toString())))
  }

  @Test
  fun testHtmlContent_nonCustomOppiaTags_notParsed() {
    val textView = activityTestRule.activity.findViewById(R.id.test_html_content_text_view) as TextView
    val htmlParser = htmlParserFactory.create(
      resourceBucketName, /* entityType= */ "", /* entityId= */ "", /* imageCenterAlign= */ true
    )
    val htmlResult: Spannable = htmlParser.parseOppiaHtml(
      "\u003cp\u003e\"Let's try one last question,\" said Mr. Baker. \"Here's a pineapple cake cut into pieces.\"\u003c/p\u003e\u003coppia--image " +
          "alt-with-value=\"\u0026amp;quot;Pineapple cake with 7/9 having cherries.\u0026amp;quot;\" caption-with-value=\"\u0026amp;quot;\u0026amp;quot;\"" +
          " filepath-value=\"\u0026amp;quot;pineapple_cake_height_479_width_480.png\u0026amp;quot;\"\u003e\u003c/oppia-noninteractive-image" +
          "\u003e\u003cp\u003e\u00a0\u003c/p\u003e\u003cp\u003e\u003cstrongQuestion 6\u003c/strong\u003e: What fraction of the cake has big " +
          "red cherries in the pineapple slices?\u003c/p\u003e",
      textView
    )
    // The two strings aren't equal because this HTML contains a Non-Oppia/Non-Html tag e.g. <image> tag and attributes "filepath-value" which isn't parsed.
    assertThat(textView.text.toString()).isNotEqualTo(htmlResult.toString())
    onView(withId(R.id.test_html_content_text_view)).check(matches(not(textView.text.toString())))
  }

  @Test
  fun testHtmlContent_customSpan_isAdded() {
    val textView = activityTestRule.activity.findViewById(R.id.test_html_content_text_view) as TextView
    val htmlParser = htmlParserFactory.create(/* entityType= */ "", /* entityId= */ "", /* imageCenterAlign= */ true)
    val htmlResult: Spannable = htmlParser.parseOppiaHtml(
      "<p>You should know the following before going on:<br></p>" +
          "<ul><li>The counting numbers (1, 2, 3, 4, 5 ….)<br></li>" +
          "<li>How to tell whether one counting number is bigger or smaller than another<br></li></ul>",
      textView
    )

    /* Reference: https://medium.com/androiddevelopers/spantastic-text-styling-with-spans-17b0c16b4568#e345 */
    val bulletSpans = htmlResult.getSpans<CustomBulletSpan>(0, htmlResult.length, CustomBulletSpan::class.java)
    assertThat(bulletSpans.size.toLong()).isEqualTo(2)

    val bulletSpan0 = bulletSpans[0] as CustomBulletSpan
    assertThat(bulletSpan0).isNotNull()

    val bulletSpan1 = bulletSpans[1] as CustomBulletSpan
    assertThat(bulletSpan1).isNotNull()
  }

  class FakeImageLoader : ImageLoader {
    override fun load(imageUrl: String, target: CustomTarget<Bitmap>) {

    }
  }

  private fun getResources(): Resources {
    return ApplicationProvider.getApplicationContext<Context>().resources
  }

  @Qualifier annotation class TestDispatcher

  // TODO(#89): Move this to a common test application component.
  @Module
  class TestModule {
    @Provides
    @Singleton
    fun provideContext(application: Application): Context {
      return application
    }

    @ExperimentalCoroutinesApi
    @Singleton
    @Provides
    @TestDispatcher
    fun provideTestDispatcher(): CoroutineDispatcher {
      return TestCoroutineDispatcher()
    }

    @Singleton
    @Provides
    @BackgroundDispatcher
    fun provideBackgroundDispatcher(@TestDispatcher testDispatcher: CoroutineDispatcher): CoroutineDispatcher {
      return testDispatcher
    }

    @Singleton
    @Provides
    @BlockingDispatcher
    fun provideBlockingDispatcher(@TestDispatcher testDispatcher: CoroutineDispatcher): CoroutineDispatcher {
      return testDispatcher
    }

    @Provides
    @CacheAssetsLocally
    fun provideCacheAssetsLocally(): Boolean = false

    @Provides
    @DefaultGcsPrefix
    @Singleton
    fun provideDefaultGcsPrefix(): String {
      return "https://storage.googleapis.com"
    }

    @Provides
    @DefaultResourceBucketName
    @Singleton
    fun provideDefaultGcsResource(): String {
      return "oppiaserver-resources"
    }

    @Provides
    @ImageDownloadUrlTemplate
    @Singleton
    fun provideImageDownloadUrlTemplate(): String {
      return "%s/%s/assets/image/%s"
    }

    // TODO(#59): Either isolate these to their own shared test module, or use the real logging
    // module in tests to avoid needing to specify these settings for tests.
    @EnableConsoleLog
    @Provides
    fun provideEnableConsoleLog(): Boolean = true

    @EnableFileLog
    @Provides
    fun provideEnableFileLog(): Boolean = false

    @GlobalLogLevel
    @Provides
    fun provideGlobalLogLevel(): LogLevel = LogLevel.VERBOSE
  }

  @Module
  abstract class ImageTestModule {
    @Binds
    abstract fun provideGlideImageLoader(impl: GlideImageLoader): ImageLoader
  }

  @Singleton
  @Component(modules = [TestModule::class, ImageTestModule::class])
  interface TestApplicationComponent {
    @Component.Builder
    interface Builder {
      @BindsInstance
      fun setApplication(application: Application): Builder

      fun build(): TestApplicationComponent
    }

    fun inject(htmlParserTest: HtmlParserTest)
  }
}<|MERGE_RESOLUTION|>--- conflicted
+++ resolved
@@ -59,15 +59,10 @@
 class HtmlParserTest {
 
   private lateinit var launchedActivity: Activity
-<<<<<<< HEAD
-  @Inject
-  lateinit var htmlParserFactory: HtmlParser.Factory
+  @Inject lateinit var htmlParserFactory: HtmlParser.Factory
   @Inject
   @field:DefaultResourceBucketName
   lateinit var resourceBucketName: String
-=======
-  @Inject lateinit var htmlParserFactory: HtmlParser.Factory
->>>>>>> 361d664a
 
   @get:Rule
   var activityTestRule: ActivityTestRule<HtmlParserTestActivity> = ActivityTestRule(
