--- conflicted
+++ resolved
@@ -55,13 +55,10 @@
   //  5. Configuration change after submitting the wrong answer to show that the old answer & re-ask of the question stay the same.
   //  6. Backward/forward navigation along with configuration changes to verify that you stay on the navigated state.
   //  7. Verifying that old answers were present when navigation backward/forward.
-<<<<<<< HEAD
-  //  8. Testing all possible invalid/error input cases for each interaction.
-  //  9. Testing interactions with custom Oppia tags (including images) render correctly (when manually inspected) and are correctly functional.
+  //  8. Testing providing the wrong answer and showing hints.
+  //  9. Testing all possible invalid/error input cases for each interaction.
+  //  10. Testing interactions with custom Oppia tags (including images) render correctly (when manually inspected) and are correctly functional.
   // TODO(#56): Add support for testing that previous/next button states are properly retained on config changes.
-=======
-  //  8. Testing providing the wrong answer and showing hints.
->>>>>>> 4ffe1fb9
 
   @Test
   fun testStateFragment_loadExploration_explorationLoads() {
