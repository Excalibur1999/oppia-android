package org.oppia.app.player.state

import android.app.Application
import android.content.Context
import android.content.res.Configuration
import androidx.recyclerview.widget.RecyclerView
import androidx.test.core.app.ActivityScenario
import androidx.test.core.app.ActivityScenario.launch
import androidx.test.espresso.Espresso.onView
import androidx.test.espresso.action.ViewActions.click
import androidx.test.espresso.assertion.ViewAssertions.doesNotExist
import androidx.test.espresso.assertion.ViewAssertions.matches
import androidx.test.espresso.contrib.RecyclerViewActions.actionOnItemAtPosition
import androidx.test.espresso.intent.Intents
import androidx.test.espresso.intent.Intents.intended
import androidx.test.espresso.intent.matcher.IntentMatchers.hasComponent
import androidx.test.espresso.matcher.RootMatchers.isDialog
import androidx.test.espresso.matcher.ViewMatchers.hasDescendant
import androidx.test.espresso.matcher.ViewMatchers.isDisplayed
import androidx.test.espresso.matcher.ViewMatchers.withId
import androidx.test.espresso.matcher.ViewMatchers.withText
import androidx.test.ext.junit.runners.AndroidJUnit4
import androidx.test.rule.ActivityTestRule
import dagger.BindsInstance
import dagger.Component
import dagger.Module
import dagger.Provides
import kotlinx.coroutines.CoroutineDispatcher
import org.hamcrest.CoreMatchers.not
import org.junit.After
import org.junit.Before
import org.junit.Ignore
import org.junit.Rule
import org.junit.Test
import org.junit.runner.RunWith
import org.oppia.app.R
import org.oppia.app.home.HomeActivity
import org.oppia.app.player.exploration.ExplorationActivity
import org.oppia.app.recyclerview.RecyclerViewMatcher.Companion.atPosition
import org.oppia.app.recyclerview.RecyclerViewMatcher.Companion.atPositionOnView
import org.oppia.app.testing.ContentCardTestActivity
import org.oppia.util.threading.BackgroundDispatcher
import org.oppia.util.threading.BlockingDispatcher
import javax.inject.Singleton

/** Tests for [StateFragment]. */
@RunWith(AndroidJUnit4::class)
class StateFragmentTest {

  @get:Rule
  var homeActivityTestRule: ActivityTestRule<HomeActivity> = ActivityTestRule(
    HomeActivity::class.java, /* initialTouchMode= */ true, /* launchActivity= */ false
  )

  @Before
  fun setUp() {
    Intents.init()
  }

<<<<<<< HEAD
  @Test
  fun testStateFragmentTestActivity_loadStateFragment_hasDummyButton() {
    ActivityScenario.launch(StateFragmentTestActivity::class.java).use {
      onView(withId(R.id.action_audio_player)).check(matches(withText("Dummy Audio Button")))
    }
  }

  @Test
  fun testStateFragment_clickDummyButton_showsCellularDialog() {
    ActivityScenario.launch(StateFragmentTestActivity::class.java).use {
      onView(withId(R.id.action_audio_player)).perform(click())
      onView(withId(R.id.cellular_data_dialog_checkbox)).check(matches(withText("Don\'t show this message again")))
    }
  }

  @Test
  fun testStateFragment_clickDummyButton_clickPositive_showsAudioFragment() {
    ActivityScenario.launch(StateFragmentTestActivity::class.java).use {
      onView(withId(R.id.action_audio_player)).perform(click())
      onView(withText("OK")).inRoot(isDialog()).check(matches(isDisplayed())).perform(click())
      onView(withId(R.id.ivPlayPauseAudio)).check(matches((isDisplayed())))
    }
  }

  @Test
  fun testStateFragment_clickDummyButton_clickNegative_doesNotShowAudioFragment() {
    ActivityScenario.launch(StateFragmentTestActivity::class.java).use {
      onView(withId(R.id.action_audio_player)).perform(click())
      onView(withText("CANCEL")).inRoot(isDialog()).check(matches(isDisplayed())).perform(click())
      onView(withId(R.id.ivPlayPauseAudio)).check(doesNotExist())
    }
  }

  @Test
  fun testStateFragment_clickPositive_clickDummyButton_showsCellularDialog() {
    ActivityScenario.launch(StateFragmentTestActivity::class.java).use {
      onView(withId(R.id.action_audio_player)).perform(click())
      onView(withText("OK")).inRoot(isDialog()).check(matches(isDisplayed())).perform(click())
      onView(withId(R.id.action_audio_player)).perform(click())
      onView(withId(R.id.cellular_data_dialog_checkbox)).check(matches(withText("Don\'t show this message again")))
    }
  }

  @Test
  fun testStateFragment_clickNegative_clickDummyButton_showsCellularDialog() {
    ActivityScenario.launch(StateFragmentTestActivity::class.java).use {
      onView(withId(R.id.action_audio_player)).perform(click())
      onView(withText("CANCEL")).inRoot(isDialog()).check(matches(isDisplayed())).perform(click())
      onView(withId(R.id.action_audio_player)).perform(click())
      onView(withId(R.id.cellular_data_dialog_checkbox)).check(matches(withText("Don\'t show this message again")))
    }
  }

  @Test
  fun testStateFragment_clickCheckBoxAndPositive_clickDummyButton_doesNotShowCellularDialog() {
    ActivityScenario.launch(StateFragmentTestActivity::class.java).use {
      onView(withId(R.id.action_audio_player)).perform(click())
      onView(withId(R.id.cellular_data_dialog_checkbox)).perform(click())
      onView(withText("OK")).inRoot(isDialog()).check(matches(isDisplayed())).perform(click())
      onView(withId(R.id.action_audio_player)).perform(click())
      onView(withId(R.id.cellular_data_dialog_checkbox)).check(doesNotExist())
    }
  }

  @Test
  fun testStateFragment_clickCheckBoxAndNegative_clickDummyButton_doesNotShowCellularDialog() {
    ActivityScenario.launch(StateFragmentTestActivity::class.java).use {
      onView(withId(R.id.action_audio_player)).perform(click())
      onView(withId(R.id.cellular_data_dialog_checkbox)).perform(click())
      onView(withText("CANCEL")).inRoot(isDialog()).check(matches(isDisplayed())).perform(click())
      onView(withId(R.id.action_audio_player)).perform(click())
      onView(withId(R.id.cellular_data_dialog_checkbox)).check(doesNotExist())
    }
  }

  @Test
  fun testStateFragment_clickPositive_restartActivity_clickDummyButton_showsCellularDialog() {
    ActivityScenario.launch(StateFragmentTestActivity::class.java).use {
      onView(withId(R.id.action_audio_player)).perform(click())
      onView(withText("OK")).inRoot(isDialog()).check(matches(isDisplayed())).perform(click())
    }
    ActivityScenario.launch(StateFragmentTestActivity::class.java).use {
      onView(withId(R.id.action_audio_player)).perform(click())
      onView(withId(R.id.cellular_data_dialog_checkbox)).check(matches(isDisplayed()))
    }
  }

  @Test
  fun testStateFragment_clickNegative_restartActivity_clickDummyButton_showsCellularDialog() {
    ActivityScenario.launch(StateFragmentTestActivity::class.java).use {
      onView(withId(R.id.action_audio_player)).perform(click())
      onView(withText("CANCEL")).inRoot(isDialog()).check(matches(isDisplayed())).perform(click())
    }
    ActivityScenario.launch(StateFragmentTestActivity::class.java).use {
      onView(withId(R.id.action_audio_player)).perform(click())
      onView(withId(R.id.cellular_data_dialog_checkbox)).check(matches(isDisplayed()))
    }
  }

  @Test
  fun testStateFragment_clickCheckBoxAndPositive_restartActivity_clickDummyButton_doesNotShowCellularDialogAndShowsAudioFragment() {
    ActivityScenario.launch(StateFragmentTestActivity::class.java).use {
      onView(withId(R.id.action_audio_player)).perform(click())
      onView(withId(R.id.cellular_data_dialog_checkbox)).perform(click())
      onView(withText("OK")).inRoot(isDialog()).check(matches(isDisplayed())).perform(click())
    }
    ActivityScenario.launch(StateFragmentTestActivity::class.java).use {
      onView(withId(R.id.action_audio_player)).perform(click())
      onView(withId(R.id.cellular_data_dialog_checkbox)).check(doesNotExist())
      onView(withId(R.id.ivPlayPauseAudio)).check(matches(isDisplayed()))
    }
  }

  @Test
  fun testStateFragment_clickCheckBoxAndNegative_restartActivity_clickDummyButton_doesNotShowCellularDialogAndAudioFragment() {
    ActivityScenario.launch(StateFragmentTestActivity::class.java).use {
      onView(withId(R.id.action_audio_player)).perform(click())
      onView(withId(R.id.cellular_data_dialog_checkbox)).perform(click())
      onView(withText("CANCEL")).inRoot(isDialog()).check(matches(isDisplayed())).perform(click())
    }
    ActivityScenario.launch(StateFragmentTestActivity::class.java).use {
      onView(withId(R.id.action_audio_player)).perform(click())
      onView(withId(R.id.cellular_data_dialog_checkbox)).check(doesNotExist())
      onView(withId(R.id.ivPlayPauseAudio)).check(doesNotExist())
    }
  }

=======
>>>>>>> 01ce99b8
  // TODO(#163): Add more test-cases
  //  1. Actually going through each of the exploration states with typing text/clicking the correct answers for each of the interactions.
  //  2. Verifying the button visibility state based on whether text is missing, then present/missing for text input or numeric input.
  //  3. Testing providing the wrong answer and showing feedback and the same question again.
  //  4. Configuration change with typed text (e.g. for numeric or text input) retains that temporary text and you can continue with the exploration after rotating.
  //  5. Configuration change after submitting the wrong answer to show that the old answer & re-ask of the question stay the same.
  //  6. Backward/forward navigation along with configuration changes to verify that you stay on the navigated state.
  //  7. Verifying that old answers were present when navigation backward/forward.

  @Test
  fun testStateFragment_clickPlayExploration_explorationLoadsSuccessfully() {
    ActivityScenario.launch(HomeActivity::class.java).use {
      onView(withId(R.id.play_exploration_button)).perform(click())
      intended(hasComponent(ExplorationActivity::class.java.name))
      onView(atPosition(R.id.state_recycler_view, 0)).check(matches(hasDescendant(withId(R.id.interaction_button))))
    }
  }

  @Test
  fun testStateFragment_loadExplorationTest5_submitAnswer_submitChangesToContinueButton() {
    ActivityScenario.launch(HomeActivity::class.java).use {
      onView(withId(R.id.play_exploration_button)).perform(click())
      onView(
        atPositionOnView(
          R.id.state_recycler_view,
          0,
          R.id.interaction_button
        )
      ).check(matches(withText(R.string.state_submit_button)))
      onView(atPositionOnView(R.id.state_recycler_view, 0, R.id.interaction_button)).perform(click())
      onView(
        atPositionOnView(
          R.id.state_recycler_view,
          0,
          R.id.interaction_button
        )
      ).check(matches(withText(R.string.state_continue_button)))
    }
  }

  @Test
  fun testStateFragment_loadExplorationTest5_previousAndNextButtonIsNotDisplayed() {
    ActivityScenario.launch(HomeActivity::class.java).use {
      onView(withId(R.id.play_exploration_button)).perform(click())
      onView(atPositionOnView(R.id.state_recycler_view, 0, R.id.previous_state_image_view)).check(
        matches(
          not(
            isDisplayed()
          )
        )
      )
      onView(
        atPositionOnView(
          R.id.state_recycler_view,
          0,
          R.id.next_state_image_view
        )
      ).check(matches(not(isDisplayed())))
    }
  }

  @Test
  fun testStateFragment_loadExplorationTest5_submitAnswer_clickContinueButton_previousButtonIsDisplayed() {
    ActivityScenario.launch(HomeActivity::class.java).use {
      onView(withId(R.id.play_exploration_button)).perform(click())
      onView(atPositionOnView(R.id.state_recycler_view, 0, R.id.interaction_button)).perform(click())
      onView(atPositionOnView(R.id.state_recycler_view, 0, R.id.interaction_button)).perform(click())
      onView(
        atPositionOnView(
          R.id.state_recycler_view,
          0,
          R.id.previous_state_image_view
        )
      ).check(matches(isDisplayed()))
    }
  }

  @Test
  fun testStateFragment_loadExplorationTest5_submitAnswer_clickContinueButton_clickPreviousButton_previousButtonIsHiddenAndNextButtonIsDisplayed() {
    ActivityScenario.launch(HomeActivity::class.java).use {
      onView(withId(R.id.play_exploration_button)).perform(click())
      onView(atPositionOnView(R.id.state_recycler_view, 0, R.id.interaction_button)).perform(click())
      onView(atPositionOnView(R.id.state_recycler_view, 0, R.id.interaction_button)).perform(click())
      onView(atPositionOnView(R.id.state_recycler_view, 0, R.id.previous_state_image_view)).perform(click())
      onView(atPositionOnView(R.id.state_recycler_view, 0, R.id.previous_state_image_view)).check(
        matches(
          not(
            isDisplayed()
          )
        )
      )
      onView(atPositionOnView(R.id.state_recycler_view, 0, R.id.next_state_image_view)).check(matches(isDisplayed()))
    }
  }

  // TODO(#257): This test case corresponds to the special test-case mentioned in #257 and discussed in #251.
  @Test
  fun testStateFragment_loadExplorationTest5_submitAnswer_clickContinueButton_submitAnswer_clickPreviousButton_clickNextButton_continueButtonIsDisplayed() {
    ActivityScenario.launch(HomeActivity::class.java).use {
      onView(withId(R.id.play_exploration_button)).perform(click())
      // State 0: Welcome! - MultipleChoiceInout Interaction
      onView(atPositionOnView(R.id.state_recycler_view, 0, R.id.interaction_button)).perform(click())
      onView(atPositionOnView(R.id.state_recycler_view, 0, R.id.interaction_button)).perform(click())
      // State 1: What language - TextInput Interaction
      onView(atPositionOnView(R.id.state_recycler_view, 0, R.id.interaction_button)).perform(click())
      onView(atPositionOnView(R.id.state_recycler_view, 0, R.id.previous_state_image_view)).perform(click())
      onView(atPositionOnView(R.id.state_recycler_view, 0, R.id.next_state_image_view)).perform(click())
      onView(
        atPositionOnView(
          R.id.state_recycler_view,
          0,
          R.id.interaction_button
        )
      ).check(matches(withText(R.string.state_continue_button)))
    }
  }

  @Test
  @Ignore("Landscape not properly supported") // TODO(#56): Reenable once landscape is supported.
  fun testStateFragment_loadExplorationTest5_submitAnswer_clickContinueButton_configurationChange_previousAndInteractionButtonIsDisplayed() {
    ActivityScenario.launch(HomeActivity::class.java).use {
      onView(withId(R.id.play_exploration_button)).perform(click())
      // State 0: MultipleChoiceInput
      onView(atPositionOnView(R.id.state_recycler_view, 0, R.id.interaction_button)).perform(click())
      onView(atPositionOnView(R.id.state_recycler_view, 0, R.id.interaction_button)).perform(click())
      it.onActivity { activity ->
        activity.requestedOrientation = Configuration.ORIENTATION_LANDSCAPE
      }
      onView(
        atPositionOnView(
          R.id.state_recycler_view,
          0,
          R.id.previous_state_image_view
        )
      ).check(matches(isDisplayed()))
      onView(atPositionOnView(R.id.state_recycler_view, 0, R.id.interaction_button)).check(matches(isDisplayed()))
    }
  }

  @Test
  fun testStateFragment_loadExplorationTest5_continueToEndExploration_endExplorationButtonIsDisplayedInFinal() {
    ActivityScenario.launch(HomeActivity::class.java).use {
      onView(withId(R.id.play_exploration_button)).perform(click())
      // State 0: Welcome! - MultipleChoiceInout Interaction
      onView(atPositionOnView(R.id.state_recycler_view, 0, R.id.interaction_button)).perform(click())
      onView(atPositionOnView(R.id.state_recycler_view, 0, R.id.interaction_button)).perform(click())
      // State 1: What language - TextInput Interaction
      onView(atPositionOnView(R.id.state_recycler_view, 0, R.id.interaction_button)).perform(click())
      onView(atPositionOnView(R.id.state_recycler_view, 0, R.id.interaction_button)).perform(click())
      // State 2: Things you can do - Continue Interaction
      onView(atPositionOnView(R.id.state_recycler_view, 0, R.id.interaction_button)).perform(click())
      // State 3: Numeric input - NumericInput Interaction
      onView(atPositionOnView(R.id.state_recycler_view, 0, R.id.interaction_button)).perform(click())
      onView(atPositionOnView(R.id.state_recycler_view, 0, R.id.interaction_button)).perform(click())
      // State 4: END -> EndExploration
      onView(
        atPositionOnView(
          R.id.state_recycler_view,
          0,
          R.id.interaction_button
        )
      ).check(matches(withText(R.string.state_end_exploration_button)))
    }
  }

  @Test
  fun testStateFragment_loadExplorationTest5_continueToEndExploration_clickEndExplorationButton_destroysExplorationActivity() {
    homeActivityTestRule.launchActivity(null)
    onView(withId(R.id.play_exploration_button)).perform(click())
    // State 0: Welcome! - MultipleChoiceInout Interaction
    onView(atPositionOnView(R.id.state_recycler_view, 0, R.id.interaction_button)).perform(click())
    onView(atPositionOnView(R.id.state_recycler_view, 0, R.id.interaction_button)).perform(click())
    // State 1: What language - TextInput Interaction
    onView(atPositionOnView(R.id.state_recycler_view, 0, R.id.interaction_button)).perform(click())
    onView(atPositionOnView(R.id.state_recycler_view, 0, R.id.interaction_button)).perform(click())
    // State 2: Things you can do - Continue Interaction
    onView(atPositionOnView(R.id.state_recycler_view, 0, R.id.interaction_button)).perform(click())
    // State 3: Numeric input - NumericInput Interaction
    onView(atPositionOnView(R.id.state_recycler_view, 0, R.id.interaction_button)).perform(click())
    onView(atPositionOnView(R.id.state_recycler_view, 0, R.id.interaction_button)).perform(click())
    // State 4: END - EndExploration
    onView(atPositionOnView(R.id.state_recycler_view, 0, R.id.interaction_button)).perform(click())
    intended(hasComponent(HomeActivity::class.java.name))
  }

  @Test
  fun testContentCard_forDemoExploration_withCustomOppiaTags_displaysParsedHtml() {
    launch(ContentCardTestActivity::class.java).use {
      val htmlResult =
        "Hi, welcome to Oppia! is a tool that helps you create interactive learning activities that can be continually improved over time.\n\n" +
            "Incidentally, do you know where the name 'Oppia' comes from?"
      onView(atPositionOnView(R.id.state_recycler_view, 0, R.id.content_text_view)).check(matches(withText(htmlResult)))
    }
  }

  @Test
  fun testMultipleChoiceInput_showsRadioButtons_forDemoExploration_withCustomOppiaTags_userSelectsDesiredOption() {
    launch(ContentCardTestActivity::class.java).use {
      onView(withId(R.id.play_exploration_button_1)).perform(click())
      onView(withId(R.id.selection_interaction_recyclerview)).perform(
        actionOnItemAtPosition<RecyclerView.ViewHolder>(0, click())
      )
      onView(withId(R.id.selection_interaction_recyclerview)).perform(
        actionOnItemAtPosition<RecyclerView.ViewHolder>(1, click())
      )
    }
  }

  @Test
  fun testItemSelectionInput_showsCheckBox_forDemoExploration_withCustomOppiaTags_userSelectsDesiredOptions() {
    launch(ContentCardTestActivity::class.java).use {
      onView(withId(R.id.play_exploration_button_2)).perform(click())
      onView(withId(R.id.selection_interaction_recyclerview)).perform(
        actionOnItemAtPosition<RecyclerView.ViewHolder>(0, click())
      )
      onView(withId(R.id.selection_interaction_recyclerview)).perform(
        actionOnItemAtPosition<RecyclerView.ViewHolder>(2, click())
      )
    }
  }

  @Test
  @Ignore("Landscape not properly supported") // TODO(#56): Reenable once landscape is supported.
  fun testItemSelectionInput_showsCheckBox_withMaxSelectionAllowed_userSelectsDesiredOptions_correctError() {
    launch(ContentCardTestActivity::class.java).use {
      onView(withId(R.id.play_exploration_button_2)).perform(click())
      onView(withId(R.id.selection_interaction_recyclerview)).perform(
        actionOnItemAtPosition<RecyclerView.ViewHolder>(0, click())
      )
      it.onActivity { activity ->
        activity.requestedOrientation = Configuration.ORIENTATION_LANDSCAPE
      }
      onView(withId(R.id.selection_interaction_recyclerview)).perform(
        actionOnItemAtPosition<RecyclerView.ViewHolder>(2, click())
      )
      onView(withId(R.id.selection_interaction_recyclerview)).perform(
        actionOnItemAtPosition<RecyclerView.ViewHolder>(1, click())
      )
      onView(withId(R.id.selection_interaction_recyclerview)).perform(
        actionOnItemAtPosition<RecyclerView.ViewHolder>(3, click())
      )
    }
  }

  @After
  fun tearDown() {
    Intents.release()
  }

  @Module
  class TestModule {
    @Provides
    @Singleton
    fun provideContext(application: Application): Context {
      return application
    }

    // TODO(#89): Introduce a proper IdlingResource for background dispatchers to ensure they all complete before
    //  proceeding in an Espresso test. This solution should also be interoperative with Robolectric contexts by using a
    //  test coroutine dispatcher.

    @Singleton
    @Provides
    @BackgroundDispatcher
    fun provideBackgroundDispatcher(@BlockingDispatcher blockingDispatcher: CoroutineDispatcher): CoroutineDispatcher {
      return blockingDispatcher
    }
  }

  @Singleton
  @Component(modules = [TestModule::class])
  interface TestApplicationComponent {
    @Component.Builder
    interface Builder {
      @BindsInstance
      fun setApplication(application: Application): Builder

      fun build(): TestApplicationComponent
    }
  }
}<|MERGE_RESOLUTION|>--- conflicted
+++ resolved
@@ -57,136 +57,6 @@
     Intents.init()
   }
 
-<<<<<<< HEAD
-  @Test
-  fun testStateFragmentTestActivity_loadStateFragment_hasDummyButton() {
-    ActivityScenario.launch(StateFragmentTestActivity::class.java).use {
-      onView(withId(R.id.action_audio_player)).check(matches(withText("Dummy Audio Button")))
-    }
-  }
-
-  @Test
-  fun testStateFragment_clickDummyButton_showsCellularDialog() {
-    ActivityScenario.launch(StateFragmentTestActivity::class.java).use {
-      onView(withId(R.id.action_audio_player)).perform(click())
-      onView(withId(R.id.cellular_data_dialog_checkbox)).check(matches(withText("Don\'t show this message again")))
-    }
-  }
-
-  @Test
-  fun testStateFragment_clickDummyButton_clickPositive_showsAudioFragment() {
-    ActivityScenario.launch(StateFragmentTestActivity::class.java).use {
-      onView(withId(R.id.action_audio_player)).perform(click())
-      onView(withText("OK")).inRoot(isDialog()).check(matches(isDisplayed())).perform(click())
-      onView(withId(R.id.ivPlayPauseAudio)).check(matches((isDisplayed())))
-    }
-  }
-
-  @Test
-  fun testStateFragment_clickDummyButton_clickNegative_doesNotShowAudioFragment() {
-    ActivityScenario.launch(StateFragmentTestActivity::class.java).use {
-      onView(withId(R.id.action_audio_player)).perform(click())
-      onView(withText("CANCEL")).inRoot(isDialog()).check(matches(isDisplayed())).perform(click())
-      onView(withId(R.id.ivPlayPauseAudio)).check(doesNotExist())
-    }
-  }
-
-  @Test
-  fun testStateFragment_clickPositive_clickDummyButton_showsCellularDialog() {
-    ActivityScenario.launch(StateFragmentTestActivity::class.java).use {
-      onView(withId(R.id.action_audio_player)).perform(click())
-      onView(withText("OK")).inRoot(isDialog()).check(matches(isDisplayed())).perform(click())
-      onView(withId(R.id.action_audio_player)).perform(click())
-      onView(withId(R.id.cellular_data_dialog_checkbox)).check(matches(withText("Don\'t show this message again")))
-    }
-  }
-
-  @Test
-  fun testStateFragment_clickNegative_clickDummyButton_showsCellularDialog() {
-    ActivityScenario.launch(StateFragmentTestActivity::class.java).use {
-      onView(withId(R.id.action_audio_player)).perform(click())
-      onView(withText("CANCEL")).inRoot(isDialog()).check(matches(isDisplayed())).perform(click())
-      onView(withId(R.id.action_audio_player)).perform(click())
-      onView(withId(R.id.cellular_data_dialog_checkbox)).check(matches(withText("Don\'t show this message again")))
-    }
-  }
-
-  @Test
-  fun testStateFragment_clickCheckBoxAndPositive_clickDummyButton_doesNotShowCellularDialog() {
-    ActivityScenario.launch(StateFragmentTestActivity::class.java).use {
-      onView(withId(R.id.action_audio_player)).perform(click())
-      onView(withId(R.id.cellular_data_dialog_checkbox)).perform(click())
-      onView(withText("OK")).inRoot(isDialog()).check(matches(isDisplayed())).perform(click())
-      onView(withId(R.id.action_audio_player)).perform(click())
-      onView(withId(R.id.cellular_data_dialog_checkbox)).check(doesNotExist())
-    }
-  }
-
-  @Test
-  fun testStateFragment_clickCheckBoxAndNegative_clickDummyButton_doesNotShowCellularDialog() {
-    ActivityScenario.launch(StateFragmentTestActivity::class.java).use {
-      onView(withId(R.id.action_audio_player)).perform(click())
-      onView(withId(R.id.cellular_data_dialog_checkbox)).perform(click())
-      onView(withText("CANCEL")).inRoot(isDialog()).check(matches(isDisplayed())).perform(click())
-      onView(withId(R.id.action_audio_player)).perform(click())
-      onView(withId(R.id.cellular_data_dialog_checkbox)).check(doesNotExist())
-    }
-  }
-
-  @Test
-  fun testStateFragment_clickPositive_restartActivity_clickDummyButton_showsCellularDialog() {
-    ActivityScenario.launch(StateFragmentTestActivity::class.java).use {
-      onView(withId(R.id.action_audio_player)).perform(click())
-      onView(withText("OK")).inRoot(isDialog()).check(matches(isDisplayed())).perform(click())
-    }
-    ActivityScenario.launch(StateFragmentTestActivity::class.java).use {
-      onView(withId(R.id.action_audio_player)).perform(click())
-      onView(withId(R.id.cellular_data_dialog_checkbox)).check(matches(isDisplayed()))
-    }
-  }
-
-  @Test
-  fun testStateFragment_clickNegative_restartActivity_clickDummyButton_showsCellularDialog() {
-    ActivityScenario.launch(StateFragmentTestActivity::class.java).use {
-      onView(withId(R.id.action_audio_player)).perform(click())
-      onView(withText("CANCEL")).inRoot(isDialog()).check(matches(isDisplayed())).perform(click())
-    }
-    ActivityScenario.launch(StateFragmentTestActivity::class.java).use {
-      onView(withId(R.id.action_audio_player)).perform(click())
-      onView(withId(R.id.cellular_data_dialog_checkbox)).check(matches(isDisplayed()))
-    }
-  }
-
-  @Test
-  fun testStateFragment_clickCheckBoxAndPositive_restartActivity_clickDummyButton_doesNotShowCellularDialogAndShowsAudioFragment() {
-    ActivityScenario.launch(StateFragmentTestActivity::class.java).use {
-      onView(withId(R.id.action_audio_player)).perform(click())
-      onView(withId(R.id.cellular_data_dialog_checkbox)).perform(click())
-      onView(withText("OK")).inRoot(isDialog()).check(matches(isDisplayed())).perform(click())
-    }
-    ActivityScenario.launch(StateFragmentTestActivity::class.java).use {
-      onView(withId(R.id.action_audio_player)).perform(click())
-      onView(withId(R.id.cellular_data_dialog_checkbox)).check(doesNotExist())
-      onView(withId(R.id.ivPlayPauseAudio)).check(matches(isDisplayed()))
-    }
-  }
-
-  @Test
-  fun testStateFragment_clickCheckBoxAndNegative_restartActivity_clickDummyButton_doesNotShowCellularDialogAndAudioFragment() {
-    ActivityScenario.launch(StateFragmentTestActivity::class.java).use {
-      onView(withId(R.id.action_audio_player)).perform(click())
-      onView(withId(R.id.cellular_data_dialog_checkbox)).perform(click())
-      onView(withText("CANCEL")).inRoot(isDialog()).check(matches(isDisplayed())).perform(click())
-    }
-    ActivityScenario.launch(StateFragmentTestActivity::class.java).use {
-      onView(withId(R.id.action_audio_player)).perform(click())
-      onView(withId(R.id.cellular_data_dialog_checkbox)).check(doesNotExist())
-      onView(withId(R.id.ivPlayPauseAudio)).check(doesNotExist())
-    }
-  }
-
-=======
->>>>>>> 01ce99b8
   // TODO(#163): Add more test-cases
   //  1. Actually going through each of the exploration states with typing text/clicking the correct answers for each of the interactions.
   //  2. Verifying the button visibility state based on whether text is missing, then present/missing for text input or numeric input.
