--- conflicted
+++ resolved
@@ -551,11 +551,7 @@
   fun testHomeActivity_allTopicsCompleted_hidesPromotedStories() {
     storyProgressTestHelper.markFullProgressForAllTopics(
       ProfileId.newBuilder().setInternalId(internalProfileId).build(),
-<<<<<<< HEAD
-      timestampOlderThanAWeek = false
-=======
       timestampOlderThanOneWeek = false
->>>>>>> 057f9376
     )
     testCoroutineDispatchers.runCurrent()
 
@@ -575,12 +571,6 @@
   }
 
   @Test
-<<<<<<< HEAD
-  fun testHomeActivity_allTopicsCompleted_displaysAllTopicsHeader() {
-    storyProgressTestHelper.markFullProgressForAllTopics(
-      ProfileId.newBuilder().setInternalId(internalProfileId).build(),
-      timestampOlderThanAWeek = false
-=======
   fun testHomeActivity_partialProgressForFractionsAndRatios_showsRecentlyPlayedStories() {
     storyProgressTestHelper.markPartialTopicProgressForFractions(
       ProfileId.newBuilder().setInternalId(internalProfileId).build(),
@@ -616,7 +606,6 @@
     storyProgressTestHelper.markFullProgressForAllTopics(
       ProfileId.newBuilder().setInternalId(internalProfileId).build(),
       timestampOlderThanOneWeek = false
->>>>>>> 057f9376
     )
     testCoroutineDispatchers.runCurrent()
     launch<HomeActivity>(createHomeActivityIntent(internalProfileId)).use {
@@ -637,17 +626,10 @@
   }
 
   @Test
-<<<<<<< HEAD
-  fun testHomeActivity_allTopicsCompleted_displaysTopicCards() {
-    storyProgressTestHelper.markFullProgressForAllTopics(
-      ProfileId.newBuilder().setInternalId(internalProfileId).build(),
-      timestampOlderThanAWeek = false
-=======
   fun testHomeActivity_allTopicsCompleted_displaysAllTopicCards() {
     storyProgressTestHelper.markFullProgressForAllTopics(
       ProfileId.newBuilder().setInternalId(internalProfileId).build(),
       timestampOlderThanOneWeek = false
->>>>>>> 057f9376
     )
     testCoroutineDispatchers.runCurrent()
     launch<HomeActivity>(createHomeActivityIntent(internalProfileId)).use {
@@ -656,8 +638,6 @@
         scrollToPosition<RecyclerView.ViewHolder>(3)
       )
       onView(withId(R.id.home_recycler_view)).check(
-<<<<<<< HEAD
-=======
         // The "All Topics" section currently should display the four test topics in two rows.
         hasGridColumnCount(2)
       )
@@ -696,7 +676,6 @@
       )
       onView(withId(R.id.home_recycler_view)).check(
         // The "All Topics" section currently should display the four test topics in two rows.
->>>>>>> 057f9376
         hasGridColumnCount(2)
       )
     }
