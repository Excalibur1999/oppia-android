--- conflicted
+++ resolved
@@ -77,11 +77,7 @@
       'androidx.test.ext:junit:1.1.1',
       'com.google.truth:truth:0.43',
       'org.robolectric:robolectric:4.3',
-<<<<<<< HEAD
-      'androidx.test.espresso:espresso-contrib:3.1.0',
-=======
       'org.jetbrains.kotlinx:kotlinx-coroutines-test:1.2.2'
->>>>>>> 36d52f3c
   )
   androidTestImplementation(
       'androidx.test:core:1.2.0',
@@ -90,8 +86,6 @@
       'androidx.test.ext:junit:1.1.1',
       'androidx.test:runner:1.2.0',
       'com.google.truth:truth:0.43',
-      'androidx.test.espresso:espresso-intents:3.1.0',
-      'androidx.test.espresso:espresso-contrib:3.1.0',
   )
   androidTestUtil(
       'androidx.test:orchestrator:1.2.0',
