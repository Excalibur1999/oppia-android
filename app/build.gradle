--- conflicted
+++ resolved
@@ -73,11 +73,8 @@
       "org.jetbrains.kotlin:kotlin-stdlib-jdk7:$kotlin_version",
       'org.jetbrains.kotlinx:kotlinx-coroutines-core:1.2.1',
       'org.jetbrains.kotlinx:kotlinx-coroutines-android:1.2.1',
-<<<<<<< HEAD
+      'org.mockito:mockito-core:2.7.22',
       'de.hdodenhof:circleimageview:3.0.1'
-=======
-      'org.mockito:mockito-core:2.7.22',
->>>>>>> 8101d7e0
   )
   testImplementation(
       'androidx.test:core:1.2.0',
