--- conflicted
+++ resolved
@@ -115,14 +115,11 @@
         "androidx.core:core-ktx:1.0.1",
         "androidx.lifecycle:lifecycle-livedata-ktx:2.2.0-alpha03",
         "androidx.test.ext:junit:1.1.1",
-<<<<<<< HEAD
         "android.arch.core:core-testing:1.1.1",
         "androidx.arch.core:core-testing:2.1.0",
-=======
         "com.android.support:support-annotations:28.0.0",
         "org.jetbrains.kotlinx:kotlinx-coroutines-android:1.3.2",
         "org.jetbrains.kotlinx:kotlinx-coroutines-test:1.2.2",
->>>>>>> 781fe7b4
         "org.jetbrains.kotlin:kotlin-stdlib-jdk7:jar:1.3.72",
         "org.jetbrains.kotlin:kotlin-test-junit:1.3.72",
         "com.google.truth:truth:0.43",
