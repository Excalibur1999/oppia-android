load("@bazel_tools//tools/build_defs/repo:http.bzl", "http_archive")
load("@bazel_tools//tools/build_defs/repo:jvm.bzl", "jvm_maven_import_external")
load("@bazel_tools//tools/build_defs/repo:git.bzl", "git_repository")

android_sdk_repository(
    name = "androidsdk",
    api_level = 28,
    #build_tools_version = "28.0.2",
)

# Add support for JVM rules: https://github.com/bazelbuild/rules_jvm_external
RULES_JVM_EXTERNAL_TAG = "2.9"
RULES_JVM_EXTERNAL_SHA = "e5b97a31a3e8feed91636f42e19b11c49487b85e5de2f387c999ea14d77c7f45"
http_archive(
    name = "rules_jvm_external",
    strip_prefix = "rules_jvm_external-%s" % RULES_JVM_EXTERNAL_TAG,
    sha256 = RULES_JVM_EXTERNAL_SHA,
    url = "https://github.com/bazelbuild/rules_jvm_external/archive/%s.zip" % RULES_JVM_EXTERNAL_TAG,
)

# Add support for Kotlin: https://github.com/bazelbuild/rules_kotlin.
RULES_KOTLIN_VERSION = "legacy-1.3.0-rc4"
RULES_KOTLIN_SHA = "fe32ced5273bcc2f9e41cea65a28a9184a77f3bc30fea8a5c47b3d3bfc801dff"
http_archive(
    name = "io_bazel_rules_kotlin",
    urls = ["https://github.com/bazelbuild/rules_kotlin/archive/%s.zip" % RULES_KOTLIN_VERSION],
    type = "zip",
    strip_prefix = "rules_kotlin-%s" % RULES_KOTLIN_VERSION,
    sha256 = RULES_KOTLIN_SHA,
)

load("@io_bazel_rules_kotlin//kotlin:kotlin.bzl", "kotlin_repositories", "kt_register_toolchains")
kotlin_repositories()
kt_register_toolchains()

# rules_proto defines abstract rules for building Protocol Buffers.
http_archive(
    name = "rules_proto",
    sha256 = "2490dca4f249b8a9a3ab07bd1ba6eca085aaf8e45a734af92aad0c42d9dc7aaf",
    strip_prefix = "rules_proto-218ffa7dfa5408492dc86c01ee637614f8695c45",
    urls = [
        "https://mirror.bazel.build/github.com/bazelbuild/rules_proto/archive/218ffa7dfa5408492dc86c01ee637614f8695c45.tar.gz",
        "https://github.com/bazelbuild/rules_proto/archive/218ffa7dfa5408492dc86c01ee637614f8695c45.tar.gz",
    ],
)

load("@rules_proto//proto:repositories.bzl", "rules_proto_dependencies", "rules_proto_toolchains")
rules_proto_dependencies()
rules_proto_toolchains()

# rules_java defines rules for generating Java code from Protocol Buffers.
http_archive(
    name = "rules_java",
    sha256 = "ccf00372878d141f7d5568cedc4c42ad4811ba367ea3e26bc7c43445bbc52895",
    strip_prefix = "rules_java-d7bf804c8731edd232cb061cb2a9fe003a85d8ee",
    urls = [
        "https://mirror.bazel.build/github.com/bazelbuild/rules_java/archive/d7bf804c8731edd232cb061cb2a9fe003a85d8ee.tar.gz",
        "https://github.com/bazelbuild/rules_java/archive/d7bf804c8731edd232cb061cb2a9fe003a85d8ee.tar.gz",
    ],
)

load("@rules_java//java:repositories.bzl", "rules_java_dependencies", "rules_java_toolchains")
rules_java_dependencies()
rules_java_toolchains()

#Add support for Dagger
DAGGER_TAG = "2.28.1"
DAGGER_SHA = "9e69ab2f9a47e0f74e71fe49098bea908c528aa02fa0c5995334447b310d0cdd"
http_archive(
    name = "dagger",
    strip_prefix = "dagger-dagger-%s" % DAGGER_TAG,
    sha256 = DAGGER_SHA,
    urls = ["https://github.com/google/dagger/archive/dagger-%s.zip" % DAGGER_TAG],
)

load("@dagger//:workspace_defs.bzl", "DAGGER_ARTIFACTS", "DAGGER_REPOSITORIES")

#Add support for Robolectric: https://github.com/robolectric/robolectric-bazel
http_archive(
    name = "robolectric",
    urls = ["https://github.com/oppia/robolectric-bazel/archive/4.x-oppia-exclusive-rc02.tar.gz"],
    strip_prefix = "robolectric-bazel-4.x-oppia-exclusive-rc02",
)
load("@robolectric//bazel:robolectric.bzl", "robolectric_repositories")
robolectric_repositories()

#Add support for Firebase Crashlytics
git_repository(
    name = "tools_android",
    commit = "00e6f4b7bdd75911e33c618a9bc57bab7a6e8930",
    remote = "https://github.com/bazelbuild/tools_android"
)

load("@tools_android//tools/googleservices:defs.bzl", "google_services_workspace_dependencies")
google_services_workspace_dependencies()

bind(
  name = "databinding_annotation_processor",
  actual = "//tools/android:compiler_annotation_processor",
)

load("@rules_jvm_external//:defs.bzl", "maven_install")

maven_install(
    artifacts = DAGGER_ARTIFACTS + [
        "org.robolectric:robolectric:4.3",
        "org.robolectric:annotations:4.3",
        "androidx.appcompat:appcompat:1.0.2",
        "org.jetbrains.kotlinx:kotlinx-coroutines-android:1.3.2",
        "org.jetbrains.kotlinx:kotlinx-coroutines-test:1.2.2",
        "org.jetbrains.kotlin:kotlin-test-junit:1.3.72",
        "org.jetbrains.kotlin:kotlin-reflect:1.3.72",
        "com.google.truth:truth:0.43",
        "com.github.bumptech.glide:glide:4.11.0",
        "com.caverock:androidsvg-aar:1.4",
        "androidx.lifecycle:lifecycle-livedata-ktx:2.2.0-alpha03",
        "org.mockito:mockito-core:2.19.0",
        "androidx.test.ext:junit:1.1.1",
        "android.arch.core:core-testing:1.1.1",
        "androidx.arch.core:core-testing:2.1.0",
<<<<<<< HEAD
        "com.android.databinding:adapters:3.4.2",
        "com.android.databinding:baseLibrary:3.4.2",
        "com.android.support:support-annotations:28.0.0",
        "androidx.databinding:databinding-runtime:3.4.2",
        "androidx.databinding:databinding-adapters:3.4.2",
        "androidx.databinding:databinding-common:3.4.2",
        "androidx.annotation:annotation:1.1.0",
=======
        "org.jetbrains.kotlin:kotlin-stdlib-jdk7:jar:1.3.72",
        "org.jetbrains.kotlin:kotlin-test-junit:1.3.72",
        "org.robolectric:annotations:4.3",
        "com.crashlytics.sdk.android:crashlytics:2.9.8", #Firebase
        "io.fabric.sdk.android:fabric:1.4.7", #Firebase
        "com.google.firebase:firebase-analytics:17.4.4", #Firebase
        "com.google.firebase:firebase-crashlytics:17.1.1", #Firebase
>>>>>>> 336237bc
    ],
    repositories = DAGGER_REPOSITORIES + [
        "https://maven.google.com",
        "https://repo1.maven.org/maven2",
        "https://jcenter.bintray.com/",
        "https://bintray.com/bintray/jcenter",
        "https://maven.fabric.io/public",
    ],
)<|MERGE_RESOLUTION|>--- conflicted
+++ resolved
@@ -118,7 +118,6 @@
         "androidx.test.ext:junit:1.1.1",
         "android.arch.core:core-testing:1.1.1",
         "androidx.arch.core:core-testing:2.1.0",
-<<<<<<< HEAD
         "com.android.databinding:adapters:3.4.2",
         "com.android.databinding:baseLibrary:3.4.2",
         "com.android.support:support-annotations:28.0.0",
@@ -126,7 +125,6 @@
         "androidx.databinding:databinding-adapters:3.4.2",
         "androidx.databinding:databinding-common:3.4.2",
         "androidx.annotation:annotation:1.1.0",
-=======
         "org.jetbrains.kotlin:kotlin-stdlib-jdk7:jar:1.3.72",
         "org.jetbrains.kotlin:kotlin-test-junit:1.3.72",
         "org.robolectric:annotations:4.3",
@@ -134,7 +132,6 @@
         "io.fabric.sdk.android:fabric:1.4.7", #Firebase
         "com.google.firebase:firebase-analytics:17.4.4", #Firebase
         "com.google.firebase:firebase-crashlytics:17.1.1", #Firebase
->>>>>>> 336237bc
     ],
     repositories = DAGGER_REPOSITORIES + [
         "https://maven.google.com",
