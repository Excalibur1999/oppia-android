'''This file lists and imports all external dependencies needed to build Oppia Android.
'''
load("@bazel_tools//tools/build_defs/repo:http.bzl", "http_archive")
load("@bazel_tools//tools/build_defs/repo:jvm.bzl", "jvm_maven_import_external")
load("@bazel_tools//tools/build_defs/repo:git.bzl", "git_repository")

# Android SDK configuration. For more details, see:
# https://docs.bazel.build/versions/master/be/android.html#android_sdk_repository
android_sdk_repository(
    name = "androidsdk",
    api_level = 28,
    # build_tools_version = "28.0.2",
)

# Add support for JVM rules: https://github.com/bazelbuild/rules_jvm_external
RULES_JVM_EXTERNAL_TAG = "2.9"
RULES_JVM_EXTERNAL_SHA = "e5b97a31a3e8feed91636f42e19b11c49487b85e5de2f387c999ea14d77c7f45"
http_archive(
    name = "rules_jvm_external",
    strip_prefix = "rules_jvm_external-%s" % RULES_JVM_EXTERNAL_TAG,
    sha256 = RULES_JVM_EXTERNAL_SHA,
    url = "https://github.com/bazelbuild/rules_jvm_external/archive/%s.zip" % RULES_JVM_EXTERNAL_TAG,
)

load("@rules_jvm_external//:defs.bzl", "maven_install")

# Add support for Kotlin: https://github.com/bazelbuild/rules_kotlin.
RULES_KOTLIN_VERSION = "legacy-1.4.0-rcx-oppia-exclusive-rc01"
RULES_KOTLIN_SHA = "600f3d916eda5531dd70614ec96dc92b4ac24da0e1d815eb94559976e9bea8aa"
http_archive(
   name = "io_bazel_rules_kotlin",
   urls = ["https://github.com/oppia/rules_kotlin/archive/%s.zip" % RULES_KOTLIN_VERSION],
   type = "zip",
   strip_prefix = "rules_kotlin-%s" % RULES_KOTLIN_VERSION,
   sha256 = RULES_KOTLIN_SHA,
)
<<<<<<< HEAD

=======
>>>>>>> 9857eafd
# TODO: Remove kt_download_local_dev_dependencies() when switching to rules_kotlin release
load("@io_bazel_rules_kotlin//kotlin:dependencies.bzl", "kt_download_local_dev_dependencies")
kt_download_local_dev_dependencies()
load("@io_bazel_rules_kotlin//kotlin:kotlin.bzl", "kotlin_repositories", "kt_register_toolchains")
kotlin_repositories()
kt_register_toolchains()

# rules_proto defines abstract rules for building Protocol Buffers.
http_archive(
    name = "rules_proto",
    sha256 = "2490dca4f249b8a9a3ab07bd1ba6eca085aaf8e45a734af92aad0c42d9dc7aaf",
    strip_prefix = "rules_proto-218ffa7dfa5408492dc86c01ee637614f8695c45",
    urls = [
        "https://mirror.bazel.build/github.com/bazelbuild/rules_proto/archive/218ffa7dfa5408492dc86c01ee637614f8695c45.tar.gz",
        "https://github.com/bazelbuild/rules_proto/archive/218ffa7dfa5408492dc86c01ee637614f8695c45.tar.gz",
    ],
)

load("@rules_proto//proto:repositories.bzl", "rules_proto_dependencies", "rules_proto_toolchains")
rules_proto_dependencies()
rules_proto_toolchains()

# rules_java defines rules for generating Java code from Protocol Buffers.
http_archive(
    name = "rules_java",
    sha256 = "ccf00372878d141f7d5568cedc4c42ad4811ba367ea3e26bc7c43445bbc52895",
    strip_prefix = "rules_java-d7bf804c8731edd232cb061cb2a9fe003a85d8ee",
    urls = [
        "https://mirror.bazel.build/github.com/bazelbuild/rules_java/archive/d7bf804c8731edd232cb061cb2a9fe003a85d8ee.tar.gz",
        "https://github.com/bazelbuild/rules_java/archive/d7bf804c8731edd232cb061cb2a9fe003a85d8ee.tar.gz",
    ],
)

load("@rules_java//java:repositories.bzl", "rules_java_dependencies", "rules_java_toolchains")
rules_java_dependencies()
rules_java_toolchains()

# Add support for Dagger
DAGGER_TAG = "2.28.1"
DAGGER_SHA = "9e69ab2f9a47e0f74e71fe49098bea908c528aa02fa0c5995334447b310d0cdd"
http_archive(
    name = "dagger",
    strip_prefix = "dagger-dagger-%s" % DAGGER_TAG,
    sha256 = DAGGER_SHA,
    urls = ["https://github.com/google/dagger/archive/dagger-%s.zip" % DAGGER_TAG],
)

load("@dagger//:workspace_defs.bzl", "DAGGER_ARTIFACTS", "DAGGER_REPOSITORIES")

# Add support for Robolectric: https://github.com/robolectric/robolectric-bazel
http_archive(
    name = "robolectric",
    urls = ["https://github.com/oppia/robolectric-bazel/archive/4.x-oppia-exclusive-rc02.tar.gz"],
    strip_prefix = "robolectric-bazel-4.x-oppia-exclusive-rc02",
)
load("@robolectric//bazel:robolectric.bzl", "robolectric_repositories")
robolectric_repositories()

# Add support for Firebase Crashlytics
git_repository(
    name = "tools_android",
    commit = "00e6f4b7bdd75911e33c618a9bc57bab7a6e8930",
    remote = "https://github.com/bazelbuild/tools_android"
)

load("@tools_android//tools/googleservices:defs.bzl", "google_services_workspace_dependencies")
google_services_workspace_dependencies()

load("@rules_jvm_external//:defs.bzl", "maven_install")
# TODO: Remove unused dependencies once android_local_test errors are resolved
maven_install(
    artifacts = DAGGER_ARTIFACTS + [
        "org.robolectric:robolectric:4.3",
        "androidx.appcompat:appcompat:1.0.2",
        "com.android.support:support-annotations:28.0.0",
        "org.jetbrains.kotlinx:kotlinx-coroutines-android:1.3.2",
        "androidx.core:core-ktx:1.0.1",
        "org.jetbrains.kotlinx:kotlinx-coroutines-test:1.2.2",
        "junit:junit:4.12",
        "com.google.truth:truth:0.43",
        "com.github.bumptech.glide:glide:4.11.0",
        "com.github.bumptech.glide:compiler:4.11.0",
        "com.caverock:androidsvg-aar:1.4",
        "com.crashlytics.sdk.android:crashlytics:2.9.8",
        "io.fabric.sdk.android:fabric:1.4.7",
        "com.google.gms:google-services:4.3.3",
        "androidx.lifecycle:lifecycle-livedata-ktx:2.2.0-alpha03",
        "com.google.firebase:firebase-analytics-ktx:17.4.2",
        "org.mockito:mockito-core:2.19.0",
        "androidx.test.ext:junit:1.1.1",
        "org.jetbrains.kotlin:kotlin-stdlib-jdk7:jar:1.3.72",
        "org.jetbrains.kotlin:kotlin-test-junit:1.3.72",
        "org.robolectric:annotations:4.3",
        "com.crashlytics.sdk.android:crashlytics:2.9.8", #Firebase
        "io.fabric.sdk.android:fabric:1.4.7", #Firebase
        "com.google.firebase:firebase-analytics:17.4.4", #Firebase
        "com.google.firebase:firebase-crashlytics:17.1.1", #Firebase
    ],
    repositories = DAGGER_REPOSITORIES + [
        "https://maven.google.com",
        "https://repo1.maven.org/maven2",
        "https://jcenter.bintray.com/",
        "https://bintray.com/bintray/jcenter",
        "https://maven.fabric.io/public",
    ],
)<|MERGE_RESOLUTION|>--- conflicted
+++ resolved
@@ -34,10 +34,7 @@
    strip_prefix = "rules_kotlin-%s" % RULES_KOTLIN_VERSION,
    sha256 = RULES_KOTLIN_SHA,
 )
-<<<<<<< HEAD
 
-=======
->>>>>>> 9857eafd
 # TODO: Remove kt_download_local_dev_dependencies() when switching to rules_kotlin release
 load("@io_bazel_rules_kotlin//kotlin:dependencies.bzl", "kt_download_local_dev_dependencies")
 kt_download_local_dev_dependencies()
@@ -100,7 +97,7 @@
 git_repository(
     name = "tools_android",
     commit = "00e6f4b7bdd75911e33c618a9bc57bab7a6e8930",
-    remote = "https://github.com/bazelbuild/tools_android"
+    remote = "https://github.com/bazelbuild/tools_android",
 )
 
 load("@tools_android//tools/googleservices:defs.bzl", "google_services_workspace_dependencies")
@@ -131,10 +128,10 @@
         "org.jetbrains.kotlin:kotlin-stdlib-jdk7:jar:1.3.72",
         "org.jetbrains.kotlin:kotlin-test-junit:1.3.72",
         "org.robolectric:annotations:4.3",
-        "com.crashlytics.sdk.android:crashlytics:2.9.8", #Firebase
-        "io.fabric.sdk.android:fabric:1.4.7", #Firebase
-        "com.google.firebase:firebase-analytics:17.4.4", #Firebase
-        "com.google.firebase:firebase-crashlytics:17.1.1", #Firebase
+        "com.crashlytics.sdk.android:crashlytics:2.9.8",
+        "io.fabric.sdk.android:fabric:1.4.7",
+        "com.google.firebase:firebase-analytics:17.4.4",
+        "com.google.firebase:firebase-crashlytics:17.1.1",
     ],
     repositories = DAGGER_REPOSITORIES + [
         "https://maven.google.com",
