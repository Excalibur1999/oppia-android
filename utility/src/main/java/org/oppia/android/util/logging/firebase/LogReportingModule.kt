--- conflicted
+++ resolved
@@ -8,11 +8,8 @@
 import org.oppia.android.util.logging.EventBundleCreator
 import org.oppia.android.util.logging.EventLogger
 import org.oppia.android.util.logging.ExceptionLogger
-<<<<<<< HEAD
 import org.oppia.android.util.logging.SyncStatusManager
-=======
 import org.oppia.android.util.networking.NetworkConnectionUtil
->>>>>>> 9749a9b1
 import javax.inject.Singleton
 
 /** Provides Firebase-specific logging implementations. */
@@ -26,20 +23,15 @@
 
   @Singleton
   @Provides
-<<<<<<< HEAD
   fun provideEventLogger(
-    context: Context,
     syncStatusManager: SyncStatusManager,
+    networkConnectionUtil: NetworkConnectionUtil
   ): EventLogger {
-    return FirebaseEventLogger(
-      FirebaseAnalytics.getInstance(Application()), EventBundleCreator(), syncStatusManager, context
-=======
-  fun provideEventLogger(networkConnectionUtil: NetworkConnectionUtil): EventLogger {
     return FirebaseEventLogger(
       FirebaseAnalytics.getInstance(Application()),
       EventBundleCreator(),
+      syncStatusManager,
       networkConnectionUtil
->>>>>>> 9749a9b1
     )
   }
 }