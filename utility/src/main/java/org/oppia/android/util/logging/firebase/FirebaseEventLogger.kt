--- conflicted
+++ resolved
@@ -5,11 +5,8 @@
 import org.oppia.android.app.model.EventLog
 import org.oppia.android.util.logging.EventBundleCreator
 import org.oppia.android.util.logging.EventLogger
-<<<<<<< HEAD
 import org.oppia.android.util.logging.SyncStatusManager
-=======
 import org.oppia.android.util.networking.NetworkConnectionUtil
->>>>>>> 9749a9b1
 import java.util.Locale
 import javax.inject.Singleton
 
@@ -21,12 +18,8 @@
 class FirebaseEventLogger(
   private val firebaseAnalytics: FirebaseAnalytics,
   private val eventBundleCreator: EventBundleCreator,
-<<<<<<< HEAD
   private val syncStatusManager: SyncStatusManager,
-  context: Context
-=======
   private val networkConnectionUtil: NetworkConnectionUtil
->>>>>>> 9749a9b1
 ) : EventLogger {
   private var bundle = Bundle()
 
@@ -36,10 +29,7 @@
     firebaseAnalytics.logEvent(eventLog.context.activityContextCase.name, bundle)
     // TODO(#3792): Remove this usage of Locale.
     firebaseAnalytics.setUserProperty(COUNTRY_USER_PROPERTY, Locale.getDefault().displayCountry)
-<<<<<<< HEAD
-    firebaseAnalytics.setUserProperty(
-      NETWORK_USER_PROPERTY, connectivityManager.activeNetworkInfo.typeName
-    )
+    firebaseAnalytics.setUserProperty(NETWORK_USER_PROPERTY, getNetworkStatus())
     syncStatusManager.setSyncStatus(SyncStatusManager.SyncStatus.DATA_UPLOADED)
   }
 
@@ -48,10 +38,6 @@
     firebaseAnalytics.logEvent(eventLog.context.activityContextCase.name, bundle)
     // TODO(#3792): Remove this usage of Locale.
     firebaseAnalytics.setUserProperty(COUNTRY_USER_PROPERTY, Locale.getDefault().displayCountry)
-    firebaseAnalytics.setUserProperty(
-      NETWORK_USER_PROPERTY, connectivityManager.activeNetworkInfo.typeName
-    )
-=======
     firebaseAnalytics.setUserProperty(NETWORK_USER_PROPERTY, getNetworkStatus())
   }
 
@@ -63,6 +49,5 @@
         NetworkConnectionUtil.ProdConnectionStatus.CELLULAR.logName
       else -> NetworkConnectionUtil.ProdConnectionStatus.NONE.logName
     }
->>>>>>> 9749a9b1
   }
 }