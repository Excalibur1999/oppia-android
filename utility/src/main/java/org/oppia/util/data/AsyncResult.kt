package org.oppia.util.data

import android.os.SystemClock

/** Represents the result from a single asynchronous function. */
class AsyncResult<T> private constructor(
  private val status: Status,
  private val resultTimeMillis: Long,
  private val value: T? = null,
  private val error: Throwable? = null
) {
  /** Represents the status of an asynchronous result. */
  enum class Status {
    /** Indicates that the asynchronous operation is not yet completed. */
    PENDING,
    /** Indicates that the asynchronous operation completed successfully and has a result. */
    SUCCEEDED,
    /** Indicates that the asynchronous operation failed and has an error. */
    FAILED
  }

  /** Returns whether this result is still pending. */
  fun isPending(): Boolean {
    return status == Status.PENDING
  }

  /** Returns whether this result has completed successfully. */
  fun isSuccess(): Boolean {
    return status == Status.SUCCEEDED
  }

  /** Returns whether this result has completed unsuccessfully. */
  fun isFailure(): Boolean {
    return status == Status.FAILED
  }

  /** Returns whether this result has completed (successfully or unsuccessfully). */
  fun isCompleted(): Boolean {
    return isSuccess() || isFailure()
  }

  /** Returns whether this result is newer than, or the same age as, the specified result of the same type. */
<<<<<<< HEAD
  fun isNewerThanOrSameAgeAs(otherResult: AsyncResult<T>): Boolean {
=======
  fun <O> isNewerThanOrSameAgeAs(otherResult: AsyncResult<O>): Boolean {
>>>>>>> 7dd108f8
    return resultTimeMillis >= otherResult.resultTimeMillis
  }

  /** Returns the value of the result if it succeeded, otherwise the specified default value. */
  fun getOrDefault(defaultValue: T): T {
    return if (isSuccess()) value!! else defaultValue
  }

  /**
   * Returns the value of the result if it succeeded, otherwise throws the underlying exception. Throws if this result
   * is not yet completed.
   */
  fun getOrThrow(): T {
    check(isCompleted()) { "Result is not yet completed." }
    if (isSuccess()) return value!! else throw error!!
  }

  /** Returns the underlying exception if this result failed, otherwise null. */
  fun getErrorOrNull(): Throwable? {
    return if (isFailure()) error else null
  }

  /**
   * Returns a version of this result that retains its pending and failed states, but transforms its success state
   * according to the specified transformation function.
   *
   * Note that if the current result is a failure, the transformed result's failure will be a chained exception with
   * this result's failure as the root cause to preserve this transformation in the exception's stacktrace.
   *
   * Note also that the specified transformation function should have no side effects, and be non-blocking.
   */
  fun <O> transform(transformFunction: (T) -> O): AsyncResult<O> {
    return transformWithResult { value ->
      success(transformFunction(value))
    }
  }

  /**
   * Returns a transformed version of this result in the same way as [transform] except it supports using a blocking
   * transformation function instead of a non-blocking one. Note that the transform function is only used if the current
   * result is a success, at which case the function's result becomes the new, transformed result.
   */
  suspend fun <O> transformAsync(transformFunction: suspend (T) -> AsyncResult<O>): AsyncResult<O> {
    return transformWithResultAsync { value ->
      transformFunction(value)
    }
  }

  /**
   * Returns a version of this result that retains its pending and failed states, but combines its success state with
   * the success state of another result, according to the specified combine function.
   *
   * Note that if the other result is either pending or failed, that pending or failed state will be propagated to the
   * returned result rather than attempting to combine the two states. Only successful states are combined.
   *
   * Note that if the current result is a failure, the transformed result's failure will be a chained exception with
   * this result's failure as the root cause to preserve this combination in the exception's stacktrace.
   *
   * Note also that the specified combine function should have no side effects, and be non-blocking.
   */
  fun <O, T2> combineWith(otherResult: AsyncResult<T2>, combineFunction: (T, T2) -> O): AsyncResult<O> {
    return transformWithResult { value1 ->
      otherResult.transformWithResult { value2 ->
        success(combineFunction(value1, value2))
      }
    }
  }

  /**
   * Returns a version of this result that is combined with another result in the same way as [combineWith], except it
   * supports using a blocking combine function instead of a non-blocking one. Note that the combine function is only
   * used if both results are a success, at which case the function's result becomes the new, combined result.
   */
  suspend fun <O, T2> combineWithAsync(
    otherResult: AsyncResult<T2>,
    combineFunction: suspend (T, T2) -> AsyncResult<O>
  ): AsyncResult<O> {
    return transformWithResultAsync { value1 ->
      otherResult.transformWithResultAsync { value2 ->
        combineFunction(value1, value2)
      }
    }
  }

  private fun <O> transformWithResult(transformFunction: (T) -> AsyncResult<O>): AsyncResult<O> {
    return when (status) {
      Status.PENDING -> pending()
      Status.FAILED -> failed(ChainedFailureException(error!!))
      Status.SUCCEEDED -> transformFunction(value!!)
    }
  }

  private suspend fun <O> transformWithResultAsync(transformFunction: suspend (T) -> AsyncResult<O>): AsyncResult<O> {
    return when (status) {
      Status.PENDING -> pending()
      Status.FAILED -> failed(ChainedFailureException(error!!))
      Status.SUCCEEDED -> transformFunction(value!!)
    }
  }

  override fun equals(other: Any?): Boolean {
    if (this === other) {
      return true
    }
    if (other == null || other.javaClass != javaClass) {
      return false
    }
    val otherResult = other as AsyncResult<*>
    return otherResult.status == status && otherResult.error == error && otherResult.value == value
  }

  override fun hashCode(): Int {
    // Automatically generated hashCode() function that has parity with equals().
    var result = status.hashCode()
    result = 31 * result + (value?.hashCode() ?: 0)
    result = 31 * result + (error?.hashCode() ?: 0)
    return result
  }

  override fun toString(): String {
    return when (status) {
      Status.PENDING -> "AsyncResult[status=PENDING]"
      Status.FAILED -> "AsyncResult[status=FAILED, error=$error]"
      Status.SUCCEEDED -> "AsyncResult[status=SUCCESS, value=$value]"
    }
  }

  companion object {
    /** Returns a pending result. */
    fun <T> pending(): AsyncResult<T> {
<<<<<<< HEAD
      return AsyncResult(status = Status.PENDING, resultTimeMillis = System.currentTimeMillis())
=======
      return AsyncResult(status = Status.PENDING, resultTimeMillis = SystemClock.uptimeMillis())
>>>>>>> 7dd108f8
    }

    /** Returns a successful result with the specified payload. */
    fun <T> success(value: T): AsyncResult<T> {
<<<<<<< HEAD
      return AsyncResult(status = Status.SUCCEEDED, resultTimeMillis = System.currentTimeMillis(), value = value)
=======
      return AsyncResult(status = Status.SUCCEEDED, resultTimeMillis = SystemClock.uptimeMillis(), value = value)
>>>>>>> 7dd108f8
    }

    /** Returns a failed result with the specified error. */
    fun <T> failed(error: Throwable): AsyncResult<T> {
<<<<<<< HEAD
      return AsyncResult(status = Status.FAILED, resultTimeMillis = System.currentTimeMillis(), error = error)
=======
      return AsyncResult(status = Status.FAILED, resultTimeMillis = SystemClock.uptimeMillis(), error = error)
>>>>>>> 7dd108f8
    }
  }

  /** A chained exception to preserve failure stacktraces for [transform] and [transformAsync]. */
  class ChainedFailureException(cause: Throwable) : Exception(cause)
}<|MERGE_RESOLUTION|>--- conflicted
+++ resolved
@@ -40,11 +40,7 @@
   }
 
   /** Returns whether this result is newer than, or the same age as, the specified result of the same type. */
-<<<<<<< HEAD
-  fun isNewerThanOrSameAgeAs(otherResult: AsyncResult<T>): Boolean {
-=======
   fun <O> isNewerThanOrSameAgeAs(otherResult: AsyncResult<O>): Boolean {
->>>>>>> 7dd108f8
     return resultTimeMillis >= otherResult.resultTimeMillis
   }
 
@@ -175,29 +171,17 @@
   companion object {
     /** Returns a pending result. */
     fun <T> pending(): AsyncResult<T> {
-<<<<<<< HEAD
-      return AsyncResult(status = Status.PENDING, resultTimeMillis = System.currentTimeMillis())
-=======
       return AsyncResult(status = Status.PENDING, resultTimeMillis = SystemClock.uptimeMillis())
->>>>>>> 7dd108f8
     }
 
     /** Returns a successful result with the specified payload. */
     fun <T> success(value: T): AsyncResult<T> {
-<<<<<<< HEAD
-      return AsyncResult(status = Status.SUCCEEDED, resultTimeMillis = System.currentTimeMillis(), value = value)
-=======
       return AsyncResult(status = Status.SUCCEEDED, resultTimeMillis = SystemClock.uptimeMillis(), value = value)
->>>>>>> 7dd108f8
     }
 
     /** Returns a failed result with the specified error. */
     fun <T> failed(error: Throwable): AsyncResult<T> {
-<<<<<<< HEAD
-      return AsyncResult(status = Status.FAILED, resultTimeMillis = System.currentTimeMillis(), error = error)
-=======
       return AsyncResult(status = Status.FAILED, resultTimeMillis = SystemClock.uptimeMillis(), error = error)
->>>>>>> 7dd108f8
     }
   }
 
