package org.oppia.util.parser

import android.text.Spannable
import android.text.SpannableStringBuilder
import android.text.Spanned
import android.text.style.BulletSpan
import android.widget.TextView
import androidx.core.text.HtmlCompat
import javax.inject.Inject

private const val CUSTOM_IMG_TAG = "oppia-noninteractive-image"
private const val REPLACE_IMG_TAG = "img"
private const val CUSTOM_IMG_FILE_PATH_ATTRIBUTE = "filepath-with-value"
private const val REPLACE_IMG_FILE_PATH_ATTRIBUTE = "src"

/** Html Parser to parse custom Oppia tags with Android-compatible versions. */
class HtmlParser private constructor(
  private val urlImageParserFactory: UrlImageParser.Factory,
  private val gcsResourceName: String,
  private val entityType: String,
  private val entityId: String,
  private val imageCenterAlign: Boolean
) {

  /**
   * This method replaces custom Oppia tags with Android-compatible versions for a given raw HTML string, and returns the HTML [Spannable].
   * @param rawString rawString argument is the string from the string-content
   * @param htmlContentTextView htmlContentTextView argument is the TextView, that need to be passed as argument to ImageGetter class for image parsing
   * @return Spannable Spannable represents the styled text.
   */
  fun parseOppiaHtml(rawString: String, htmlContentTextView: TextView): Spannable {
    var htmlContent = rawString
    if (htmlContent.contains("\n\t")) {
      htmlContent = htmlContent.replace("\n\t", "")
    }
    if (htmlContent.contains("\n\n")) {
      htmlContent = htmlContent.replace("\n\n", "")
    }

    if (htmlContent.contains(CUSTOM_IMG_TAG)) {
      htmlContent = htmlContent.replace(CUSTOM_IMG_TAG, REPLACE_IMG_TAG, /* ignoreCase= */false)
      htmlContent = htmlContent.replace(
        CUSTOM_IMG_FILE_PATH_ATTRIBUTE,
        REPLACE_IMG_FILE_PATH_ATTRIBUTE, /* ignoreCase= */false
      )
      htmlContent = htmlContent.replace("&amp;quot;", "")
    }

<<<<<<< HEAD
    val imageGetter = urlImageParserFactory.create(
      htmlContentTextView, gcsResourceName, entityType, entityId, imageCenterAlign
    )
    return if (android.os.Build.VERSION.SDK_INT >= android.os.Build.VERSION_CODES.N) {
      trimSpannable(
        Html.fromHtml(
          htmlContent,
          Html.FROM_HTML_MODE_LEGACY,
          imageGetter, /* tagHandler= */
          null
        ) as SpannableStringBuilder
=======
    val imageGetter = urlImageParserFactory.create(htmlContentTextView, entityType, entityId, imageCenterAlign)

    val htmlSpannable = HtmlCompat.fromHtml(htmlContent, HtmlCompat.FROM_HTML_MODE_LEGACY, imageGetter, LiTagHandler()) as Spannable

    val spannableBuilder = SpannableStringBuilder(htmlSpannable)
    val bulletSpans = spannableBuilder.getSpans(0, spannableBuilder.length, BulletSpan::class.java)
    bulletSpans.forEach {
      val start = spannableBuilder.getSpanStart(it)
      val end = spannableBuilder.getSpanEnd(it)
      spannableBuilder.removeSpan(it)
      spannableBuilder.setSpan(
        CustomBulletSpan(htmlContentTextView.context),
        start,
        end,
        Spanned.SPAN_INCLUSIVE_EXCLUSIVE
>>>>>>> 361d664a
      )
    }
    return trimSpannable(spannableBuilder)
  }

  private fun trimSpannable(spannable: SpannableStringBuilder): SpannableStringBuilder {
    var trimStart = 0
    var trimEnd = 0

    var text = spannable.toString()

    if (text.startsWith("\n")) {
      text = text.substring(1)
      trimStart += 1
    }

    if (text.endsWith("\n")) {
      text = text.substring(0, text.length - 1)
      trimEnd += 2
    }

    return spannable.delete(0, trimStart).delete(spannable.length - trimEnd, spannable.length)
  }

  class Factory @Inject constructor(private val urlImageParserFactory: UrlImageParser.Factory) {
    fun create(gcsResourceName: String, entityType: String, entityId: String, imageCenterAlign: Boolean): HtmlParser {
      return HtmlParser(urlImageParserFactory, gcsResourceName, entityType, entityId, imageCenterAlign)
    }
  }
}<|MERGE_RESOLUTION|>--- conflicted
+++ resolved
@@ -46,20 +46,9 @@
       htmlContent = htmlContent.replace("&amp;quot;", "")
     }
 
-<<<<<<< HEAD
     val imageGetter = urlImageParserFactory.create(
       htmlContentTextView, gcsResourceName, entityType, entityId, imageCenterAlign
     )
-    return if (android.os.Build.VERSION.SDK_INT >= android.os.Build.VERSION_CODES.N) {
-      trimSpannable(
-        Html.fromHtml(
-          htmlContent,
-          Html.FROM_HTML_MODE_LEGACY,
-          imageGetter, /* tagHandler= */
-          null
-        ) as SpannableStringBuilder
-=======
-    val imageGetter = urlImageParserFactory.create(htmlContentTextView, entityType, entityId, imageCenterAlign)
 
     val htmlSpannable = HtmlCompat.fromHtml(htmlContent, HtmlCompat.FROM_HTML_MODE_LEGACY, imageGetter, LiTagHandler()) as Spannable
 
@@ -74,7 +63,6 @@
         start,
         end,
         Spanned.SPAN_INCLUSIVE_EXCLUSIVE
->>>>>>> 361d664a
       )
     }
     return trimSpannable(spannableBuilder)
