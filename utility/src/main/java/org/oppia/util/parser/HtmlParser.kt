package org.oppia.util.parser

import android.text.Editable
import android.text.Spannable
<<<<<<< HEAD
import android.text.SpannableStringBuilder
=======
import android.text.method.LinkMovementMethod
import android.text.style.ClickableSpan
import android.view.View
>>>>>>> 43a919c8
import android.widget.TextView
import org.xml.sax.Attributes
import javax.inject.Inject

private const val CUSTOM_IMG_TAG = "oppia-noninteractive-image"
private const val REPLACE_IMG_TAG = "img"
private const val CUSTOM_IMG_FILE_PATH_ATTRIBUTE = "filepath-with-value"
private const val REPLACE_IMG_FILE_PATH_ATTRIBUTE = "src"

private const val CUSTOM_CONCEPT_CARD_TAG = "oppia-concept-card-link"

/** Html Parser to parse custom Oppia tags with Android-compatible versions. */
class HtmlParser private constructor(
  private val urlImageParserFactory: UrlImageParser.Factory,
  private val gcsResourceName: String,
  private val entityType: String,
  private val entityId: String,
<<<<<<< HEAD
  private val imageCenterAlign: Boolean
=======
  customOppiaTagActionListener: CustomOppiaTagActionListener?
>>>>>>> 43a919c8
) {
  private val conceptCardTagHandler = ConceptCardTagHandler(customOppiaTagActionListener)

  /**
   * Parses a raw HTML string with support for custom Oppia tags.
   *
   * @param rawString raw HTML to parse
   * @param htmlContentTextView the [TextView] that will contain the returned [Spannable]
   * @param supportsLinks whether the provided [TextView] should support link forwarding (it's recommended not to use
   *     this for [TextView]s that are within other layouts that need to support clicking (default false)
   * @return a [Spannable] representing the styled text.
   */
  fun parseOppiaHtml(rawString: String, htmlContentTextView: TextView, supportsLinks: Boolean = false): Spannable {
    var htmlContent = rawString
    if (htmlContent.contains("\n\t")) {
      htmlContent = htmlContent.replace("\n\t", "")
    }
    if (htmlContent.contains("\n\n")) {
      htmlContent = htmlContent.replace("\n\n", "")
    }

    if (htmlContent.contains(CUSTOM_IMG_TAG)) {
      htmlContent = htmlContent.replace(CUSTOM_IMG_TAG, REPLACE_IMG_TAG)
      htmlContent = htmlContent.replace( CUSTOM_IMG_FILE_PATH_ATTRIBUTE, REPLACE_IMG_FILE_PATH_ATTRIBUTE)
      htmlContent = htmlContent.replace("&amp;quot;", "")
    }

<<<<<<< HEAD
    val imageGetter = urlImageParserFactory.create(
      htmlContentTextView, gcsResourceName, entityType, entityId, imageCenterAlign
    )
    return if (android.os.Build.VERSION.SDK_INT >= android.os.Build.VERSION_CODES.N) {
      trimSpannable(
        Html.fromHtml(
          htmlContent,
          Html.FROM_HTML_MODE_LEGACY,
          imageGetter, /* tagHandler= */
          null
        ) as SpannableStringBuilder
      )
    } else {
      trimSpannable(Html.fromHtml(htmlContent, imageGetter, /* tagHandler= */ null) as SpannableStringBuilder)
    }
  }

  private fun trimSpannable(spannable: SpannableStringBuilder): SpannableStringBuilder {
    var trimStart = 0
    var trimEnd = 0

    var text = spannable.toString()

    if (text.startsWith("\n")) {
      text = text.substring(1)
      trimStart += 1
=======
    // https://stackoverflow.com/a/8662457
    if (supportsLinks) {
      htmlContentTextView.movementMethod = LinkMovementMethod.getInstance()
    }

    val imageGetter =  urlImageParserFactory.create(htmlContentTextView, entityType, entityId)
    return CustomHtmlContentHandler.fromHtml(
      htmlContent, imageGetter, mapOf(CUSTOM_CONCEPT_CARD_TAG to conceptCardTagHandler)
    )
  }

  // https://mohammedlakkadshaw.com/blog/handling-custom-tags-in-android-using-html-taghandler.html/
  private class ConceptCardTagHandler(
    private val customOppiaTagActionListener: CustomOppiaTagActionListener?
  ): CustomHtmlContentHandler.CustomTagHandler {
    override fun handleTag(attributes: Attributes, openIndex: Int, closeIndex: Int, output: Editable) {
      val skillId = attributes.getValue("skill-id")
      output.setSpan(object : ClickableSpan() {
        override fun onClick(view: View) {
          customOppiaTagActionListener?.onConceptCardLinkClicked(view, skillId)
        }
      }, openIndex, closeIndex, Spannable.SPAN_INCLUSIVE_EXCLUSIVE)
>>>>>>> 43a919c8
    }

    if (text.endsWith("\n")) {
      text = text.substring(0, text.length - 1)
      trimEnd += 2
    }

    return spannable.delete(0, trimStart).delete(spannable.length - trimEnd, spannable.length)
  }

  /** Listener that's called when a custom tag triggers an event. */
  interface CustomOppiaTagActionListener {
    /**
     * Called when an embedded concept card link is clicked in the specified view with the skillId corresponding to the
     * card that should be shown.
     */
    fun onConceptCardLinkClicked(view: View, skillId: String)
  }

  /** Factory for creating new [HtmlParser]s. */
  class Factory @Inject constructor(private val urlImageParserFactory: UrlImageParser.Factory) {
<<<<<<< HEAD
    fun create(gcsResourceName: String, entityType: String, entityId: String, imageCenterAlign: Boolean): HtmlParser {
      return HtmlParser(urlImageParserFactory, gcsResourceName, entityType, entityId, imageCenterAlign)
=======
    /**
     * Returns a new [HtmlParser] with the specified entity type and ID for loading images, and an optionally specified
     * [CustomOppiaTagActionListener] for handling custom Oppia tag events.
     */
    fun create(
      entityType: String, entityId: String, customOppiaTagActionListener: CustomOppiaTagActionListener? = null
    ): HtmlParser {
      return HtmlParser(urlImageParserFactory, entityType, entityId, customOppiaTagActionListener)
>>>>>>> 43a919c8
    }
  }
}<|MERGE_RESOLUTION|>--- conflicted
+++ resolved
@@ -2,13 +2,10 @@
 
 import android.text.Editable
 import android.text.Spannable
-<<<<<<< HEAD
 import android.text.SpannableStringBuilder
-=======
 import android.text.method.LinkMovementMethod
 import android.text.style.ClickableSpan
 import android.view.View
->>>>>>> 43a919c8
 import android.widget.TextView
 import org.xml.sax.Attributes
 import javax.inject.Inject
@@ -26,11 +23,8 @@
   private val gcsResourceName: String,
   private val entityType: String,
   private val entityId: String,
-<<<<<<< HEAD
-  private val imageCenterAlign: Boolean
-=======
+  private val imageCenterAlign: Boolean,
   customOppiaTagActionListener: CustomOppiaTagActionListener?
->>>>>>> 43a919c8
 ) {
   private val conceptCardTagHandler = ConceptCardTagHandler(customOppiaTagActionListener)
 
@@ -58,22 +52,18 @@
       htmlContent = htmlContent.replace("&amp;quot;", "")
     }
 
-<<<<<<< HEAD
     val imageGetter = urlImageParserFactory.create(
       htmlContentTextView, gcsResourceName, entityType, entityId, imageCenterAlign
     )
-    return if (android.os.Build.VERSION.SDK_INT >= android.os.Build.VERSION_CODES.N) {
-      trimSpannable(
-        Html.fromHtml(
-          htmlContent,
-          Html.FROM_HTML_MODE_LEGACY,
-          imageGetter, /* tagHandler= */
-          null
-        ) as SpannableStringBuilder
-      )
-    } else {
-      trimSpannable(Html.fromHtml(htmlContent, imageGetter, /* tagHandler= */ null) as SpannableStringBuilder)
+
+    // https://stackoverflow.com/a/8662457
+    if (supportsLinks) {
+      htmlContentTextView.movementMethod = LinkMovementMethod.getInstance()
     }
+
+    return trimSpannable(CustomHtmlContentHandler.fromHtml(
+      htmlContent, imageGetter, mapOf(CUSTOM_CONCEPT_CARD_TAG to conceptCardTagHandler)
+    ) as SpannableStringBuilder)
   }
 
   private fun trimSpannable(spannable: SpannableStringBuilder): SpannableStringBuilder {
@@ -85,16 +75,14 @@
     if (text.startsWith("\n")) {
       text = text.substring(1)
       trimStart += 1
-=======
-    // https://stackoverflow.com/a/8662457
-    if (supportsLinks) {
-      htmlContentTextView.movementMethod = LinkMovementMethod.getInstance()
     }
 
-    val imageGetter =  urlImageParserFactory.create(htmlContentTextView, entityType, entityId)
-    return CustomHtmlContentHandler.fromHtml(
-      htmlContent, imageGetter, mapOf(CUSTOM_CONCEPT_CARD_TAG to conceptCardTagHandler)
-    )
+    if (text.endsWith("\n")) {
+      text = text.substring(0, text.length - 1)
+      trimEnd += 2
+    }
+
+    return spannable.delete(0, trimStart).delete(spannable.length - trimEnd, spannable.length)
   }
 
   // https://mohammedlakkadshaw.com/blog/handling-custom-tags-in-android-using-html-taghandler.html/
@@ -108,15 +96,7 @@
           customOppiaTagActionListener?.onConceptCardLinkClicked(view, skillId)
         }
       }, openIndex, closeIndex, Spannable.SPAN_INCLUSIVE_EXCLUSIVE)
->>>>>>> 43a919c8
     }
-
-    if (text.endsWith("\n")) {
-      text = text.substring(0, text.length - 1)
-      trimEnd += 2
-    }
-
-    return spannable.delete(0, trimStart).delete(spannable.length - trimEnd, spannable.length)
   }
 
   /** Listener that's called when a custom tag triggers an event. */
@@ -130,19 +110,12 @@
 
   /** Factory for creating new [HtmlParser]s. */
   class Factory @Inject constructor(private val urlImageParserFactory: UrlImageParser.Factory) {
-<<<<<<< HEAD
-    fun create(gcsResourceName: String, entityType: String, entityId: String, imageCenterAlign: Boolean): HtmlParser {
-      return HtmlParser(urlImageParserFactory, gcsResourceName, entityType, entityId, imageCenterAlign)
-=======
     /**
      * Returns a new [HtmlParser] with the specified entity type and ID for loading images, and an optionally specified
      * [CustomOppiaTagActionListener] for handling custom Oppia tag events.
      */
-    fun create(
-      entityType: String, entityId: String, customOppiaTagActionListener: CustomOppiaTagActionListener? = null
-    ): HtmlParser {
-      return HtmlParser(urlImageParserFactory, entityType, entityId, customOppiaTagActionListener)
->>>>>>> 43a919c8
+    fun create(gcsResourceName: String, entityType: String, entityId: String, imageCenterAlign: Boolean, customOppiaTagActionListener: CustomOppiaTagActionListener? = null): HtmlParser {
+      return HtmlParser(urlImageParserFactory, gcsResourceName, entityType, entityId, imageCenterAlign, customOppiaTagActionListener)
     }
   }
 }