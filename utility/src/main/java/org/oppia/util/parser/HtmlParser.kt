package org.oppia.util.parser

import android.text.Editable
import android.text.Spannable
import android.text.SpannableStringBuilder
import android.text.Spanned
import android.text.method.LinkMovementMethod
import android.text.style.BulletSpan
import android.text.style.ClickableSpan
import android.view.View
import android.widget.TextView
<<<<<<< HEAD
import org.xml.sax.Attributes
=======
import androidx.appcompat.app.AppCompatActivity
>>>>>>> a775f02c
import javax.inject.Inject

private const val CUSTOM_IMG_TAG = "oppia-noninteractive-image"
private const val REPLACE_IMG_TAG = "img"
private const val CUSTOM_IMG_FILE_PATH_ATTRIBUTE = "filepath-with-value"
private const val REPLACE_IMG_FILE_PATH_ATTRIBUTE = "src"

private const val CUSTOM_CONCEPT_CARD_TAG = "oppia-concept-card-link"

/** Html Parser to parse custom Oppia tags with Android-compatible versions. */
class HtmlParser private constructor(
  private val urlImageParserFactory: UrlImageParser.Factory,
<<<<<<< HEAD
  private val gcsResourceName: String,
=======
  private val activity: AppCompatActivity,
>>>>>>> a775f02c
  private val entityType: String,
  private val entityId: String,
  private val imageCenterAlign: Boolean,
  customOppiaTagActionListener: CustomOppiaTagActionListener?
) {
  private val conceptCardTagHandler = ConceptCardTagHandler(customOppiaTagActionListener)

  /**
   * Parses a raw HTML string with support for custom Oppia tags.
   *
   * @param rawString raw HTML to parse
   * @param htmlContentTextView the [TextView] that will contain the returned [Spannable]
   * @param supportsLinks whether the provided [TextView] should support link forwarding (it's recommended not to use
   *     this for [TextView]s that are within other layouts that need to support clicking (default false)
   * @return a [Spannable] representing the styled text.
   */
  fun parseOppiaHtml(rawString: String, htmlContentTextView: TextView, supportsLinks: Boolean = false): Spannable {
    var htmlContent = rawString
    if (htmlContent.contains("\n\t")) {
      htmlContent = htmlContent.replace("\n\t", "")
    }
    if (htmlContent.contains("\n\n")) {
      htmlContent = htmlContent.replace("\n\n", "")
    }

    if (htmlContent.contains(CUSTOM_IMG_TAG)) {
      htmlContent = htmlContent.replace(CUSTOM_IMG_TAG, REPLACE_IMG_TAG)
      htmlContent = htmlContent.replace(CUSTOM_IMG_FILE_PATH_ATTRIBUTE, REPLACE_IMG_FILE_PATH_ATTRIBUTE)
      htmlContent = htmlContent.replace("&amp;quot;", "")
    }

    val imageGetter = urlImageParserFactory.create(
      htmlContentTextView, gcsResourceName, entityType, entityId, imageCenterAlign
    )

    // https://stackoverflow.com/a/8662457
    if (supportsLinks) {
      htmlContentTextView.movementMethod = LinkMovementMethod.getInstance()
    }

    val htmlSpannable = CustomHtmlContentHandler.fromHtml(
      htmlContent, imageGetter, mapOf(CUSTOM_CONCEPT_CARD_TAG to conceptCardTagHandler)
    )
    val spannableBuilder = SpannableStringBuilder(htmlSpannable)
    val bulletSpans = spannableBuilder.getSpans(0, spannableBuilder.length, BulletSpan::class.java)
    bulletSpans.forEach {
      val start = spannableBuilder.getSpanStart(it)
      val end = spannableBuilder.getSpanEnd(it)
      spannableBuilder.removeSpan(it)
      spannableBuilder.setSpan(
        ImprovedBulletSpan(activity),
        start,
        end,
        Spanned.SPAN_INCLUSIVE_EXCLUSIVE
      )
    }
    return trimSpannable(spannableBuilder)
  }

  private fun trimSpannable(spannable: SpannableStringBuilder): SpannableStringBuilder {
    var trimStart = 0
    var trimEnd = 0

    var text = spannable.toString()

    if (text.startsWith("\n")) {
      text = text.substring(1)
      trimStart += 1
    }

    if (text.endsWith("\n")) {
      text = text.substring(0, text.length - 1)
      trimEnd += 2
    }

    return spannable.delete(0, trimStart).delete(spannable.length - trimEnd, spannable.length)
  }

<<<<<<< HEAD
  // https://mohammedlakkadshaw.com/blog/handling-custom-tags-in-android-using-html-taghandler.html/
  private class ConceptCardTagHandler(
    private val customOppiaTagActionListener: CustomOppiaTagActionListener?
  ): CustomHtmlContentHandler.CustomTagHandler {
    override fun handleTag(attributes: Attributes, openIndex: Int, closeIndex: Int, output: Editable) {
      val skillId = attributes.getValue("skill-id")
      output.setSpan(object : ClickableSpan() {
        override fun onClick(view: View) {
          customOppiaTagActionListener?.onConceptCardLinkClicked(view, skillId)
        }
      }, openIndex, closeIndex, Spannable.SPAN_INCLUSIVE_EXCLUSIVE)
    }
  }

  /** Listener that's called when a custom tag triggers an event. */
  interface CustomOppiaTagActionListener {
    /**
     * Called when an embedded concept card link is clicked in the specified view with the skillId corresponding to the
     * card that should be shown.
     */
    fun onConceptCardLinkClicked(view: View, skillId: String)
  }

  /** Factory for creating new [HtmlParser]s. */
  class Factory @Inject constructor(private val urlImageParserFactory: UrlImageParser.Factory) {
    /**
     * Returns a new [HtmlParser] with the specified entity type and ID for loading images, and an optionally specified
     * [CustomOppiaTagActionListener] for handling custom Oppia tag events.
     */
    fun create(gcsResourceName: String, entityType: String, entityId: String, imageCenterAlign: Boolean, customOppiaTagActionListener: CustomOppiaTagActionListener? = null): HtmlParser {
      return HtmlParser(urlImageParserFactory, gcsResourceName, entityType, entityId, imageCenterAlign, customOppiaTagActionListener)
=======
  class Factory @Inject constructor(private val urlImageParserFactory: UrlImageParser.Factory, private val activity: AppCompatActivity) {
    fun create(entityType: String, entityId: String, imageCenterAlign: Boolean): HtmlParser {
      return HtmlParser(urlImageParserFactory, activity, entityType, entityId, imageCenterAlign)
>>>>>>> a775f02c
    }
  }
}<|MERGE_RESOLUTION|>--- conflicted
+++ resolved
@@ -9,11 +9,8 @@
 import android.text.style.ClickableSpan
 import android.view.View
 import android.widget.TextView
-<<<<<<< HEAD
+import androidx.appcompat.app.AppCompatActivity
 import org.xml.sax.Attributes
-=======
-import androidx.appcompat.app.AppCompatActivity
->>>>>>> a775f02c
 import javax.inject.Inject
 
 private const val CUSTOM_IMG_TAG = "oppia-noninteractive-image"
@@ -26,11 +23,8 @@
 /** Html Parser to parse custom Oppia tags with Android-compatible versions. */
 class HtmlParser private constructor(
   private val urlImageParserFactory: UrlImageParser.Factory,
-<<<<<<< HEAD
   private val gcsResourceName: String,
-=======
   private val activity: AppCompatActivity,
->>>>>>> a775f02c
   private val entityType: String,
   private val entityId: String,
   private val imageCenterAlign: Boolean,
@@ -109,7 +103,6 @@
     return spannable.delete(0, trimStart).delete(spannable.length - trimEnd, spannable.length)
   }
 
-<<<<<<< HEAD
   // https://mohammedlakkadshaw.com/blog/handling-custom-tags-in-android-using-html-taghandler.html/
   private class ConceptCardTagHandler(
     private val customOppiaTagActionListener: CustomOppiaTagActionListener?
@@ -134,18 +127,15 @@
   }
 
   /** Factory for creating new [HtmlParser]s. */
-  class Factory @Inject constructor(private val urlImageParserFactory: UrlImageParser.Factory) {
+  class Factory @Inject constructor(
+    private val urlImageParserFactory: UrlImageParser.Factory, private val activity: AppCompatActivity
+  ) {
     /**
      * Returns a new [HtmlParser] with the specified entity type and ID for loading images, and an optionally specified
      * [CustomOppiaTagActionListener] for handling custom Oppia tag events.
      */
     fun create(gcsResourceName: String, entityType: String, entityId: String, imageCenterAlign: Boolean, customOppiaTagActionListener: CustomOppiaTagActionListener? = null): HtmlParser {
-      return HtmlParser(urlImageParserFactory, gcsResourceName, entityType, entityId, imageCenterAlign, customOppiaTagActionListener)
-=======
-  class Factory @Inject constructor(private val urlImageParserFactory: UrlImageParser.Factory, private val activity: AppCompatActivity) {
-    fun create(entityType: String, entityId: String, imageCenterAlign: Boolean): HtmlParser {
-      return HtmlParser(urlImageParserFactory, activity, entityType, entityId, imageCenterAlign)
->>>>>>> a775f02c
+      return HtmlParser(urlImageParserFactory, gcsResourceName, activity, entityType, entityId, imageCenterAlign, customOppiaTagActionListener)
     }
   }
 }