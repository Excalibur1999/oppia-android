--- conflicted
+++ resolved
@@ -260,14 +260,10 @@
       ExplorationStorageModule::class, NetworkModule::class, HintsAndSolutionProdModule::class,
       NetworkConnectionUtilDebugModule::class, NetworkConnectionDebugUtilModule::class,
       AssetModule::class, ActivityRecreatorTestModule::class, LocaleProdModule::class,
-<<<<<<< HEAD
-      PlatformParameterSingletonModule::class, UserIdTestModule::class,
-      LoggingIdentifierModule::class, SyncStatusModule::class
-=======
       PlatformParameterSingletonModule::class,
       NumericExpressionInputModule::class, AlgebraicExpressionInputModule::class,
-      MathEquationInputModule::class, SplitScreenInteractionModule::class
->>>>>>> 84e277a4
+      MathEquationInputModule::class, SplitScreenInteractionModule::class, UserIdTestModule::class,
+      LoggingIdentifierModule::class, SyncStatusModule::class
     ]
   )
   interface TestApplicationComponent : ApplicationComponent {
