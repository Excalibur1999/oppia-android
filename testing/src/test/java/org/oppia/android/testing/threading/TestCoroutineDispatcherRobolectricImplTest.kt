package org.oppia.android.testing.threading

import android.app.Application
import android.content.Context
import androidx.test.core.app.ApplicationProvider
import androidx.test.ext.junit.runners.AndroidJUnit4
import com.google.common.truth.Truth.assertThat
import dagger.BindsInstance
import dagger.Component
import dagger.Module
import dagger.Provides
import org.junit.Before
import org.junit.Test
import org.junit.runner.RunWith
import org.mockito.Mockito.atLeast
import org.mockito.Mockito.atLeastOnce
import org.mockito.Mockito.inOrder
import org.mockito.Mockito.never
import org.mockito.Mockito.reset
import org.mockito.Mockito.verify
import org.mockito.Mockito.verifyNoMoreInteractions
import org.oppia.android.testing.TestLogReportingModule
import org.oppia.android.testing.robolectric.IsOnRobolectric
import org.oppia.android.testing.time.FakeSystemClock
import org.oppia.android.util.data.DataProvidersInjector
import org.oppia.android.util.data.DataProvidersInjectorProvider
import org.oppia.android.util.logging.EnableConsoleLog
import org.oppia.android.util.logging.EnableFileLog
import org.oppia.android.util.logging.GlobalLogLevel
import org.oppia.android.util.logging.LogLevel
import org.robolectric.annotation.Config
import org.robolectric.annotation.LooperMode
import javax.inject.Inject
import javax.inject.Singleton

<<<<<<< HEAD
/** Tests for [TestCoroutineDispatcherRobolectricImpl]. */
// Function name: test names are conventionally named with underscores.
=======
/**
 * Tests for the test-only coroutine dispatcher that's managed by [TestCoroutineDispatchers] in
 * Robolectric environments.
 *
 * This isn't actually testing custom dispatcher code but, rather, the behavior of a coroutine
 * dispatcher that uses a test-only backing executor service that must behave correctly to ensure
 * that other tests can safely rely on this functionality.
 */
// FunctionName: test names are conventionally named with underscores.
>>>>>>> e053631c
@Suppress("FunctionName")
@RunWith(AndroidJUnit4::class)
@LooperMode(LooperMode.Mode.PAUSED)
@Config(
  application = TestCoroutineDispatcherRobolectricImplTest.TestApplication::class,
  qualifiers = "port-xxhdpi"
)
class TestCoroutineDispatcherRobolectricImplTest : TestCoroutineDispatcherTestBase(
  shortTaskDelayMillis = 100L,
  longTaskDelayMillis = 100L,
  // Exact matching isn't essential for correctness, and a nonzero value avoids an invalid range
  // issue in the base tests.
  longTaskDelayDeltaCheckMillis = 1L
) {
  @Inject
  lateinit var fakeSystemClock: FakeSystemClock

  @Before
  override fun setUp() {
    setUpTestApplicationComponent()

    // Robolectric tests use a blocking executor which require manual running.
    verifyExecutorImpl<BlockingScheduledExecutorService>()
  }

  override fun getCurrentTimeMillis(): Long = fakeSystemClock.getTimeMillis()

  override fun advanceTimeBy(timeMillis: Long) {
    fakeSystemClock.advanceTime(timeMillis)
  }

  override fun stabilizeAfterDispatcherFlush() {
    // Nothing to do. The Robolectric implementation of the dispatcher guarantees completion after
    // runCurrent() is called.
  }

  override fun ensureFutureTasksAreScheduled() {
    backgroundMonitoredTaskCoordinator.runCurrent()
  }

  /*
   * Tests that cannot reliably be tested with real threads (i.e. using the Espresso impl). This is
   * often due to trying to coordinate immediate/future tasks, or trying to verify state after a
   * future task can start running but before it actually executes.
   */

  @Test
  fun testDispatcher_scheduleImmediateTask_doesNotRun() {
    scheduleImmediateTask(mockRunnable1)

    verify(mockRunnable1, never()).run()
  }

  @Test
  fun testDispatcher_scheduleFutureTask_prepareFutureTask_doesNotRun() {
    scheduleFutureTask(shortTaskDelayMillis, mockRunnable1)
    ensureFutureTasksAreScheduled()

    verify(mockRunnable1, never()).run()
  }

  // Highly time-sensitive test that's difficult to verify in the Espresso world.
  @Test
  fun testDispatcher_scheduleFutureTask_advanceTimeToTaskTime_doesNotRun() {
    scheduleFutureTask(shortTaskDelayMillis, mockRunnable1)
    ensureFutureTasksAreScheduled()

    advanceTimeBy(shortTaskDelayMillis)

    // Advancing time without running the dispatcher will not result in the task being called.
    verify(mockRunnable1, never()).run()
  }

  @Test
  fun testDispatcher_taskIdleListener_scheduleImmediateTask_noCallbacks() {
    backgroundMonitoredTaskCoordinator.setTaskIdleListener(mockTaskIdleListener)
    reset(mockTaskIdleListener)

    scheduleImmediateTask(mockRunnable1)

    verifyNoMoreInteractions(mockTaskIdleListener)
  }

  // This test is excluded from the Espresso pseudo-environment because it relies specifically on
  // the task which schedules the delay to not run--this is hard to manage in a real threaded
  // environment.
  @Test
  fun testDispatcher_taskIdleListener_scheduleFutureTask_noCallbacks() {
    backgroundMonitoredTaskCoordinator.setTaskIdleListener(mockTaskIdleListener)
    reset(mockTaskIdleListener)

    scheduleFutureTask(shortTaskDelayMillis, mockRunnable1)

    verifyNoMoreInteractions(mockTaskIdleListener)
  }

  @Test
  fun testDispatcher_taskIdleListener_scheduleImmediateFutureTask_runBothTogether_calledOnce() {
    backgroundMonitoredTaskCoordinator.setTaskIdleListener(mockTaskIdleListener)
    scheduleFutureTask(shortTaskDelayMillis, mockRunnable1)
    ensureFutureTasksAreScheduled()
    scheduleImmediateTask(mockRunnable2)
    reset(mockTaskIdleListener)

    advanceTimeBy(shortTaskDelayMillis)
    backgroundMonitoredTaskCoordinator.runCurrent()
    stabilizeAfterDispatcherFlush()

    // The callbacks should be called once for both tasks. Note that order can't be reliably checked
    // here due to multiple tasks being executed in the same time quantum.
    verify(mockTaskIdleListener, atLeastOnce()).onCoordinatorRunning()
    verify(mockTaskIdleListener, atLeastOnce()).onCoordinatorIdle()
    verifyNoMoreInteractions(mockTaskIdleListener)
  }

  @Test
  fun testDispatcher_taskIdleListener_scheduleImmediateFutureTask_runCurrent_runningIdleCalled() {
    backgroundMonitoredTaskCoordinator.setTaskIdleListener(mockTaskIdleListener)
    scheduleFutureTask(shortTaskDelayMillis, mockRunnable1)
    ensureFutureTasksAreScheduled()
    scheduleImmediateTask(mockRunnable2)
    reset(mockTaskIdleListener)

    backgroundMonitoredTaskCoordinator.runCurrent()
    stabilizeAfterDispatcherFlush()

    // The callbacks should be called for the first task. Note that order can't be reliably checked
    // here due to multiple tasks being executed in the same time quantum
    verify(mockTaskIdleListener, atLeastOnce()).onCoordinatorRunning()
    verify(mockTaskIdleListener, atLeastOnce()).onCoordinatorIdle()
    verifyNoMoreInteractions(mockTaskIdleListener)
  }

  @Test
  fun testDispatcher_taskIdleListener_scheduleImmediateFutureTask_runBothSeparately_calledTwice() {
    backgroundMonitoredTaskCoordinator.setTaskIdleListener(mockTaskIdleListener)
    scheduleFutureTask(shortTaskDelayMillis, mockRunnable1)
    ensureFutureTasksAreScheduled()
    scheduleImmediateTask(mockRunnable2)
    reset(mockTaskIdleListener)

    // Run the tasks in 2 phases.
    backgroundMonitoredTaskCoordinator.runCurrent()
    advanceTimeBy(shortTaskDelayMillis)
    backgroundMonitoredTaskCoordinator.runCurrent()
    stabilizeAfterDispatcherFlush()

    // The callbacks should be called multiple times. The number of times is implementation
    // dependent.
    verify(mockTaskIdleListener, atLeast(2)).onCoordinatorIdle()
    verify(mockTaskIdleListener, atLeast(2)).onCoordinatorRunning()
  }

  @Test
  fun testDispatcher_taskIdleListener_scheduleImmediateTask_runCurrent_isRunningThenIdle() {
    backgroundMonitoredTaskCoordinator.setTaskIdleListener(mockTaskIdleListener)
    reset(mockTaskIdleListener)

    scheduleImmediateTask(mockRunnable1)
    backgroundMonitoredTaskCoordinator.runCurrent()
    stabilizeAfterDispatcherFlush()

    // The listener should have entered a running state, then become idle immediately after the task
    // was completed.
    val inOrder = inOrder(mockTaskIdleListener)
    inOrder.verify(mockTaskIdleListener).onCoordinatorRunning()
    inOrder.verify(mockTaskIdleListener).onCoordinatorIdle()
    inOrder.verifyNoMoreInteractions()
  }

  @Test
  fun testDispatcher_taskIdleListener_scheduleImmediateTask_runCurrentTwice_callbacksCalledOnce() {
    backgroundMonitoredTaskCoordinator.setTaskIdleListener(mockTaskIdleListener)
    reset(mockTaskIdleListener)

    scheduleImmediateTask(mockRunnable1)
    // Intentionally call runCurrent twice.
    backgroundMonitoredTaskCoordinator.runCurrent()
    backgroundMonitoredTaskCoordinator.runCurrent()
    stabilizeAfterDispatcherFlush()

    // The callbacks shouldn't be called again.
    val inOrder = inOrder(mockTaskIdleListener)
    inOrder.verify(mockTaskIdleListener).onCoordinatorRunning()
    inOrder.verify(mockTaskIdleListener).onCoordinatorIdle()
    inOrder.verifyNoMoreInteractions()
  }

  @Test
  fun testDispatcher_hasPendingTasks_oneImmediateTask_returnsTrue() {
    scheduleImmediateTask(mockRunnable1)

    val hasPendingTasks = backgroundMonitoredTaskCoordinator.hasPendingTasks()

    assertThat(hasPendingTasks).isTrue()
  }

  @Test
  fun testDispatcher_hasPendingCompletableTasks_oneImmediateTask_returnsTrue() {
    scheduleImmediateTask(mockRunnable1)

    val hasCompletableTasks = backgroundMonitoredTaskCoordinator.hasPendingCompletableTasks()

    // An immediate task is completable now.
    assertThat(hasCompletableTasks).isTrue()
  }

  @Test
  fun testDispatcher_hasPendingCompletableTasks_oneFutureTask_returnsFalse() {
    scheduleFutureTask(shortTaskDelayMillis, mockRunnable1)
    ensureFutureTasksAreScheduled()

    val hasCompletableTasks = backgroundMonitoredTaskCoordinator.hasPendingCompletableTasks()

    // Future tasks aren't yet completable.
    assertThat(hasCompletableTasks).isFalse()
  }

  // Note that this test's behavior differs from the Espresso variant. See the Espresso impl test
  // suite for more details.
  @Test
  fun testDispatcher_hasPendingCompletableTasks_advanceBeforeTask_returnsFalse() {
    // Use a longer task time to avoid inadvertently running the task.
    scheduleFutureTask(longTaskDelayMillis, mockRunnable1)
    ensureFutureTasksAreScheduled()

    advanceTimeBy(shortTaskDelayMillis - 1)
    val hasCompletableTasks = backgroundMonitoredTaskCoordinator.hasPendingCompletableTasks()

    // The clock hasn't yet advanced far enough for the task to be completable.
    assertThat(hasCompletableTasks).isFalse()
  }

  @Test
  fun testDispatcher_hasPendingCompletableTasks_immediateAndFutureTask_returnsTrue() {
    scheduleFutureTask(shortTaskDelayMillis, mockRunnable1)
    ensureFutureTasksAreScheduled()
    scheduleImmediateTask(mockRunnable2)

    val hasCompletableTasks = backgroundMonitoredTaskCoordinator.hasPendingCompletableTasks()

    // The immediate task is completable now.
    assertThat(hasCompletableTasks).isTrue()
  }

  @Test
  fun testDispatcher_hasCompletableTasks_immediateFutureTask_runCurrentThenAdvance_returnsTrue() {
    scheduleFutureTask(shortTaskDelayMillis, mockRunnable1)
    ensureFutureTasksAreScheduled()
    scheduleImmediateTask(mockRunnable2)

    backgroundMonitoredTaskCoordinator.runCurrent()
    stabilizeAfterDispatcherFlush()
    advanceTimeBy(shortTaskDelayMillis)
    val hasCompletableTasks = backgroundMonitoredTaskCoordinator.hasPendingCompletableTasks()

    // Advancing time after completing the immediate task should yield completable tasks.
    assertThat(hasCompletableTasks).isTrue()
  }

  @Test
  @Suppress("UnnecessaryVariable") // Extra variables are for readability.
  fun testDispatcher_hasCompletableTasks_twoFutureTasks_runOne_thenAdvance_returnsTrue() {
    val taskDelayMs1 = shortTaskDelayMillis
    val taskDelayMs2 = taskDelayMs1 + shortTaskDelayMillis
    scheduleFutureTask(taskDelayMs1, mockRunnable1)
    scheduleFutureTask(taskDelayMs2, mockRunnable2)
    ensureFutureTasksAreScheduled()

    advanceTimeBy(shortTaskDelayMillis)
    backgroundMonitoredTaskCoordinator.runCurrent()
    advanceTimeBy(shortTaskDelayMillis)
    val hasCompletableTasks = backgroundMonitoredTaskCoordinator.hasPendingCompletableTasks()

    // Finishing the first task and stepping to the second results in the second now being
    // completable.
    assertThat(hasCompletableTasks).isTrue()
  }

  @Test
  fun testDispatcher_hasPendingCompletableTasks_advanceToTask_returnsTrue() {
    scheduleFutureTask(shortTaskDelayMillis, mockRunnable1)
    ensureFutureTasksAreScheduled()

    advanceTimeBy(shortTaskDelayMillis)
    val hasCompletableTasks = backgroundMonitoredTaskCoordinator.hasPendingCompletableTasks()

    // The scheduled task is now completable.
    assertThat(hasCompletableTasks).isTrue()
  }

  @Test
  fun testDispatcher_hasPendingCompletableTasks_advancePastTask_returnsTrue() {
    scheduleFutureTask(shortTaskDelayMillis, mockRunnable1)
    ensureFutureTasksAreScheduled()

    advanceTimeBy(shortTaskDelayMillis + 1)
    val hasCompletableTasks = backgroundMonitoredTaskCoordinator.hasPendingCompletableTasks()

    // The scheduled task has been completable.
    assertThat(hasCompletableTasks).isTrue()
  }

  private fun setUpTestApplicationComponent() {
    ApplicationProvider.getApplicationContext<TestApplication>().inject(this)
  }

  // TODO(#89): Move this to a common test application component.
  @Module
  class TestModule {
    @Provides
    @Singleton
    fun provideContext(application: Application): Context {
      return application
    }

    // TODO(#59): Either isolate these to their own shared test module, or use the real logging
    // module in tests to avoid needing to specify these settings for tests.
    @EnableConsoleLog
    @Provides
    fun provideEnableConsoleLog(): Boolean = true

    @EnableFileLog
    @Provides
    fun provideEnableFileLog(): Boolean = false

    @GlobalLogLevel
    @Provides
    fun provideGlobalLogLevel(): LogLevel = LogLevel.VERBOSE

    @Provides
    @IsOnRobolectric
    fun provideIsOnRobolectric(): Boolean = true
  }

  // TODO(#59): Figure out a way to reuse modules instead of needing to re-declare them.
  @Singleton
  @Component(
    modules = [
      TestDispatcherModule::class,
      TestModule::class,
      TestLogReportingModule::class
    ]
  )
  interface TestApplicationComponent : DataProvidersInjector {
    @Component.Builder
    interface Builder {
      @BindsInstance
      fun setApplication(application: Application): Builder
      fun build(): TestApplicationComponent
    }

    fun inject(test: TestCoroutineDispatcherRobolectricImplTest)
  }

  class TestApplication : Application(), DataProvidersInjectorProvider {
    private val component: TestApplicationComponent by lazy {
      DaggerTestCoroutineDispatcherRobolectricImplTest_TestApplicationComponent.builder()
        .setApplication(this)
        .build()
    }

    fun inject(test: TestCoroutineDispatcherRobolectricImplTest) {
      component.inject(test)
    }

    override fun getDataProvidersInjector(): DataProvidersInjector = component
  }
}<|MERGE_RESOLUTION|>--- conflicted
+++ resolved
@@ -33,10 +33,6 @@
 import javax.inject.Inject
 import javax.inject.Singleton
 
-<<<<<<< HEAD
-/** Tests for [TestCoroutineDispatcherRobolectricImpl]. */
-// Function name: test names are conventionally named with underscores.
-=======
 /**
  * Tests for the test-only coroutine dispatcher that's managed by [TestCoroutineDispatchers] in
  * Robolectric environments.
@@ -46,7 +42,6 @@
  * that other tests can safely rely on this functionality.
  */
 // FunctionName: test names are conventionally named with underscores.
->>>>>>> e053631c
 @Suppress("FunctionName")
 @RunWith(AndroidJUnit4::class)
 @LooperMode(LooperMode.Mode.PAUSED)
