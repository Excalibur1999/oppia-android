--- conflicted
+++ resolved
@@ -623,11 +623,7 @@
     }
   }
 
-<<<<<<< HEAD
-  protected inline fun <reified T : TestCoroutineDispatcher> verifyDispatcherImplementation() {
-=======
   protected inline fun <reified T : CoordinatedScheduledExecutorService> verifyExecutorImpl() {
->>>>>>> e053631c
     // Sanity check to ensure the correct implementation is being tested.
     assertThat(backgroundMonitoredTaskCoordinator).isInstanceOf(T::class.java)
   }
