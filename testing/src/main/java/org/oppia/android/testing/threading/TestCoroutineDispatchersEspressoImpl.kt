--- conflicted
+++ resolved
@@ -13,18 +13,11 @@
  * to monitor background coroutines being run as part of the application.
  */
 class TestCoroutineDispatchersEspressoImpl @Inject constructor(
-<<<<<<< HEAD
-  @BackgroundTestDispatcher private val backgroundTestDispatcher: TestCoroutineDispatcher
-) : TestCoroutineDispatchers {
-  private val idlingResource by lazy { TestCoroutineDispatcherIdlingResource() }
-  private val dispatcherIdlenessTracker = DispatcherIdlenessTracker(backgroundTestDispatcher)
-=======
   private val monitoredTaskCoordinators: Set<@JvmSuppressWildcards MonitoredTaskCoordinator>
 ) : TestCoroutineDispatchers {
   private val idlingResource by lazy { TestCoroutineDispatcherIdlingResource() }
   private val monitoredExecutorIdlenessTracker =
     MonitoredExecutorIdlenessTracker(monitoredTaskCoordinators)
->>>>>>> 1597b386
 
   override fun registerIdlingResource() {
     IdlingRegistry.getInstance().register(idlingResource)
@@ -52,11 +45,7 @@
 
   /** Returns whether any of the dispatchers have tasks that can be run now. */
   private fun hasPendingCompletableTasks(): Boolean =
-<<<<<<< HEAD
-    backgroundTestDispatcher.hasPendingCompletableTasks()
-=======
     monitoredTaskCoordinators.any(MonitoredTaskCoordinator::hasPendingCompletableTasks)
->>>>>>> 1597b386
 
   /** [IdlingResource] used to communicate task execution state to Espresso. */
   private inner class TestCoroutineDispatcherIdlingResource : IdlingResource {
@@ -80,10 +69,6 @@
     }
   }
 
-<<<<<<< HEAD
-  private inner class DispatcherIdlenessTracker(
-    private vararg val dispatchers: TestCoroutineDispatcher
-=======
   /**
    * Helper class to track idleness among a group of [MonitoredTaskCoordinator]s.
    *
@@ -92,7 +77,6 @@
    */
   private inner class MonitoredExecutorIdlenessTracker(
     private val executors: Collection<MonitoredTaskCoordinator>
->>>>>>> 1597b386
   ) {
     private val dispatcherRunningStates = Array(executors.size) { AtomicBoolean() }
 
