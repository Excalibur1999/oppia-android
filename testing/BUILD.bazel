--- conflicted
+++ resolved
@@ -12,13 +12,7 @@
      deps = [
          ":dagger",
          "//model:model_lib",
-<<<<<<< HEAD
-         "//utility:utility_logging_lib",
-         "//utility:utility_threading_lib",
-         "//utility:utility_accessibility_lib",
-=======
          "//utility:utility_lib",
->>>>>>> a233e501
          "@robolectric//bazel:android-all",
          artifact("org.robolectric:robolectric"),
          artifact("org.jetbrains.kotlinx:kotlinx-coroutines-core"),
@@ -49,13 +43,7 @@
          ":testing_main_lib",
          ":dagger",
          "//model:model_lib",
-<<<<<<< HEAD
-         "//utility:utility_logging_lib",
-         "//utility:utility_threading_lib",
-         "//utility:utility_accessibility_lib",
-=======
          "//utility:utility_lib",
->>>>>>> a233e501
          "@robolectric//bazel:android-all",
          artifact("org.robolectric:robolectric"),
          artifact("org.jetbrains.kotlinx:kotlinx-coroutines-core"),
@@ -77,11 +65,6 @@
      ],
 )
 
-<<<<<<< HEAD
-dagger_rules()
-=======
 #TODO: Add android_local_test rule
 
-
-dagger_rules()
->>>>>>> a233e501
+dagger_rules()