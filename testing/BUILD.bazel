# TODO(#1532): Rename file to 'BUILD' post-Gradle.
'''
This library contains fake objects used for testing as well as tests for these objects.
In Bazel, Kotlin source files are built into a library using the kt_android_library() rule.
Individual Kotlin test files must be built in their own kt_android_library() rules and added as a
dependency to an android_local_test() rule which configures instrumentation tests in Bazel.
In order to eliminate duplicate code, a custom macro testing_test() has been written to streamline
testing in this module.
'''

load("@io_bazel_rules_kotlin//kotlin:kotlin.bzl", "kt_android_library")
load("@rules_jvm_external//:defs.bzl", "artifact")
load("@dagger//:workspace_defs.bzl", "dagger_rules")
load("//:oppia_android_test.bzl", "oppia_android_test")
load("//testing:testing_test.bzl", "testing_test")

<<<<<<< HEAD
kt_android_library(
     name = "testing_lib",
=======
# Library for general-purpose testing fakes.
kt_android_library(
     name = "testing",
>>>>>>> af931e96
     custom_package = "org.oppia.testing",
     srcs = glob(["src/main/java/org/oppia/testing/*.kt"]),
     manifest = "src/main/AndroidManifest.xml",
     deps = [
         ":dagger",
<<<<<<< HEAD
         "//utility:utility_lib",
         artifact("org.robolectric:robolectric"),
         artifact("com.google.truth:truth"),
         artifact("androidx.appcompat:appcompat"),
         artifact("com.github.bumptech.glide:glide"),
         artifact("com.caverock:androidsvg-aar"),
         artifact("androidx.lifecycle:lifecycle-livedata-ktx"),
         artifact("com.crashlytics.sdk.android:crashlytics:2.9.8"),
         artifact("io.fabric.sdk.android:fabric:1.4.7"),
         artifact("com.android.support:support-annotations"),
         artifact("androidx.test.ext:junit"),
         artifact("org.mockito:mockito-core:2.19.0"),
=======
         "//utility",
         artifact("org.jetbrains.kotlinx:kotlinx-coroutines-test"),
         artifact("org.robolectric:robolectric"),
>>>>>>> af931e96
     ],
     visibility = ["//visibility:public"],
 )

# Library for tests of testing fakes.
kt_android_library(
     name = "testing_tests",
     custom_package = "org.oppia.testing",
     srcs = glob(["src/test/java/org/oppia/testing/*.kt"]),
     manifest = "src/main/AndroidManifest.xml",
     deps = [
<<<<<<< HEAD
         ":testing_lib",
=======
         ":testing",
>>>>>>> af931e96
         ":dagger",
         artifact("com.google.truth:truth"),
         artifact("androidx.test.ext:junit"),
     ],
     visibility = ["//visibility:private"],
)

testing_test(
    name = "FakeEventLoggerTest",
    src = ["src/test/java/org/oppia/testing/FakeEventLoggerTest.kt"],
    test_class = "org.oppia.testing.FakeEventLoggerTest",
)

testing_test(
    name = "FakeExceptionLoggerTest",
    src = ["src/test/java/org/oppia/testing/FakeExceptionLoggerTest.kt"],
    test_class = "org.oppia.testing.FakeExceptionLoggerTest",
)

dagger_rules()<|MERGE_RESOLUTION|>--- conflicted
+++ resolved
@@ -14,37 +14,17 @@
 load("//:oppia_android_test.bzl", "oppia_android_test")
 load("//testing:testing_test.bzl", "testing_test")
 
-<<<<<<< HEAD
-kt_android_library(
-     name = "testing_lib",
-=======
 # Library for general-purpose testing fakes.
 kt_android_library(
      name = "testing",
->>>>>>> af931e96
      custom_package = "org.oppia.testing",
      srcs = glob(["src/main/java/org/oppia/testing/*.kt"]),
      manifest = "src/main/AndroidManifest.xml",
      deps = [
          ":dagger",
-<<<<<<< HEAD
-         "//utility:utility_lib",
-         artifact("org.robolectric:robolectric"),
-         artifact("com.google.truth:truth"),
-         artifact("androidx.appcompat:appcompat"),
-         artifact("com.github.bumptech.glide:glide"),
-         artifact("com.caverock:androidsvg-aar"),
-         artifact("androidx.lifecycle:lifecycle-livedata-ktx"),
-         artifact("com.crashlytics.sdk.android:crashlytics:2.9.8"),
-         artifact("io.fabric.sdk.android:fabric:1.4.7"),
-         artifact("com.android.support:support-annotations"),
-         artifact("androidx.test.ext:junit"),
-         artifact("org.mockito:mockito-core:2.19.0"),
-=======
          "//utility",
          artifact("org.jetbrains.kotlinx:kotlinx-coroutines-test"),
          artifact("org.robolectric:robolectric"),
->>>>>>> af931e96
      ],
      visibility = ["//visibility:public"],
  )
@@ -56,11 +36,7 @@
      srcs = glob(["src/test/java/org/oppia/testing/*.kt"]),
      manifest = "src/main/AndroidManifest.xml",
      deps = [
-<<<<<<< HEAD
-         ":testing_lib",
-=======
          ":testing",
->>>>>>> af931e96
          ":dagger",
          artifact("com.google.truth:truth"),
          artifact("androidx.test.ext:junit"),
