load("@rules_jvm_external//:defs.bzl", "artifact")
load("@io_bazel_rules_kotlin//kotlin:kotlin.bzl", "kt_android_library")

<<<<<<< HEAD
def oppia_android_test(name, srcs, test_manifest, custom_package, test_class, src_library_name,
                       assets=None, assets_dir=None, resource_files=None):

    kt_android_library(
        name = name + "_lib",
        custom_package = custom_package,
        srcs = srcs,
        resource_files = resource_files,
        manifest = test_manifest,
        deps = [
            ":" + src_library_name,
        ],
        assets = assets,
        assets_dir = assets_dir,
    )

    native.android_local_test(
       name = name,
       custom_package = custom_package,
       test_class = test_class,
       manifest = test_manifest,
       deps = [
           ":" + src_library_name,
           ":" + name + "_lib",
           "@robolectric//bazel:android-all",
           "@maven//:org_robolectric_robolectric",
           artifact("org.jetbrains.kotlin:kotlin-reflect"),
       ],
     )
=======
def oppia_android_test(name, srcs, test_manifest, custom_package, resource_files,
                       test_class, src_library_name):
  '''
  This macro exists as a way to set up a test in Oppia Android to be run with Bazel.
  This macro creates a library for an individual test that is fed as a dependency into an
  android_local_test() rule which configures the test to be run with Roboletric and Bazel.
  '''

  kt_android_library(
    name = name + "_lib",
    custom_package = custom_package,
    srcs = srcs,
    resource_files = resource_files,
    manifest = test_manifest,
    deps = [
        ":" + src_library_name,
    ],
  )

  native.android_local_test(
    name = name,
    custom_package = custom_package,
    test_class = test_class,
    manifest = test_manifest,
    deps = [
       ":" + name + "_lib",
       ":dagger",
       "@robolectric//bazel:android-all",
       artifact("org.jetbrains.kotlin:kotlin-reflect"),
       artifact("org.robolectric:robolectric"),
    ],
  )
>>>>>>> fc7170f2
<|MERGE_RESOLUTION|>--- conflicted
+++ resolved
@@ -1,37 +1,6 @@
 load("@rules_jvm_external//:defs.bzl", "artifact")
 load("@io_bazel_rules_kotlin//kotlin:kotlin.bzl", "kt_android_library")
 
-<<<<<<< HEAD
-def oppia_android_test(name, srcs, test_manifest, custom_package, test_class, src_library_name,
-                       assets=None, assets_dir=None, resource_files=None):
-
-    kt_android_library(
-        name = name + "_lib",
-        custom_package = custom_package,
-        srcs = srcs,
-        resource_files = resource_files,
-        manifest = test_manifest,
-        deps = [
-            ":" + src_library_name,
-        ],
-        assets = assets,
-        assets_dir = assets_dir,
-    )
-
-    native.android_local_test(
-       name = name,
-       custom_package = custom_package,
-       test_class = test_class,
-       manifest = test_manifest,
-       deps = [
-           ":" + src_library_name,
-           ":" + name + "_lib",
-           "@robolectric//bazel:android-all",
-           "@maven//:org_robolectric_robolectric",
-           artifact("org.jetbrains.kotlin:kotlin-reflect"),
-       ],
-     )
-=======
 def oppia_android_test(name, srcs, test_manifest, custom_package, resource_files,
                        test_class, src_library_name):
   '''
@@ -63,5 +32,4 @@
        artifact("org.jetbrains.kotlin:kotlin-reflect"),
        artifact("org.robolectric:robolectric"),
     ],
-  )
->>>>>>> fc7170f2
+  )