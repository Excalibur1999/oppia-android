load("@rules_proto//proto:defs.bzl", "proto_library")
load("@rules_java//java:defs.bzl", "java_library")
load("@rules_java//java:defs.bzl", "java_lite_proto_library")
load("//model:src/main/proto/format_import_proto_library.bzl", "format_import_proto_library")

proto_library(
    name = "event_logger_proto",
    srcs = ["src/main/proto/oppia_logger.proto"],
)

java_lite_proto_library(
    name = "event_logger_java_proto",
    deps = [":event_logger_proto"],
)

proto_library(
    name = "example_proto",
    srcs = ["src/main/proto/example.proto"],
)

java_lite_proto_library(
    name = "example_java_proto",
    deps = [":example_proto"],
)

proto_library(
    name = "interaction_object_proto",
    srcs = ["src/main/proto/interaction_object.proto"],
)

java_lite_proto_library(
    name = "interaction_object_java_proto",
    deps = [":interaction_object_proto"],
)

proto_library(
    name = "onboarding_proto",
    srcs = ["src/main/proto/onboarding.proto"],
)

java_lite_proto_library(
    name = "onboarding_java_proto",
    deps = [":onboarding_proto"],
)

proto_library(
    name = "profile_proto",
    srcs = ["src/main/proto/profile.proto"],
)

java_lite_proto_library(
    name = "profile_java_proto",
    deps = [":profile_proto"],
)

proto_library(
    name = "subtitled_html_proto",
    srcs = ["src/main/proto/subtitled_html.proto"],
)

java_lite_proto_library(
    name = "subtitled_html_java_proto",
    deps = [":subtitled_html_proto"],
)

proto_library(
    name = "thumbnail_proto",
    srcs = ["src/main/proto/thumbnail.proto"],
)

java_lite_proto_library(
    name = "thumbnail_java_proto",
    deps = [":thumbnail_proto"],
)

proto_library(
    name = "translation_proto",
    srcs = ["src/main/proto/translation.proto"],
)

java_lite_proto_library(
    name = "translation_java_proto",
    deps = [":translation_proto"],
)

proto_library(
    name = "voiceover_proto",
    srcs = ["src/main/proto/voiceover.proto"],
)

java_lite_proto_library(
    name = "voiceover_java_proto",
    deps = [":voiceover_proto"],
)

format_import_proto_library(
    name = "question",
    src = "src/main/proto/question.proto",
    deps = [
        ":exploration_proto",
        ":subtitled_html_proto",
    ],
)

java_lite_proto_library(
    name = "question_java_proto",
    deps = [":question_proto"],
)

format_import_proto_library(
    name = "topic",
    src = "src/main/proto/topic.proto",
    deps = [
        ":subtitled_html_proto",
        ":thumbnail_proto",
        ":translation_proto",
        ":voiceover_proto",
    ],
)

java_lite_proto_library(
    name = "topic_java_proto",
    deps = [":topic_proto"],
)

format_import_proto_library(
    name = "exploration",
    src = "src/main/proto/exploration.proto",
    deps = [
        ":subtitled_html_proto",
        ":interaction_object_proto",
        ":translation_proto",
        ":voiceover_proto",
    ],
)

java_lite_proto_library(
    name = "exploration_java_proto",
    deps = [":exploration_proto"],
)

android_library(
    name = "model_lib",
    exports = [
        ":event_logger_java_proto",
        ":example_java_proto",
        ":interaction_object_java_proto",
        ":onboarding_java_proto",
        ":profile_java_proto",
        ":subtitled_html_java_proto",
        ":thumbnail_java_proto",
        ":translation_java_proto",
        ":voiceover_java_proto",
<<<<<<< HEAD
        ":exploration_proto_java_lib",
        ":question_proto_java_lib",
        ":topic_proto_java_lib",
=======
        ":exploration_java_proto",
        ":question_java_proto",
        ":topic_java_proto",
>>>>>>> 1413ad11
    ],
    visibility = ["//visibility:public"],
)<|MERGE_RESOLUTION|>--- conflicted
+++ resolved
@@ -151,15 +151,9 @@
         ":thumbnail_java_proto",
         ":translation_java_proto",
         ":voiceover_java_proto",
-<<<<<<< HEAD
-        ":exploration_proto_java_lib",
-        ":question_proto_java_lib",
-        ":topic_proto_java_lib",
-=======
         ":exploration_java_proto",
         ":question_java_proto",
         ":topic_java_proto",
->>>>>>> 1413ad11
     ],
     visibility = ["//visibility:public"],
 )