# TODO(#1532): Rename file to 'BUILD' post-Gradle.
"""
This library contains all protos used in the app and is a dependency for all other modules.
In Bazel, proto files are built using the proto_library() and java_lite_proto_library() rules.
The proto_library() rule creates a proto file library to be used in multiple languages.
The java_lite_proto_library() rule takes in a proto_library target and generates java code.
"""

load("@rules_java//java:defs.bzl", "java_lite_proto_library")
load("@rules_proto//proto:defs.bzl", "proto_library")
load("//model:src/main/proto/format_import_proto_library.bzl", "format_import_proto_library")

# NOTE TO DEVELOPERS: When adding new protos, each proto will need to have both a proto_library
# and java_lite_proto_library. See the examples below for context. Further, once the proto lite
# library is added, it should be included in the exports list in the model library at the
# bottom of this file so that other parts of the app get access to it. If protos import other
# protos, they need to use format_import_proto_library (again, see examples below for how to do
# this).
#
# For example, if adding a new proto file called 'important_structure.proto', add these:
#   proto_library(
#       name = "important_structure_proto",
#       srcs = ["src/main/proto/important_structure.proto"],
#   )
#
#   java_lite_proto_library(
#       name = "important_structure_java_proto_lite",
#       deps = [":important_structure_proto"],
#   )
#
# And change the 'model' library at the bottom of the file, e.g.:
#   android_library(
#       name = "model",
#       exports = [
#           ...
#           ":important_structure_java_proto_lite",
#           ...
#       ],
#       ...
#   )

proto_library(
    name = "arguments_proto",
    srcs = ["src/main/proto/arguments.proto"],
)

java_lite_proto_library(
    name = "arguments_java_proto_lite",
    deps = [":arguments_proto"],
)

proto_library(
    name = "event_logger_proto",
    srcs = ["src/main/proto/oppia_logger.proto"],
)

java_lite_proto_library(
    name = "event_logger_java_proto_lite",
    visibility = ["//visibility:public"],
    deps = [":event_logger_proto"],
)

proto_library(
    name = "interaction_object_proto",
    srcs = ["src/main/proto/interaction_object.proto"],
)

java_lite_proto_library(
    name = "interaction_object_java_proto_lite",
    visibility = ["//visibility:public"],
    deps = [":interaction_object_proto"],
)

proto_library(
    name = "onboarding_proto",
    srcs = ["src/main/proto/onboarding.proto"],
)

java_lite_proto_library(
    name = "onboarding_java_proto_lite",
    visibility = ["//visibility:public"],
    deps = [":onboarding_proto"],
)

proto_library(
    name = "profile_proto",
    srcs = ["src/main/proto/profile.proto"],
)

java_lite_proto_library(
    name = "profile_java_proto_lite",
    visibility = ["//:oppia_api_visibility"],
    deps = [":profile_proto"],
)

proto_library(
    name = "subtitled_html_proto",
    srcs = ["src/main/proto/subtitled_html.proto"],
)

java_lite_proto_library(
    name = "subtitled_html_java_proto_lite",
    deps = [":subtitled_html_proto"],
)

proto_library(
    name = "subtitled_unicode_proto",
    srcs = ["src/main/proto/subtitled_unicode.proto"],
)

java_lite_proto_library(
    name = "subtitled_unicode_java_proto_lite",
    deps = [":subtitled_unicode_proto"],
)

proto_library(
    name = "test_proto",
    srcs = ["src/main/proto/test.proto"],
)

java_lite_proto_library(
    name = "test_java_proto_lite",
    deps = [":test_proto"],
)

proto_library(
    name = "thumbnail_proto",
    srcs = ["src/main/proto/thumbnail.proto"],
)

java_lite_proto_library(
    name = "thumbnail_java_proto_lite",
    deps = [":thumbnail_proto"],
)

proto_library(
    name = "translation_proto",
    srcs = ["src/main/proto/translation.proto"],
)

java_lite_proto_library(
    name = "translation_java_proto_lite",
    visibility = ["//:oppia_api_visibility"],
    deps = [":translation_proto"],
)

proto_library(
    name = "voiceover_proto",
    srcs = ["src/main/proto/voiceover.proto"],
)

java_lite_proto_library(
    name = "voiceover_java_proto_lite",
    deps = [":voiceover_proto"],
)

format_import_proto_library(
    name = "feedback_reporting",
    src = "src/main/proto/feedback_reporting.proto",
    deps = [
        ":profile_proto",
    ],
)

java_lite_proto_library(
    name = "feedback_reporting_java_proto_lite",
    visibility = ["//visibility:public"],
    deps = [":feedback_reporting_proto"],
)

format_import_proto_library(
    name = "question",
    src = "src/main/proto/question.proto",
    deps = [
        ":exploration_proto",
        ":subtitled_html_proto",
        ":subtitled_unicode_proto",
    ],
)

java_lite_proto_library(
    name = "question_java_proto_lite",
    visibility = ["//:oppia_api_visibility"],
    deps = [":question_proto"],
)

format_import_proto_library(
    name = "topic",
    src = "src/main/proto/topic.proto",
    deps = [
        ":subtitled_html_proto",
        ":subtitled_unicode_proto",
        ":thumbnail_proto",
        ":translation_proto",
        ":voiceover_proto",
    ],
)

java_lite_proto_library(
    name = "topic_java_proto_lite",
    visibility = ["//:oppia_api_visibility"],
    deps = [":topic_proto"],
)

format_import_proto_library(
    name = "exploration",
    src = "src/main/proto/exploration.proto",
    deps = [
        ":interaction_object_proto",
        ":subtitled_html_proto",
        ":subtitled_unicode_proto",
        ":translation_proto",
        ":voiceover_proto",
    ],
)

java_lite_proto_library(
    name = "exploration_java_proto_lite",
    visibility = ["//visibility:public"],
    deps = [":exploration_proto"],
)

android_library(
    name = "model",
    visibility = ["//visibility:public"],
    exports = [
        ":arguments_java_proto_lite",
<<<<<<< HEAD
        ":profile_java_proto_lite",
        ":question_java_proto_lite",
=======
>>>>>>> d3bdf684
        ":subtitled_unicode_java_proto_lite",
        ":thumbnail_java_proto_lite",
    ],
)

android_library(
    name = "test_models",
    testonly = True,
    visibility = ["//visibility:public"],
    exports = [
        ":test_java_proto_lite",
    ],
)<|MERGE_RESOLUTION|>--- conflicted
+++ resolved
@@ -225,11 +225,8 @@
     visibility = ["//visibility:public"],
     exports = [
         ":arguments_java_proto_lite",
-<<<<<<< HEAD
         ":profile_java_proto_lite",
         ":question_java_proto_lite",
-=======
->>>>>>> d3bdf684
         ":subtitled_unicode_java_proto_lite",
         ":thumbnail_java_proto_lite",
     ],
