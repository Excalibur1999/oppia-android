--- conflicted
+++ resolved
@@ -142,11 +142,7 @@
   }
 
   /** See [storeDataAsync]. Stores data and allows for a custom deferred result. */
-<<<<<<< HEAD
-  fun<V> storeDataWithCustomChannelAsync(updateInMemoryCache: Boolean = true, update: (T) -> Pair<T,V>): Deferred<V> {
-=======
   fun <V> storeDataWithCustomChannelAsync(updateInMemoryCache: Boolean = true, update: (T) -> Pair<T, V>): Deferred<V> {
->>>>>>> b26bd3b4
     return cache.updateWithCustomChannelIfPresentAsync { cachedPayload ->
       // Although it's odd to notify before the change is made, the single threaded nature of the blocking cache ensures
       // nothing can read from it until this update completes.
@@ -227,11 +223,7 @@
   }
 
   /** See [storeFileCache]. Returns payload and custom result. */
-<<<<<<< HEAD
-  private fun<V> storeFileCacheWithCustomChannel(currentPayload: CachePayload<T>, update: (T) -> Pair<T,V>): Pair<CachePayload<T>,V> {
-=======
   private fun <V> storeFileCacheWithCustomChannel(currentPayload: CachePayload<T>, update: (T) -> Pair<T, V>): Pair<CachePayload<T>, V> {
->>>>>>> b26bd3b4
     val (updatedCacheValue, customResult) = update(currentPayload.value)
     FileOutputStream(cacheFile).use { updatedCacheValue.writeTo(it) }
     return Pair(CachePayload(state = CacheState.IN_MEMORY_AND_ON_DISK, value = updatedCacheValue), customResult)
@@ -279,17 +271,12 @@
       return PersistentCacheStore(context, cacheFactory, asyncDataSubscriptionManager, cacheName, initialValue)
     }
 
-<<<<<<< HEAD
-    fun <T : MessageLite> create(cacheName: String, initialValue: T, profileId: Int): PersistentCacheStore<T> {
-      val profileDirectory = directoryManagementUtil.getOrCreateDir(profileId.toString())
-=======
     /**
      * Returns a new [PersistentCacheStore] with the specified cache name and initial value under the directory specified by profileId.
      * Use this method when data is unique to each profile.
      */
     fun <T : MessageLite> createPerProfile(cacheName: String, initialValue: T, profileId: ProfileId): PersistentCacheStore<T> {
       val profileDirectory = directoryManagementUtil.getOrCreateDir(profileId.internalId.toString())
->>>>>>> b26bd3b4
       return PersistentCacheStore(context, cacheFactory, asyncDataSubscriptionManager, cacheName, initialValue, profileDirectory)
     }
   }
