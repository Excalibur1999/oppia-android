--- conflicted
+++ resolved
@@ -172,21 +172,15 @@
       # The list of tests to run using an emulator.
       TEST_WHITELIST: org.oppia.app.splash.SplashActivityTest org.oppia.app.player.state.StateFragmentTest
 
-<<<<<<< HEAD
-      # DEVICE MAPPING: (density width_px height_px).
+      # DEVICE MAPPING: density width_px height_px
       # Reference: https://material.io/resources/devices/.
-      HTC_HERO: (160 320 480) # 3.2 inches mdpi (1.0 * mdpi, fudged slightly) handset.
-      ANDROID_ONE: (240 480 854) # 4.5 inch hdpi (1.5 * mdpi) handset.
-      NEXUS_4: (320 768 1280) # 4.7 inch xhdpi (2.0 * mdpi) handset.
-      NEXUS_5X: (416 1080 1920) # 5.2 inch xxhdpi (2.6 * mdpi) handset.
-      PIXEL_XL: (560 1440 2560) # 5.5 inch xxxhdpi (3.5 * mdpi) handset.
-      SAMSUNG_GALAXY_TAB_10: (160 800 1280) # # 10.1 inch mdpi (1.0 * mdpi) tablet.
-      NEXUS_10: (320 1280 800) # 10.1 inch xhdpi (2.0 * mdpi) tablet.
-=======
-      # DEVICE MAPPING: (density width_px height_px)
-      # 5.5 inch xxxhdpi device.
-      PIXEL_XL: 560 2560 1440
->>>>>>> 7954efd6
+      HTC_HERO: 160 320 480 # 3.2 inches mdpi (1.0 * mdpi, fudged slightly) handset.
+      ANDROID_ONE: 240 480 854 # 4.5 inch hdpi (1.5 * mdpi) handset.
+      NEXUS_4: 320 768 1280 # 4.7 inch xhdpi (2.0 * mdpi) handset.
+      NEXUS_5X: 416 1080 1920 # 5.2 inch xxhdpi (2.6 * mdpi) handset.
+      PIXEL_XL: 560 1440 2560 # 5.5 inch xxxhdpi (3.5 * mdpi) handset.
+      SAMSUNG_GALAXY_TAB_10: 160 800 1280 # # 10.1 inch mdpi (1.0 * mdpi) tablet.
+      NEXUS_10: 320 1280 800 # 10.1 inch xhdpi (2.0 * mdpi) tablet.
     strategy:
       matrix:
         api-level: [29]
